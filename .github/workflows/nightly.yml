--- conflicted
+++ resolved
@@ -60,11 +60,8 @@
           )"
         working-directory: ./packages/vuetify
       - run: yarn lerna run build --scope @vuetify/nightly
-<<<<<<< HEAD
       - run: yarn lerna run build --scope @vuetify/api-generator
-=======
       - run: ls -lah
->>>>>>> 86d3b804
       - name: NPM Release
         run: |
           npm config set //registry.npmjs.org/:_authToken ${NPM_API_KEY:?}
