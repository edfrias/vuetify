--- conflicted
+++ resolved
@@ -187,7 +187,6 @@
 
 exports[`VTextField.js should render component with async loading and custom progress and match snapshot 1`] = `
 
-<<<<<<< HEAD
 <div class="v-input v-text-field v-input--is-loading">
   <div class="v-input__control">
     <div class="v-input__slot primary--text"
@@ -202,41 +201,20 @@
                type="text"
         >
       </div>
-      <div class="progress-linear"
+      <div class="v-progress-linear"
            style="height: 7px;"
       >
-        <div class="progress-linear__background orange"
+        <div class="v-progress-linear__background orange"
              style="height: 7px; opacity: 0.3; width: 100%;"
         >
         </div>
-        <div class="progress-linear__bar">
-          <div class="progress-linear__bar__indeterminate progress-linear__bar__indeterminate--active">
-            <div class="progress-linear__bar__indeterminate long orange">
-            </div>
-            <div class="progress-linear__bar__indeterminate short orange">
-            </div>
-=======
-<div class="input-group input-group--async-loading input-group--text-field primary--text">
-  <div class="input-group__input">
-    <input tabindex="0"
-           type="text"
-    >
-  </div>
-  <div class="input-group__details">
-    <div class="v-progress-linear"
-         style="height: 7px;"
-    >
-      <div class="v-progress-linear__background orange"
-           style="height: 7px; opacity: 0.3; width: 100%;"
-      >
-      </div>
-      <div class="v-progress-linear__bar">
-        <div class="v-progress-linear__bar__indeterminate v-progress-linear__bar__indeterminate--active">
-          <div class="v-progress-linear__bar__indeterminate long orange">
+        <div class="v-progress-linear__bar">
+          <div class="v-progress-linear__bar__indeterminate v-progress-linear__bar__indeterminate--active">
+            <div class="v-progress-linear__bar__indeterminate long orange">
+            </div>
+            <div class="v-progress-linear__bar__indeterminate short orange">
+            </div>
           </div>
-          <div class="v-progress-linear__bar__indeterminate short orange">
->>>>>>> a6ec0a68
-          </div>
         </div>
       </div>
     </div>
@@ -253,7 +231,6 @@
 
 exports[`VTextField.js should render component with async loading and match snapshot 1`] = `
 
-<<<<<<< HEAD
 <div class="v-input v-text-field v-input--is-loading">
   <div class="v-input__control">
     <div class="v-input__slot primary--text"
@@ -268,41 +245,20 @@
                type="text"
         >
       </div>
-      <div class="progress-linear"
+      <div class="v-progress-linear"
            style="height: 2px;"
       >
-        <div class="progress-linear__background primary"
+        <div class="v-progress-linear__background primary"
              style="height: 2px; opacity: 0.3; width: 100%;"
         >
         </div>
-        <div class="progress-linear__bar">
-          <div class="progress-linear__bar__indeterminate progress-linear__bar__indeterminate--active">
-            <div class="progress-linear__bar__indeterminate long primary">
-            </div>
-            <div class="progress-linear__bar__indeterminate short primary">
-            </div>
-=======
-<div class="input-group input-group--async-loading input-group--text-field primary--text">
-  <div class="input-group__input">
-    <input tabindex="0"
-           type="text"
-    >
-  </div>
-  <div class="input-group__details">
-    <div class="v-progress-linear"
-         style="height: 2px;"
-    >
-      <div class="v-progress-linear__background primary"
-           style="height: 2px; opacity: 0.3; width: 100%;"
-      >
-      </div>
-      <div class="v-progress-linear__bar">
-        <div class="v-progress-linear__bar__indeterminate v-progress-linear__bar__indeterminate--active">
-          <div class="v-progress-linear__bar__indeterminate long primary">
+        <div class="v-progress-linear__bar">
+          <div class="v-progress-linear__bar__indeterminate v-progress-linear__bar__indeterminate--active">
+            <div class="v-progress-linear__bar__indeterminate long primary">
+            </div>
+            <div class="v-progress-linear__bar__indeterminate short primary">
+            </div>
           </div>
-          <div class="v-progress-linear__bar__indeterminate short primary">
->>>>>>> a6ec0a68
-          </div>
         </div>
       </div>
     </div>
