<<<<<<< HEAD
﻿import Themeable from './themeable'
=======
import Themeable from './themeable'
import Validatable from './validatable'
>>>>>>> 4faab475

export default {
  mixins: [Themeable, Validatable],

  data () {
    return {
      focused: false,
      tabFocused: false,
      internalTabIndex: null,
      lazyValue: this.value
    }
  },

  props: {
    appendIcon: String,
    appendIconCb: Function,
    disabled: Boolean,
    hint: String,
    hideDetails: Boolean,
    label: String,
    persistentHint: Boolean,
    placeholder: String,
    prependIcon: String,
    prependIconCb: Function,
    required: Boolean,
    tabindex: {
      default: 0
    },
    value: {
      required: false
    }
  },

  computed: {
    inputGroupClasses () {
      return Object.assign({
        'input-group': true,
        'input-group--focused': this.focused,
        'input-group--dirty': this.isDirty,
        'input-group--tab-focused': this.tabFocused,
        'input-group--disabled': this.disabled,
        'input-group--error': this.hasError,
        'input-group--append-icon': this.appendIcon,
        'input-group--prepend-icon': this.prependIcon,
        'input-group--required': this.required,
        'input-group--hide-details': this.hideDetails,
        'input-group--placeholder': !!this.placeholder,
        'theme--dark': this.dark,
        'theme--light': this.light
      }, this.classes)
    },
    isDirty () {
      return !!this.inputValue
    }
  },

  methods: {
    groupFocus (e) {},
    groupBlur (e) {
      this.tabFocused = false
    },
    genLabel () {
      return this.$createElement('label', {
        attrs: {
          for: this.$attrs.id
        }
      }, this.$slots.label || this.label)
    },
    genMessages () {
      let messages = []

      if ((this.hint &&
            this.focused ||
            this.hint &&
            this.persistentHint) &&
          this.validations.length === 0
      ) {
        messages = [this.genHint()]
      } else if (this.validations.length) {
        messages = [this.genError(this.validations[0])]
      }

      return this.$createElement('transition-group', {
        'class': 'input-group__messages',
        props: {
          tag: 'div',
          name: 'slide-y-transition'
        }
      }, messages)
    },
    genHint () {
      return this.$createElement('div', {
        'class': 'input-group__hint',
        key: this.hint,
        domProps: { innerHTML: this.hint }
      })
    },
    genError (error) {
      return this.$createElement(
        'div',
        {
          'class': 'input-group__error',
          key: error
        },
        error
      )
    },
    genIcon (type) {
      const icon = this[`${type}Icon`]
      const cb = this[`${type}IconCb`]
      const hasCallback = typeof cb === 'function'

      return this.$createElement(
        'v-icon',
        {
          'class': {
            [`input-group__${type}-icon`]: true,
            'input-group__icon-cb': hasCallback
          },
          on: {
            click: e => {
              hasCallback && cb(e)
            }
          }
        },
        icon
      )
    },
    genInputGroup (input, data = {}) {
      const children = []
      const wrapperChildren = []
      const detailsChildren = []

      data = Object.assign({}, {
        'class': this.inputGroupClasses,
        attrs: {
          tabindex: this.internalTabIndex || this.tabindex
        },
        on: {
          focus: this.groupFocus,
          blur: this.groupBlur,
          click: () => (this.tabFocused = false),
          keyup: e => {
            if ([9, 16].includes(e.keyCode)) {
              this.tabFocused = true
            }
          },
          keydown: e => {
            if (!this.toggle) return

            if ([13, 32].includes(e.keyCode)) {
              e.preventDefault()
              this.toggle()
            }
          }
        }
      }, data)

      if (this.$slots.label || this.label) {
        children.push(this.genLabel())
      }

      wrapperChildren.push(input)

      if (this.prependIcon) {
        wrapperChildren.unshift(this.genIcon('prepend'))
      }

      if (this.appendIcon) {
        wrapperChildren.push(this.genIcon('append'))
      }

      children.push(
        this.$createElement('div', {
          'class': 'input-group__input'
        }, wrapperChildren)
      )
      detailsChildren.push(this.genMessages())

      if (typeof this.counter !== 'undefined') {
        detailsChildren.push(this.genCounter())
      }

      children.push(
        this.$createElement('div', {
          'class': 'input-group__details'
        }, detailsChildren)
      )

      return this.$createElement('div', data, children)
    }
  }
}<|MERGE_RESOLUTION|>--- conflicted
+++ resolved
@@ -1,9 +1,5 @@
-<<<<<<< HEAD
-﻿import Themeable from './themeable'
-=======
 import Themeable from './themeable'
 import Validatable from './validatable'
->>>>>>> 4faab475
 
 export default {
   mixins: [Themeable, Validatable],
