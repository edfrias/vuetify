import Activator from './mixins/activator'
import Generators from './mixins/generators'
import Position from './mixins/position'
import Utils from './mixins/utils'
import Toggleable from '../../mixins/toggleable'
import { debounce } from '../../util/helpers'

export default {
  name: 'menu',

  mixins: [Activator, Generators, Position, Utils, Toggleable],

  data () {
    return {
      window: {},
      windowResizeHandler: () => {
        this.isBooted = false
        debounce(this.activate, 200)
      },
      dimensions: {
        activator: {
          top: 0, left: 0, bottom: 0, right: 0, width: 0, height: 0, offsetTop: 0
        },
        content: {
          top: 0, left: 0, bottom: 0, right: 0, width: 0, height: 0, offsetTop: 0
        },
        list: null,
        selected: null
      },
      direction: { vert: 'bottom', horiz: 'right' },
      position: { left: '0px', top: '0px', right: 'auto', bottom: 'auto' },
      isContentActive: false,
      isBooted: false,
      maxHeightAutoDefault: '200px'
    }
  },

  props: {
    top: Boolean,
    left: Boolean,
    bottom: Boolean,
    right: Boolean,
    auto: Boolean,
    offsetX: Boolean,
    offsetY: Boolean,
    disabled: Boolean,
    maxHeight: {
      default: 'auto'
    },
    nudgeXAuto: {
      type: Number,
      default: -16
    },
    nudgeYAuto: {
      type: Number,
      default: -18
    },
    nudgeTop: {
      type: Number,
      default: 0
    },
    nudgeBottom: {
      type: Number,
      default: 0
    },
    nudgeLeft: {
      type: Number,
      default: 0
    },
    nudgeRight: {
      type: Number,
      default: 0
    },
    nudgeWidth: {
      type: Number,
      default: 0
    },
    openOnClick: {
      type: Boolean,
      default: true
    },
    lazy: Boolean,
    closeOnClick: {
      type: Boolean,
      default: true
    },
    closeOnContentClick: {
      type: Boolean,
      default: true
    },
    activator: {
      default: null
    },
    activatorXY: {
      default: null
    },
    origin: {
      type: String,
      default: 'top left'
    },
    transition: {
      type: String,
      default: 'v-menu-transition'
    }
  },

  computed: {
    offset () {
      const { activator: a, content: c } = this.dimensions
      const { direction, offsetX, offsetY, offsetAuto: auto } = this
      const { nudgeTop: nt, nudgeBottom: nb, nudgeRight: nr, nudgeLeft: nl } = this

      const horiz = direction.horiz === 'left'
          ? offsetX ? a.left - c.right + nl : a.right - c.right + auto.horiz
          : offsetX ? a.right - c.left + nr : a.left - c.left + auto.horiz
      const vert = direction.vert === 'top'
          ? offsetY ? a.top - c.bottom + nt : a.bottom - c.bottom + auto.vert
          : offsetY ? a.bottom - c.top + nb : a.top - c.top + auto.vert
      return { horiz, vert }
    },

    offsetAuto () {
      if (!this.auto) return { horiz: 0, vert: 0 }
      if (!this.dimensions.selected) return { horiz: this.nudgeXAuto, vert: this.nudgeYAuto }

      const { activator: a, content: c, selected: s, list } = this.dimensions
      const offsetBottom = list.height - s.height - s.offsetTop
      const scrollMiddle = (c.height - s.height) / 2
      const horiz = this.nudgeXAuto
      let vert = (a.height - c.height + this.nudgeYAuto) / 2

      vert += s.offsetTop < scrollMiddle ? scrollMiddle - s.offsetTop : 0
      vert += offsetBottom < scrollMiddle ? offsetBottom - scrollMiddle : 0

      return { horiz, vert }
    },

    screenDist () {
      const { activator: a } = this.dimensions
      const { innerHeight: innerH, innerWidth: innerW } = this.window
      const { nudgeTop: nt, nudgeBottom: nb, nudgeRight: nr, nudgeLeft: nl } = this
      const dist = {}

      dist.top = this.offsetY ? a.top + nt : a.bottom
      dist.left = this.offsetX ? a.left + nl : a.right
      dist.bottom = this.offsetY ? innerH - a.bottom - nb : innerH - a.top
      dist.right = this.offsetX ? innerW - a.right - nr : innerW - a.left
      dist.horizMax = dist.left > dist.right ? dist.left : dist.right
      dist.horizMaxDir = dist.left > dist.right ? 'left' : 'right'
      dist.vertMax = dist.top > dist.bottom ? dist.top : dist.bottom
      dist.vertMaxDir = dist.top > dist.bottom ? 'top' : 'bottom'

      return dist
    },

    screenOverflow () {
      const { content: c } = this.dimensions
      const left = c.left + this.offset.horiz
      const top = c.top + this.offset.vert

      const horiz = this.auto && left + c.width > this.window.innerWidth
          ? (left + c.width) - this.window.innerWidth
          : this.auto && left < 0
            ? left
            : 0
      const vert = this.auto && top + c.height > this.window.innerHeight
          ? (top + c.height) - this.window.innerHeight
          : this.auto && top < 0
            ? top
            : 0

      return { horiz, vert }
    },

    styles () {
      const { top, left, right, bottom } = this.position

      return {
        top: isNaN(top) ? top : `${top}px`,
        left: isNaN(left) ? left : `${left}px`,
        right: isNaN(right) ? right : `${right}px`,
        bottom: isNaN(bottom) ? bottom : `${bottom}px`
      }
    }
  },

  watch: {
    isActive (val) {
      if (this.isBooted && val) return this.startTransition()

      if (val) this.activate()
      else this.isContentActive = false
    },

    activator (newActivator, oldActivator) {
      this.removeActivatorEvents(oldActivator)
      this.addActivatorEvents(newActivator)
    },

    activatorXY (val) {
      this.isActive = true
    },

    windowResizeHandler () {
      this.isBooted = false
    }
  },

  mounted () {
    this.addActivatorEvents(this.activator)
  },

  beforeDestroy () {
    this.removeActivatorEvents(this.activator)
    window.removeEventListener('resize', this.windowResizeHandler)
  },

  methods: {
    activate () {
      if (!this.isActive || this.disabled) return
      this.isBooted = true
      this.initWindow()
      this.setDirection()
      this.updatePosition()
    },

    initWindow () {
      if (this.window === window) return

      this.window = window
      this.window.addEventListener('resize', this.windowResizeHandler)
    },

<<<<<<< HEAD
    getActivator () {
      const { $refs } = this

      if (this.activator) return this.activator
      if (this.activatorXY) return this.activatorXY
      return $refs.activator.children ? $refs.activator.children[0] : $refs.activator
    },

    activatorClickHandler () {
      if (this.disabled) return
      else if (this.openOnClick && !this.isActive) this.isActive = true
      else if (this.closeOnClick && this.isActive) this.isActive = false
    },

    addActivatorEvents (activator = null) {
      if (!activator) return
      activator.addEventListener('click', this.activatorClickHandler)
    },

    removeActivatorEvents (activator = null) {
      if (!activator) return
      activator.removeEventListener('click', this.activatorClickHandler)
    },

    setDirection (horiz = '', vert = '') {
      this.direction = {
        horiz: horiz || (this.left && !this.auto ? 'left' : 'right'),
        vert: vert || (this.top && !this.auto ? 'top' : 'bottom')
      }

      this.resetPosition()
    },

    resetPosition () {
      this.position.top = this.direction.vert === 'top' ? 'auto' : '0px'
      this.position.left = this.direction.horiz === 'left' ? 'auto' : '0px'
      this.position.bottom = this.direction.vert === 'bottom' ? 'auto' : '0px'
      this.position.right = this.direction.horiz === 'right' ? 'auto' : '0px'
    },

    updatePosition () {
      this.$nextTick(() => {
        this.updateDimensions()

        const { offset, screenOverflow: screen } = this
        const { horiz, vert } = this.direction

        let left = horiz === 'left' ? 'auto' : offset.horiz - screen.horiz + this.nudgeLeft
        let top = vert === 'top' ? 'auto' : offset.vert - screen.vert + this.nudgeTop
        let right = horiz === 'right' ? 'auto' : -offset.horiz - screen.horiz + this.nudgeRight
        let bottom = vert === 'bottom' ? 'auto' : -offset.vert - screen.vert + this.nudgeBottom

        const leftSpace = left + this.dimensions.content.width
        if (leftSpace > this.window.innerWidth) {
          const diff = leftSpace - this.window.innerWidth
          left = left - diff - 16
        }

        this.position.left = `${left}px`
        this.position.right = `${right}px`
        this.position.top = `${top}px`
        this.position.bottom = `${bottom}px`

        const noMoreFlipping = this.flip() === false

        if (noMoreFlipping) this.startTransition()
      })
    },

    updateDimensions () {
      const a = this.getActivator()
      const c = this.$refs.content

      this.sneakPeek(c, () => {
        this.updateMaxMin()

        this.dimensions = {
          activator: this.measure(a),
          content: this.measure(c),
          list: this.measure(c, '.list'),
          selected: this.auto ? this.measure(c, '.list__tile--active', 'parent') : null
        }

        this.updateScroll()
      })
    },

    updateMaxMin () {
      const { maxHeight, maxHeightAutoDefault: maxAuto, offsetAuto, auto } = this
      const a = this.getActivator()
      const c = this.$refs.content
      const widthAdjust = this.nudgeWidth + Math.abs(offsetAuto.horiz) * 2

      if (!this.activatorXY) {
        c.style.minWidth = `${a.getBoundingClientRect().width + widthAdjust}px`
      }
      c.style.maxHeight = null  // <-- Todo: Investigate why this fixes rendering.
      c.style.maxHeight = isNaN(maxHeight) ? maxHeight : `${maxHeight}px`
      c.style.maxHeight = maxHeight === null && auto ? maxAuto : c.style.maxHeight
    },

    updateScroll () {
      if (!this.auto || !this.dimensions.selected) return

      const { content: c, selected: s, list: l } = this.dimensions
      const scrollMiddle = (c.height - s.height) / 2
      const scrollMax = l.height - c.height
      let offsetTop = s.offsetTop - scrollMiddle

      offsetTop = this.screenOverflow.vert && offsetTop > scrollMax ? scrollMax : offsetTop
      offsetTop = this.screenOverflow.vert && offsetTop < 0 ? 0 : offsetTop
      offsetTop -= this.screenOverflow.vert

      this.$refs.content.scrollTop = offsetTop
    },

    flip () {
      const { auto, screenDist } = this
      const { content: c } = this.dimensions
      const { horiz, vert } = this.direction
      const flipHoriz = !auto && c.width > screenDist[horiz] ? screenDist.horizMaxDir : horiz
      const flipVert = !auto && c.height > screenDist[vert] ? screenDist.vertMaxDir : vert
      const doFlip = flipHoriz !== horiz || flipVert !== vert

      if (doFlip) {
        this.setDirection(flipHoriz, flipVert)
        this.updatePosition()
      }

      return doFlip
    },

    startTransition () {
      this.$refs.content.offsetHeight // <-- Force DOM to repaint first.
      this.isContentActive = true     // <-- Trigger v-show on content.
    },

    // Render functions
    // ====================

    genActivator (h) {
      const data = {
        ref: 'activator',
        slot: 'activator',
        class: {
          'menu__activator': true
        },
        on: {
          click: this.activatorClickHandler
        }
      }

      return h('div', data, [this.$slots.activator || null])
    },

    genTransition (h) {
      const data = {
        props: {
          origin: this.origin
        }
      }

      return h(this.transition, data, [this.genContent(h)])
    },

    genContent (h) {
      const data = {
        ref: 'content',
        style: this.styles,
        directives: [{
          name: 'show',
          value: this.isContentActive
        }],
        'class': { 'menu__content': true },
        on: {
          click: e => {
            e.stopPropagation()
            if (this.closeOnContentClick) {
              this.isActive = false
            }
          }
        }
      }

      return h('div', data, [this.lazy && !this.isBooted ? null : this.$slots.default])
    },

    // Utils
    // ====================

    measure (el, selector, getParent = false) {
      el = selector ? el.querySelector(selector) : el
      el = el && getParent ? el.parentElement : el

      if (!el) return null
      if (!el.nodeName && el.hasOwnProperty('clientX') && el.hasOwnProperty('clientY')) {
        return {
          top: el.clientY, bottom: el.clientY, left: el.clientX, right: el.clientX,
          width: 0, height: 0, offsetTop: 0
        }
      }

      const { top, left, bottom, right, width, height } = el.getBoundingClientRect()
      return { top, left, bottom, right, width, height, offsetTop: el.offsetTop }
    },

    sneakPeek (el, cb) {
      const oldOpacity = el.style.opacity
      const oldDisplay = el.style.display

      el.style.opacity = 0
      el.style.display = 'inline-block'
      cb()
      el.style.opacity = oldOpacity
      el.style.display = oldDisplay
=======
    startTransition () {
      this.$refs.content.offsetHeight // <-- Force DOM to repaint first.
      this.isContentActive = true     // <-- Trigger v-show on content.
>>>>>>> 82ccd59c
    }
  },

  render (h) {
    const data = {
      'class': {
        'menu': true
      },
      directives: [{
        name: 'click-outside',
        value: e => {
          if (!this.closeOnClick) return false
          const a = this.activator
          if (a && (a === e.target || a.contains(e.target))) return false
          return true
        }
      }],
      on: {
        'keyup': e => { if (e.keyCode === 27) this.isActive = false }
      }
    }

    return h('div', data, [this.genActivator(h), this.genTransition(h)])
  }
}<|MERGE_RESOLUTION|>--- conflicted
+++ resolved
@@ -230,228 +230,10 @@
       this.window = window
       this.window.addEventListener('resize', this.windowResizeHandler)
     },
-
-<<<<<<< HEAD
-    getActivator () {
-      const { $refs } = this
-
-      if (this.activator) return this.activator
-      if (this.activatorXY) return this.activatorXY
-      return $refs.activator.children ? $refs.activator.children[0] : $refs.activator
-    },
-
-    activatorClickHandler () {
-      if (this.disabled) return
-      else if (this.openOnClick && !this.isActive) this.isActive = true
-      else if (this.closeOnClick && this.isActive) this.isActive = false
-    },
-
-    addActivatorEvents (activator = null) {
-      if (!activator) return
-      activator.addEventListener('click', this.activatorClickHandler)
-    },
-
-    removeActivatorEvents (activator = null) {
-      if (!activator) return
-      activator.removeEventListener('click', this.activatorClickHandler)
-    },
-
-    setDirection (horiz = '', vert = '') {
-      this.direction = {
-        horiz: horiz || (this.left && !this.auto ? 'left' : 'right'),
-        vert: vert || (this.top && !this.auto ? 'top' : 'bottom')
-      }
-
-      this.resetPosition()
-    },
-
-    resetPosition () {
-      this.position.top = this.direction.vert === 'top' ? 'auto' : '0px'
-      this.position.left = this.direction.horiz === 'left' ? 'auto' : '0px'
-      this.position.bottom = this.direction.vert === 'bottom' ? 'auto' : '0px'
-      this.position.right = this.direction.horiz === 'right' ? 'auto' : '0px'
-    },
-
-    updatePosition () {
-      this.$nextTick(() => {
-        this.updateDimensions()
-
-        const { offset, screenOverflow: screen } = this
-        const { horiz, vert } = this.direction
-
-        let left = horiz === 'left' ? 'auto' : offset.horiz - screen.horiz + this.nudgeLeft
-        let top = vert === 'top' ? 'auto' : offset.vert - screen.vert + this.nudgeTop
-        let right = horiz === 'right' ? 'auto' : -offset.horiz - screen.horiz + this.nudgeRight
-        let bottom = vert === 'bottom' ? 'auto' : -offset.vert - screen.vert + this.nudgeBottom
-
-        const leftSpace = left + this.dimensions.content.width
-        if (leftSpace > this.window.innerWidth) {
-          const diff = leftSpace - this.window.innerWidth
-          left = left - diff - 16
-        }
-
-        this.position.left = `${left}px`
-        this.position.right = `${right}px`
-        this.position.top = `${top}px`
-        this.position.bottom = `${bottom}px`
-
-        const noMoreFlipping = this.flip() === false
-
-        if (noMoreFlipping) this.startTransition()
-      })
-    },
-
-    updateDimensions () {
-      const a = this.getActivator()
-      const c = this.$refs.content
-
-      this.sneakPeek(c, () => {
-        this.updateMaxMin()
-
-        this.dimensions = {
-          activator: this.measure(a),
-          content: this.measure(c),
-          list: this.measure(c, '.list'),
-          selected: this.auto ? this.measure(c, '.list__tile--active', 'parent') : null
-        }
-
-        this.updateScroll()
-      })
-    },
-
-    updateMaxMin () {
-      const { maxHeight, maxHeightAutoDefault: maxAuto, offsetAuto, auto } = this
-      const a = this.getActivator()
-      const c = this.$refs.content
-      const widthAdjust = this.nudgeWidth + Math.abs(offsetAuto.horiz) * 2
-
-      if (!this.activatorXY) {
-        c.style.minWidth = `${a.getBoundingClientRect().width + widthAdjust}px`
-      }
-      c.style.maxHeight = null  // <-- Todo: Investigate why this fixes rendering.
-      c.style.maxHeight = isNaN(maxHeight) ? maxHeight : `${maxHeight}px`
-      c.style.maxHeight = maxHeight === null && auto ? maxAuto : c.style.maxHeight
-    },
-
-    updateScroll () {
-      if (!this.auto || !this.dimensions.selected) return
-
-      const { content: c, selected: s, list: l } = this.dimensions
-      const scrollMiddle = (c.height - s.height) / 2
-      const scrollMax = l.height - c.height
-      let offsetTop = s.offsetTop - scrollMiddle
-
-      offsetTop = this.screenOverflow.vert && offsetTop > scrollMax ? scrollMax : offsetTop
-      offsetTop = this.screenOverflow.vert && offsetTop < 0 ? 0 : offsetTop
-      offsetTop -= this.screenOverflow.vert
-
-      this.$refs.content.scrollTop = offsetTop
-    },
-
-    flip () {
-      const { auto, screenDist } = this
-      const { content: c } = this.dimensions
-      const { horiz, vert } = this.direction
-      const flipHoriz = !auto && c.width > screenDist[horiz] ? screenDist.horizMaxDir : horiz
-      const flipVert = !auto && c.height > screenDist[vert] ? screenDist.vertMaxDir : vert
-      const doFlip = flipHoriz !== horiz || flipVert !== vert
-
-      if (doFlip) {
-        this.setDirection(flipHoriz, flipVert)
-        this.updatePosition()
-      }
-
-      return doFlip
-    },
-
+    
     startTransition () {
       this.$refs.content.offsetHeight // <-- Force DOM to repaint first.
       this.isContentActive = true     // <-- Trigger v-show on content.
-    },
-
-    // Render functions
-    // ====================
-
-    genActivator (h) {
-      const data = {
-        ref: 'activator',
-        slot: 'activator',
-        class: {
-          'menu__activator': true
-        },
-        on: {
-          click: this.activatorClickHandler
-        }
-      }
-
-      return h('div', data, [this.$slots.activator || null])
-    },
-
-    genTransition (h) {
-      const data = {
-        props: {
-          origin: this.origin
-        }
-      }
-
-      return h(this.transition, data, [this.genContent(h)])
-    },
-
-    genContent (h) {
-      const data = {
-        ref: 'content',
-        style: this.styles,
-        directives: [{
-          name: 'show',
-          value: this.isContentActive
-        }],
-        'class': { 'menu__content': true },
-        on: {
-          click: e => {
-            e.stopPropagation()
-            if (this.closeOnContentClick) {
-              this.isActive = false
-            }
-          }
-        }
-      }
-
-      return h('div', data, [this.lazy && !this.isBooted ? null : this.$slots.default])
-    },
-
-    // Utils
-    // ====================
-
-    measure (el, selector, getParent = false) {
-      el = selector ? el.querySelector(selector) : el
-      el = el && getParent ? el.parentElement : el
-
-      if (!el) return null
-      if (!el.nodeName && el.hasOwnProperty('clientX') && el.hasOwnProperty('clientY')) {
-        return {
-          top: el.clientY, bottom: el.clientY, left: el.clientX, right: el.clientX,
-          width: 0, height: 0, offsetTop: 0
-        }
-      }
-
-      const { top, left, bottom, right, width, height } = el.getBoundingClientRect()
-      return { top, left, bottom, right, width, height, offsetTop: el.offsetTop }
-    },
-
-    sneakPeek (el, cb) {
-      const oldOpacity = el.style.opacity
-      const oldDisplay = el.style.display
-
-      el.style.opacity = 0
-      el.style.display = 'inline-block'
-      cb()
-      el.style.opacity = oldOpacity
-      el.style.display = oldDisplay
-=======
-    startTransition () {
-      this.$refs.content.offsetHeight // <-- Force DOM to repaint first.
-      this.isContentActive = true     // <-- Trigger v-show on content.
->>>>>>> 82ccd59c
     }
   },
 
