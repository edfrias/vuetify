import { closestParentTag, addOnceEventListener } from '../../util/helpers'
import Toggleable from '../../mixins/toggleable'

export default {
  name: 'list-group',

  mixins: [Toggleable],

  data () {
    return {
      booted: this.value,
      height: 0
    }
  },

  props: {
    group: String,
    noAction: Boolean
  },

  computed: {
    classes () {
      return {
        'list--group__header': true,
        'list--group__header--active': this.isActive,
        'list--group__header--no-action': this.noAction
      }
    },
    list () {
      return closestParentTag.call(this, 'v-list')
    },
    styles () {
      return {
        height: `${this.height}px`
      }
    }
  },

  watch: {
    isActive () {
      this.booted = true

      if (!this.isActive) {
        this.list.listClose(this._uid)
      }
    },
    '$route' (to) {
      const isActive = this.matchRoute(to.path)

<<<<<<< HEAD
      if (this.group) {
        if (isActive && this.isActive !== isActive) {
          this.list.listClick(this._uid)
        }
        this.isActive = isActive
=======
      if (this.group && this.isActive) {
        this.list.listClick(this._uid, true)
>>>>>>> d1df4380
      }
    }
  },

  mounted () {
    if (this.group) {
      this.isActive = this.matchRoute(this.$route.path)
    }

    if (this.isActive) {
      this.list.listClick(this._uid)
    }

    this.height = this.$refs.group.scrollHeight
  },

  methods: {
    click () {
      this.list.listClick(this._uid)
    },
    toggle (uid) {
      this.isActive = this._uid === uid
    },
    enter (el, done) {
      el.style.display = 'block'
      this.height = 0

      setTimeout(() => (this.height = el.scrollHeight), 50)

      addOnceEventListener(el, 'transitionend', done)
    },
    leave (el, done) {
      this.height = 0
      addOnceEventListener(el, 'transitionend', done)
    },
    matchRoute (to) {
      if (!this.group) return false
      return to.match(this.group) !== null
    }
  },

  render (h) {
    const group = h('ul', {
      'class': 'list list--group',
      style: this.styles,
      directives: [{
        name: 'show',
        value: this.isActive
      }],
      ref: 'group'
    }, this.booted ? this.$slots.default : [])

    const item = h('div', {
      'class': this.classes,
      on: { click: this.click }
    }, [this.$slots.item])

    const transition = h('transition', {
      on: {
        enter: this.enter,
        leave: this.leave
      }
    }, [group])

    return h('div', { 'class': 'list--group__container' }, [item, transition])
  }
}<|MERGE_RESOLUTION|>--- conflicted
+++ resolved
@@ -47,16 +47,11 @@
     '$route' (to) {
       const isActive = this.matchRoute(to.path)
 
-<<<<<<< HEAD
       if (this.group) {
         if (isActive && this.isActive !== isActive) {
           this.list.listClick(this._uid)
         }
         this.isActive = isActive
-=======
-      if (this.group && this.isActive) {
-        this.list.listClick(this._uid, true)
->>>>>>> d1df4380
       }
     }
   },
