import Input from '../../mixins/input'
import Generators from './mixins/generators'
import Autocomplete from './mixins/autocomplete'

export default {
  name: 'select',

  mixins: [Autocomplete, Input, Generators],

  data () {
    return {
      content: {},
      inputValue: this.value,
      isBooted: false,
      lastItem: 20,
      menuActive: false
    }
  },

  props: {
    appendIcon: {
      type: String,
      default: 'arrow_drop_down'
    },
    auto: Boolean,
    autocomplete: Boolean,
    bottom: Boolean,
    chips: Boolean,
    close: Boolean,
    debounce: {
      type: Number,
      default: 200
    },
    items: {
      type: Array,
      default: () => []
    },
    filter: Function,
    itemText: {
      type: String,
      default: 'text'
    },
    itemValue: {
      type: String,
      default: 'value'
    },
    maxHeight: {
      type: [Number, String],
      default: 300
    },
    multiple: Boolean,
    multiLine: Boolean,
    offset: Boolean,
    singleLine: Boolean,
    top: Boolean,
    returnObject: Boolean
  },

  computed: {
    classes () {
      return {
        'input-group--text-field input-group--select': true,
        'input-group--autocomplete': this.autocomplete,
        'input-group--single-line': this.singleLine,
        'input-group--multi-line': this.multiLine,
        'input-group--chips': this.chips,
        'input-group--multiple': this.multiple
      }
    },
    filteredItems () {
      const items = this.autocomplete && this.searchValue
        ? this.filterSearch()
        : this.items

      return !this.auto ? items.slice(0, this.lastItem) : items
    },
    isDirty () {
      return this.selectedItems.length
    },
    selectedItems () {
      if (this.inputValue === null) return []

      return this.items.filter(i => {
        if (!this.multiple) {
          return this.getValue(i) === this.getValue(this.inputValue)
        } else {
          return this.inputValue.find(j => this.getValue(j) === this.getValue(i))
        }
      })
    }
  },

  watch: {
    inputValue (val) {
      this.$emit('input', val)
    },
<<<<<<< HEAD
    value (val) {
      this.inputValue = val
      this.validate()
      this.autocomplete && this.$nextTick(this.$refs.menu.updateDimensions)
=======
    isBooted () {
      this.$nextTick(() => {
        this.content && this.content.addEventListener('scroll', this.onScroll, false)
      })
>>>>>>> 5ce710b1
    },
    menuActive (val) {
      this.isBooted = true
      this.lastItem += !val ? 20 : 0

      if (!val) this.blur()
      else this.focus()
    },
<<<<<<< HEAD
    isBooted () {
      this.$nextTick(() => {
        this.content && this.content.addEventListener('scroll', this.onScroll, false)
      })
=======
    value (val) {
      this.inputValue = val
      this.validate()
      this.autocomplete && this.$nextTick(this.$refs.menu.updateDimensions)
>>>>>>> 5ce710b1
    }
  },

  mounted () {
    this.content = this.$refs.menu.$refs.content
  },

  beforeDestroy () {
    if (this.isBooted) {
      this.content && this.content.removeEventListener('scroll', this.onScroll, false)
    }
  },

  methods: {
    blur () {
      this.$nextTick(() => (this.focused = false))
    },
    focus () {
      this.focused = true
      this.autocomplete && this.$refs.input.focus()
    },
    getText (item) {
      return item === Object(item) ? item[this.itemText] : item
    },
    getValue (item) {
      return item === Object(item) && (this.itemValue in item) ? item[this.itemValue] : item
    },
    onScroll () {
      if (!this.menuActive) {
        setTimeout(() => (this.content.scrollTop = 0), 50)
      } else {
        const showMoreItems = (
          this.content.scrollHeight -
          (this.content.scrollTop +
          this.content.clientHeight)
        ) < 200

        if (showMoreItems) {
          this.lastItem += 20
        }
      }
    },
    selectItem (item) {
      if (!this.multiple) {
        this.inputValue = this.returnObject ? item : this.getValue(item)
      } else {
        const inputValue = this.inputValue.slice()
        const i = this.inputValue.findIndex(i => this.getValue(i) === this.getValue(item))

        i !== -1 && inputValue.splice(i, 1) || inputValue.push(item)
        this.inputValue = inputValue.map(i => this.returnObject ? i : this.getValue(i))
      }

      if (this.autocomplete) {
        this.$nextTick(() => {
          this.searchValue = null
          this.$refs.input.focus()
        })
      }
    }
  },

  render (h) {
    return this.genInputGroup([
      this.genSelectionsAndSearch(),
      this.genMenu()
    ], {
      ref: 'activator',
      directives: [{
        name: 'click-outside',
        value: () => (this.menuActive = false)
      }],
      on: {
        keydown: e => {
          if (e.keyCode === 27) this.$refs.menu.isActive = false
          if ([40, 38].includes(e.keyCode)) this.$refs.menu.changeListIndex(e)
        }
      }
    })
  }
}<|MERGE_RESOLUTION|>--- conflicted
+++ resolved
@@ -94,17 +94,10 @@
     inputValue (val) {
       this.$emit('input', val)
     },
-<<<<<<< HEAD
     value (val) {
       this.inputValue = val
       this.validate()
       this.autocomplete && this.$nextTick(this.$refs.menu.updateDimensions)
-=======
-    isBooted () {
-      this.$nextTick(() => {
-        this.content && this.content.addEventListener('scroll', this.onScroll, false)
-      })
->>>>>>> 5ce710b1
     },
     menuActive (val) {
       this.isBooted = true
@@ -113,17 +106,10 @@
       if (!val) this.blur()
       else this.focus()
     },
-<<<<<<< HEAD
     isBooted () {
       this.$nextTick(() => {
         this.content && this.content.addEventListener('scroll', this.onScroll, false)
       })
-=======
-    value (val) {
-      this.inputValue = val
-      this.validate()
-      this.autocomplete && this.$nextTick(this.$refs.menu.updateDimensions)
->>>>>>> 5ce710b1
     }
   },
 
