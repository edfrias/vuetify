@import '../bootstrap'
@import '../theme'

.icon
  align-items: center
  display: inline-flex
  font-size: 24px
  justify-content: center
  transition: $primary-transition
  vertical-align: middle

  &.icon--large
    font-size: 2.5rem

  &.icon--medium
    font-size: 2rem

<<<<<<< HEAD
  &.icon--x-large
    font-size: 3rem
=======
  &--x-large
    font-size: 3rem

/* Themes */
icon($material)
  color: $material.icons.active

  &:disabled
    color: $material.icons.inactive

theme(icon, "icon")
>>>>>>> 3c3b5175
<|MERGE_RESOLUTION|>--- conflicted
+++ resolved
@@ -15,11 +15,7 @@
   &.icon--medium
     font-size: 2rem
 
-<<<<<<< HEAD
   &.icon--x-large
-    font-size: 3rem
-=======
-  &--x-large
     font-size: 3rem
 
 /* Themes */
@@ -29,5 +25,4 @@
   &:disabled
     color: $material.icons.inactive
 
-theme(icon, "icon")
->>>>>>> 3c3b5175
+theme(icon, "icon")