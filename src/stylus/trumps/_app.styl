--- conflicted
+++ resolved
@@ -43,12 +43,8 @@
 
   &.sidebar-under-toolbar
     .sidebar
-<<<<<<< HEAD
       padding-top: $toolbar-height
       z-index: 5
-=======
-      margin-top: $toolbar-height
->>>>>>> fe779e1d
 
     &.left-fixed-sidebar,
     &.right-fixed-sidebar
