{
  "name": "vuetify",
  "description": "Vue Material Component Framework",
<<<<<<< HEAD
  "version": "3.7.0-beta.1",
=======
  "version": "3.6.15",
>>>>>>> 76af55c9
  "author": {
    "name": "John Leider",
    "email": "john@vuetifyjs.com"
  },
  "license": "MIT",
  "homepage": "https://vuetifyjs.com",
  "repository": {
    "type": "git",
    "url": "git+https://github.com/vuetifyjs/vuetify.git",
    "directory": "packages/vuetify"
  },
  "keywords": [
    "vuetify",
    "ui framework",
    "component framework",
    "ui library",
    "component library",
    "material components",
    "vue framework"
  ],
  "bugs": {
    "url": "https://issues.vuetifyjs.com"
  },
  "funding": {
    "type": "github",
    "url": "https://github.com/sponsors/johnleider"
  },
  "main": "lib/framework.mjs",
  "module": "lib/framework.mjs",
  "jsdelivr": "dist/vuetify.js",
  "unpkg": "dist/vuetify.js",
  "types": "lib/index.d.mts",
  "sass": "lib/styles/main.sass",
  "styles": "lib/styles/main.css",
  "sideEffects": [
    "*.sass",
    "*.scss",
    "*.css",
    "*.vue"
  ],
  "files": [
    "dist/",
    "lib/",
    "_settings.scss",
    "_styles.scss",
    "_tools.scss",
    "CHANGELOG.md"
  ],
  "exports": {
    ".": {
      "sass": "./lib/styles/main.sass",
      "style": "./lib/styles/main.css",
      "types": "./lib/index.d.mts",
      "default": "./lib/framework.mjs"
    },
    "./styles": {
      "sass": "./lib/styles/main.sass",
      "default": "./lib/styles/main.css"
    },
    "./styles/*": "./lib/styles/*",
    "./framework": "./lib/framework.mjs",
    "./blueprints": "./lib/blueprints/index.mjs",
    "./blueprints/*": "./lib/blueprints/*.mjs",
    "./components": "./lib/components/index.mjs",
    "./components/*": "./lib/components/*/index.mjs",
    "./directives": "./lib/directives/index.mjs",
    "./directives/*": "./lib/directives/*/index.mjs",
    "./locale": "./lib/locale/index.mjs",
    "./locale/adapters/*": "./lib/locale/adapters/*.mjs",
    "./iconsets/*": "./lib/iconsets/*.mjs",
    "./labs/components": "./lib/labs/components.mjs",
    "./labs/*": "./lib/labs/*/index.mjs",
    "./util/colors": "./lib/util/colors.mjs",
    "./*": "./*"
  },
  "typesVersions": {
    "*": {
      "lib/framework.mjs": [
        "lib/index.d.mts"
      ],
      "framework": [
        "lib/index.d.mts"
      ],
      "*": [
        "*",
        "dist/*",
        "lib/*",
        "lib/*.d.mts",
        "lib/*/index.d.mts"
      ]
    }
  },
  "engines": {
    "node": "^12.20 || >=14.13"
  },
  "scripts": {
    "watch": "pnpm run build:lib --watch",
    "dev": "NODE_ENV=development vite",
    "dev:ssr": "NODE_ENV=development VITE_SSR=true vite-ssr",
    "dev:prod": "concurrently \"vite build -w\" \"vite preview\"",
    "dev:typecheck": "vue-tsc --noEmit --skipLibCheck --project ./tsconfig.dev.json",
    "build": "rimraf lib dist && concurrently \"pnpm run build:dist\" \"pnpm run build:lib\" -n \"dist,lib\" --kill-others-on-fail -r && pnpm run build:types",
    "build:dist": "rollup --config build/rollup.config.mjs",
    "build:lib": "NODE_ENV=lib babel src --out-dir lib --source-maps --extensions \".ts\",\".tsx\",\".snap\" --copy-files --no-copy-ignored --out-file-extension .mjs",
    "build:types": "rimraf types-temp && tsc --pretty --emitDeclarationOnly -p tsconfig.dist.json && rollup --config build/rollup.types.config.mjs && rimraf types-temp",
    "tsc": "tsc",
    "debug:test": "NODE_ENV=test node --inspect --inspect-brk ../../node_modules/jest/bin/jest.js --no-cache -i --verbose",
    "test": "node build/run-tests.js",
    "test:unix": "NODE_ENV=test jest",
    "test:win32": "NODE_ENV=test jest -i",
    "test:coverage": "pnpm run test --coverage",
    "lint": "concurrently -n \"tsc,eslint\" --kill-others-on-fail \"tsc -p tsconfig.checks.json --noEmit --pretty\" \"eslint src -f codeframe --max-warnings 0\"",
    "lint:fix": "concurrently -n \"tsc,eslint\" \"tsc -p tsconfig.checks.json --noEmit --pretty\" \"eslint --fix src\"",
    "cy:open": "cypress open --component -b electron",
    "cy:run": "percy exec -- cypress run --component"
  },
  "devDependencies": {
    "@date-io/core": "3.0.0",
    "@date-io/date-fns": "3.0.0",
    "@date-io/dayjs": "^3.0.0",
    "@formatjs/intl": "^2.10.1",
    "@fortawesome/fontawesome-svg-core": "^6.5.2",
    "@fortawesome/free-solid-svg-icons": "^6.5.2",
    "@fortawesome/vue-fontawesome": "^3.0.6",
    "@jest/globals": "^28.1.3",
    "@percy/cli": "^1.28.2",
    "@percy/cypress": "^3.1.2",
    "@rollup/plugin-alias": "^5.1.0",
    "@rollup/plugin-babel": "^6.0.4",
    "@rollup/plugin-node-resolve": "^15.2.3",
    "@rollup/plugin-typescript": "^11.1.6",
    "@types/jest": "^28.1.8",
    "@types/node": "^20.12.7",
    "@types/resize-observer-browser": "^0.1.11",
    "@vitejs/plugin-vue": "^5.0.4",
    "@vitejs/plugin-vue-jsx": "^3.1.0",
    "@vue/babel-plugin-jsx": "^1.2.2",
    "@vue/shared": "^3.4.27",
    "@vue/test-utils": "2.4.6",
    "acorn-walk": "^8.3.2",
    "autoprefixer": "^10.4.19",
    "babel-plugin-add-import-extension": "1.5.1",
    "babel-plugin-module-resolver": "^5.0.0",
    "babel-plugin-transform-define": "^2.1.4",
    "babel-polyfill": "^6.26.0",
    "concurrently": "^8.2.2",
    "cssnano": "^6.1.2",
    "csstype": "^3.1.3",
    "cy-mobile-commands": "^0.3.0",
    "cypress": "^13.7.2",
    "cypress-file-upload": "^5.0.8",
    "cypress-real-events": "^1.12.0",
    "date-fns": "^3.6.0",
    "dotenv": "^16.4.5",
    "eslint-plugin-cypress": "^2.15.1",
    "eslint-plugin-jest": "^28.7.0",
    "expect": "^28.1.3",
    "fast-glob": "^3.3.2",
    "identity-obj-proxy": "^3.0.0",
    "jest-canvas-mock": "^2.5.2",
    "micromatch": "^4.0.5",
    "postcss": "^8.4.38",
    "rollup": "^3.20.7",
    "rollup-plugin-dts": "^6.1.0",
    "rollup-plugin-sass": "^1.12.21",
    "rollup-plugin-sourcemaps": "^0.6.3",
    "rollup-plugin-terser": "^7.0.2",
    "timezone-mock": "^1.3.6",
    "unplugin-vue-components": "^0.27.4",
    "upath": "^2.0.1",
    "vite": "^5.4.0",
    "vite-ssr": "^0.17.1",
    "vue-i18n": "^9.7.1",
    "vue-router": "^4.3.0"
  },
  "peerDependencies": {
    "typescript": ">=4.7",
    "vite-plugin-vuetify": ">=1.0.0",
    "vue": "^3.3.0",
    "vue-i18n": "^9.0.0",
    "webpack-plugin-vuetify": ">=2.0.0"
  },
  "peerDependenciesMeta": {
    "typescript": {
      "optional": true
    },
    "vue-i18n": {
      "optional": true
    },
    "webpack-plugin-vuetify": {
      "optional": true
    },
    "vite-plugin-vuetify": {
      "optional": true
    }
  },
  "publishConfig": {
    "access": "public"
  },
  "vetur": {
    "tags": "dist/json/tags.json",
    "attributes": "dist/json/attributes.json"
  },
  "web-types": "dist/json/web-types.json"
}<|MERGE_RESOLUTION|>--- conflicted
+++ resolved
@@ -1,11 +1,7 @@
 {
   "name": "vuetify",
   "description": "Vue Material Component Framework",
-<<<<<<< HEAD
   "version": "3.7.0-beta.1",
-=======
-  "version": "3.6.15",
->>>>>>> 76af55c9
   "author": {
     "name": "John Leider",
     "email": "john@vuetifyjs.com"
