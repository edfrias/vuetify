--- conflicted
+++ resolved
@@ -172,12 +172,8 @@
     "expect": "^28.1.3",
     "fast-glob": "^3.3.2",
     "identity-obj-proxy": "^3.0.0",
-<<<<<<< HEAD
     "jsdom": "^26.0.0",
-=======
-    "jsdom": "^25.0.0",
     "luxon": "^3.5.0",
->>>>>>> 8393a412
     "micromatch": "^4.0.5",
     "moment": "^2.30.1",
     "postcss": "^8.4.38",
