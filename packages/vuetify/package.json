--- conflicted
+++ resolved
@@ -1,11 +1,7 @@
 {
   "name": "vuetify",
   "description": "Vue Material Component Framework",
-<<<<<<< HEAD
   "version": "3.6.0-alpha.1",
-=======
-  "version": "3.5.16",
->>>>>>> 71d41182
   "author": {
     "name": "John Leider",
     "email": "john@vuetifyjs.com"
