--- conflicted
+++ resolved
@@ -149,12 +149,8 @@
     "cy-mobile-commands": "^0.3.0",
     "cypress": "^12.7.0",
     "cypress-file-upload": "^5.0.8",
-<<<<<<< HEAD
-    "cypress-real-events": "^1.7.0",
+    "cypress-real-events": "^1.7.6",
     "date-fns": "^2.28.0",
-=======
-    "cypress-real-events": "^1.7.6",
->>>>>>> 5d4693dc
     "dotenv": "^8.6.0",
     "eslint-plugin-cypress": "^2.12.1",
     "eslint-plugin-jest": "^25.7.0",
