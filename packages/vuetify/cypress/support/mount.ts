/// <reference types="../../types/cypress" />
import '../../src/styles/main.sass'
import type { VueWrapper } from '@vue/test-utils'
import { mount as cyMount } from 'cypress/vue'
import { createVuetify } from '../../src/framework'
import { mergeDeep } from '../../src/util'

/**
 * @example
 * cy.mount(<VBtn>My button</VBtn>)
 */
Cypress.Commands.add('mount', (component, options, vuetifyOptions) => {
  const root = document.getElementById('cy-root')!

  // add the v-application class that allows Vuetify styles to work
  if (!root.classList.contains('v-locale--is-rtl')) {
    root.classList.add('v-locale--is-ltr')
  }

  const vuetify = createVuetify(vuetifyOptions)
  const defaultOptions = {
    global: {
      stubs: {
        transition: false,
        'transition-group': false,
      },
      plugins: [vuetify],
    },
  }

  const mountOptions = mergeDeep(defaultOptions, options!, (a, b) => a.concat(b))

  return cyMount(component, mountOptions)
    .then(({ wrapper }) => {
      cy.wrap(wrapper).as('wrapper')
    })
})

Cypress.Commands.add('vue', () => {
  return cy.get<VueWrapper<any>>('@wrapper')
})

/**
 * Update the props and wait for Vue to re-render.
 * Must be chained of a chain that starts with `cy.mount`.
 *
 * @example
 * cy.mount(<VBtn>My button</VBtn>)
 *   .get('button').
 *   .should('not.have.class', 'v-btn--disabled')
 *   .setProps({ disabled: true }).
 *   .get('button')
 *   .should('have.class', 'v-btn--disabled')
 */

Cypress.Commands.add('setProps', (props: Record<string, unknown> = {}) => {
  return cy.get<VueWrapper<any>>('@wrapper').then(async wrapper => {
    await wrapper.setProps(props)
    return wrapper
  })
})

<<<<<<< HEAD
Cypress.Commands.add('emitted', (selector: Parameters<VueWrapper<any>['findComponent']>[0], event: string) => {
  return (cy.get('@wrapper') as Chainable).then(({ wrapper }) => {
    const vueWrapper = (wrapper || Cypress.vueWrapper) as unknown as VueWrapper<any>
    const cmp = vueWrapper.findComponent<any>(selector)
=======
Cypress.Commands.add('emitted', (selector: Parameters<VueWrapper['getComponent']>[0], event?: string) => {
  return cy.get<VueWrapper<any>>('@wrapper').then(wrapper => {
    const cmp = wrapper.findComponent<any>(selector)
>>>>>>> cb29eb39

    if (!cmp) return cy.wrap({})

    return cy.wrap(event ? cmp.emitted(event) : cmp.emitted())
  })
})<|MERGE_RESOLUTION|>--- conflicted
+++ resolved
@@ -60,16 +60,9 @@
   })
 })
 
-<<<<<<< HEAD
-Cypress.Commands.add('emitted', (selector: Parameters<VueWrapper<any>['findComponent']>[0], event: string) => {
-  return (cy.get('@wrapper') as Chainable).then(({ wrapper }) => {
-    const vueWrapper = (wrapper || Cypress.vueWrapper) as unknown as VueWrapper<any>
-    const cmp = vueWrapper.findComponent<any>(selector)
-=======
 Cypress.Commands.add('emitted', (selector: Parameters<VueWrapper['getComponent']>[0], event?: string) => {
   return cy.get<VueWrapper<any>>('@wrapper').then(wrapper => {
     const cmp = wrapper.findComponent<any>(selector)
->>>>>>> cb29eb39
 
     if (!cmp) return cy.wrap({})
 
