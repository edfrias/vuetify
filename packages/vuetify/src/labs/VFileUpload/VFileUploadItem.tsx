// Components
import { VAvatar } from '@/components/VAvatar/VAvatar'
import { VBtn } from '@/components/VBtn/VBtn'
import { VDefaultsProvider } from '@/components/VDefaultsProvider/VDefaultsProvider'
import { makeVListItemProps, VListItem } from '@/components/VList/VListItem'

// Utilities
import { computed, ref, watchEffect } from 'vue'
import { genericComponent, humanReadableFileSize, propsFactory, useRender } from '@/util'

// Types
import type { PropType } from 'vue'
import type { VListItemSlots } from '@/components/VList/VListItem'

export type VFileUploadItemSlots = {
  clear: {
    props: { onClick: () => void }
  }
} & VListItemSlots

export const makeVFileUploadItemProps = propsFactory({
  clearable: Boolean,
  file: {
    type: Object as PropType<File>,
    default: null,
  },
  fileIcon: {
    type: String,
    // TODO: setup up a proper aliased icon
    default: 'mdi-file-document',
  },
  showSize: Boolean,

  ...makeVListItemProps({
    border: true,
    rounded: true,
    lines: 'two' as const,
  }),
}, 'VFileUploadItem')

export const VFileUploadItem = genericComponent<VFileUploadItemSlots>()({
  name: 'VFileUploadItem',

  props: makeVFileUploadItemProps(),

  emits: {
    'click:remove': () => true,
    click: (e: MouseEvent | KeyboardEvent) => true,
  },

  setup (props, { emit, slots }) {
    const preview = ref()
    const base = computed(() => typeof props.showSize !== 'boolean' ? props.showSize : undefined)

    function onClickRemove () {
      emit('click:remove')
    }

    watchEffect(() => {
      preview.value = props.file?.type.startsWith('image') ? URL.createObjectURL(props.file) : undefined
    })

    useRender(() => {
      const listItemProps = VListItem.filterProps(props)

      return (
        <VListItem
          { ...listItemProps }
          title={ props.title ?? props.file?.name }
          subtitle={ props.showSize ? humanReadableFileSize(props.file?.size, base.value) : props.file?.type }
          class="v-file-upload-item"
        >
          {{
            ...slots,
<<<<<<< HEAD
            prepend: slotProps => [
=======
            title: () => props?.title ?? props.file?.name,
            prepend: slotProps => (
>>>>>>> 85abd807
              <>
                { !slots.prepend ? (
                  <VAvatar
                    icon={ props.fileIcon }
                    image={ preview.value }
                    rounded
                  />
                ) : (
                  <VDefaultsProvider
                    defaults={{
                      VAvatar: {
                        image: preview.value,
                        icon: !preview.value ? props.fileIcon : undefined,
                        rounded: true,
                      },
                    }}
                  >
                    { slots.prepend?.(slotProps) ?? (
                      <VAvatar />
                    )}
                  </VDefaultsProvider>
                )}
              </>,
            ],
            append: slotProps => [
              <>
                { props.clearable && (
                  <>
                    { !slots.clear ? (
                      <VBtn
                        icon="$clear"
                        density="comfortable"
                        variant="text"
                        onClick={ onClickRemove }
                      />
                    ) : (
                      <VDefaultsProvider
                        defaults={{
                          VBtn: {
                            icon: '$clear',
                            density: 'comfortable',
                            variant: 'text',
                          },
                        }}
                      >
                        { slots.clear?.({
                          ...slotProps,
                          props: { onClick: onClickRemove },
                        }) ?? (<VBtn />)}
                      </VDefaultsProvider>
                    )}
                  </>
                )}

                { slots.append?.(slotProps) }
              </>,
            ],
          }}
        </VListItem>
      )
    })
  },
})

export type VFileUploadItem = InstanceType<typeof VFileUploadItem><|MERGE_RESOLUTION|>--- conflicted
+++ resolved
@@ -72,12 +72,8 @@
         >
           {{
             ...slots,
-<<<<<<< HEAD
-            prepend: slotProps => [
-=======
             title: () => props?.title ?? props.file?.name,
             prepend: slotProps => (
->>>>>>> 85abd807
               <>
                 { !slots.prepend ? (
                   <VAvatar
@@ -100,9 +96,9 @@
                     )}
                   </VDefaultsProvider>
                 )}
-              </>,
-            ],
-            append: slotProps => [
+              </>
+            ),
+            append: slotProps => (
               <>
                 { props.clearable && (
                   <>
@@ -133,8 +129,8 @@
                 )}
 
                 { slots.append?.(slotProps) }
-              </>,
-            ],
+              </>
+            ),
           }}
         </VListItem>
       )
