--- conflicted
+++ resolved
@@ -33,11 +33,7 @@
 }
 
 export const makeVDateInputProps = propsFactory({
-<<<<<<< HEAD
-=======
   displayFormat: [Function, String],
-  hideActions: Boolean,
->>>>>>> 23ef6f3e
   location: {
     type: String as PropType<StrategyProps['location']>,
     default: 'bottom start',
