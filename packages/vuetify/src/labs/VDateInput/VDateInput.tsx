// Components
import { makeVConfirmEditProps, VConfirmEdit } from '@/components/VConfirmEdit/VConfirmEdit'
import { makeVDatePickerProps, VDatePicker } from '@/components/VDatePicker/VDatePicker'
import { VMenu } from '@/components/VMenu/VMenu'
import { makeVTextFieldProps, VTextField } from '@/components/VTextField/VTextField'

// Composables
import { useDate } from '@/composables/date'
import { makeDisplayProps, useDisplay } from '@/composables/display'
import { makeFocusProps, useFocus } from '@/composables/focus'
import { forwardRefs } from '@/composables/forwardRefs'
import { useLocale } from '@/composables/locale'
import { useProxiedModel } from '@/composables/proxiedModel'

// Utilities
import { computed, ref, shallowRef, watch } from 'vue'
import { genericComponent, omit, propsFactory, useRender, wrapInArray } from '@/util'

// Types
import type { PropType } from 'vue'
import type { StrategyProps } from '@/components/VOverlay/locationStrategies'
import type { VTextFieldSlots } from '@/components/VTextField/VTextField'

// Types
export type VDateInputActionsSlot = {
  save: () => void
  cancel: () => void
  isPristine: boolean
}

export type VDateInputSlots = Omit<VTextFieldSlots, 'default'> & {
  actions: VDateInputActionsSlot
  default: never
}

export const makeVDateInputProps = propsFactory({
  displayFormat: [Function, String],
  location: {
    type: String as PropType<StrategyProps['location']>,
    default: 'bottom start',
  },

<<<<<<< HEAD
=======
  ...makeDisplayProps(),
>>>>>>> 7a2bb321
  ...makeFocusProps(),
  ...makeVConfirmEditProps({
    hideActions: true,
  }),
  ...makeVTextFieldProps({
    placeholder: 'mm/dd/yyyy',
    prependIcon: '$calendar',
  }),
  ...omit(makeVDatePickerProps({
    hideHeader: true,
    showAdjacentMonths: true,
  }), ['active', 'location', 'rounded']),
}, 'VDateInput')

export const VDateInput = genericComponent<VDateInputSlots>()({
  name: 'VDateInput',

  props: makeVDateInputProps(),

  emits: {
    save: (value: string) => true,
    cancel: () => true,
    'update:modelValue': (val: string) => true,
  },

  setup (props, { emit, slots }) {
    const { t } = useLocale()
    const adapter = useDate()
    const { mobile } = useDisplay()
    const { isFocused, focus, blur } = useFocus(props)
    const model = useProxiedModel(
      props,
      'modelValue',
      props.multiple ? [] : null,
      val => Array.isArray(val) ? val.map(item => adapter.toJsDate(item)) : val ? adapter.toJsDate(val) : val,
      val => Array.isArray(val) ? val.map(item => adapter.date(item)) : val ? adapter.date(val) : val
    )

    const menu = shallowRef(false)
    const isEditingInput = shallowRef(false)
    const vDateInputRef = ref()

    function format (date: unknown) {
      if (typeof props.displayFormat === 'function') {
        return props.displayFormat(date)
      }

      return adapter.format(date, props.displayFormat ?? 'keyboardDate')
    }

    const display = computed(() => {
      const value = wrapInArray(model.value)

      if (!value.length) return null

      if (props.multiple === true) {
        return t('$vuetify.datePicker.itemsSelected', value.length)
      }

      if (props.multiple === 'range') {
        const start = value[0]
        const end = value[value.length - 1]

        if (!adapter.isValid(start) || !adapter.isValid(end)) return ''

        return `${format(adapter.date(start))} - ${format(adapter.date(end))}`
      }

      return adapter.isValid(model.value) ? format(adapter.date(model.value)) : ''
    })

    const inputmode = computed(() => {
      if (!mobile.value) return undefined
      if (isEditingInput.value) return 'text'

      return 'none'
    })

    const isInteractive = computed(() => !props.disabled && !props.readonly)
    const isReadonly = computed(() => !(mobile.value && isEditingInput.value) && props.readonly)

    watch(menu, val => {
      if (val) return

      isEditingInput.value = false
    })

    function onKeydown (e: KeyboardEvent) {
      if (e.key !== 'Enter') return

      if (!menu.value || !isFocused.value) {
        menu.value = true

        return
      }

      const target = e.target as HTMLInputElement

      model.value = target.value === '' ? null : target.value
    }

    function onClick (e: MouseEvent) {
      e.preventDefault()
      e.stopPropagation()

      if (menu.value && mobile.value) {
        isEditingInput.value = true
      } else {
        menu.value = true
      }
    }

    function onCancel () {
      emit('cancel')
      menu.value = false
      isEditingInput.value = false
    }

    function onSave (value: string) {
      emit('save', value)
      menu.value = false
    }

    function onUpdateDisplayModel (value: string) {
      if (value != null) return

      model.value = null
    }

    function onUpdateMenuModel (isMenuOpen: boolean) {
      if (isMenuOpen) return

      isEditingInput.value = false
    }

    function onBlur () {
      blur()

      // When in mobile mode and editing is done (due to keyboard dismissal), close the menu
      if (mobile.value && isEditingInput.value && !isFocused.value) {
        menu.value = false
        isEditingInput.value = false
      }
    }

    useRender(() => {
      const confirmEditProps = VConfirmEdit.filterProps(props)
      const datePickerProps = VDatePicker.filterProps(omit(props, ['active', 'location', 'rounded']))
      const textFieldProps = VTextField.filterProps(props)

      return (
        <VTextField
          ref={ vDateInputRef }
          { ...textFieldProps }
          class={ props.class }
          style={ props.style }
          modelValue={ display.value }
          inputmode={ inputmode.value }
          readonly={ isReadonly.value }
          onKeydown={ isInteractive.value ? onKeydown : undefined }
          focused={ menu.value || isFocused.value }
          onFocus={ focus }
          onBlur={ onBlur }
          onClick:control={ isInteractive.value ? onClick : undefined }
          onClick:prepend={ isInteractive.value ? onClick : undefined }
          onUpdate:modelValue={ onUpdateDisplayModel }
        >
          {{
            ...slots,
            default: () => (
              <>
                <VMenu
                  v-model={ menu.value }
                  activator="parent"
                  min-width="0"
                  eager={ isFocused.value }
                  location={ props.location }
                  closeOnContentClick={ false }
                  openOnClick={ false }
                  onUpdate:modelValue={ onUpdateMenuModel }
                >
                  <VConfirmEdit
                    { ...confirmEditProps }
                    v-model={ model.value }
                    onSave={ onSave }
                    onCancel={ onCancel }
                  >
                    {{
                      default: ({ actions, model: proxyModel, save, cancel, isPristine }) => {
                        function onUpdateModel (value: string) {
                          if (!props.hideActions) {
                            proxyModel.value = value
                          } else {
                            model.value = value

                            if (!props.multiple) {
                              menu.value = false
                            }
                          }

                          emit('save', value)
                          vDateInputRef.value?.blur()
                        }

                        return (
                          <VDatePicker
                            { ...datePickerProps }
                            modelValue={ props.hideActions ? model.value : proxyModel.value }
                            onUpdate:modelValue={ value => onUpdateModel(value) }
                            onMousedown={ (e: MouseEvent) => e.preventDefault() }
                          >
                            {{
                              actions: !props.hideActions ? () => slots.actions?.({ save, cancel, isPristine }) ?? actions() : undefined,
                            }}
                          </VDatePicker>
                        )
                      },
                    }}
                  </VConfirmEdit>
                </VMenu>

                { slots.default?.() }
              </>
            ),
          }}
        </VTextField>
      )
    })

    return forwardRefs({}, vDateInputRef)
  },
})

export type VDateInput = InstanceType<typeof VDateInput><|MERGE_RESOLUTION|>--- conflicted
+++ resolved
@@ -40,10 +40,7 @@
     default: 'bottom start',
   },
 
-<<<<<<< HEAD
-=======
   ...makeDisplayProps(),
->>>>>>> 7a2bb321
   ...makeFocusProps(),
   ...makeVConfirmEditProps({
     hideActions: true,
