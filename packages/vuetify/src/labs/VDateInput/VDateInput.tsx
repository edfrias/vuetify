--- conflicted
+++ resolved
@@ -238,12 +238,8 @@
                           }
 
                           emit('save', value)
-<<<<<<< HEAD
-                          vDateInputRef.value?.blur()
 
                           disabledActions.value = []
-=======
->>>>>>> f280d0f3
                         }
 
                         return (
