--- conflicted
+++ resolved
@@ -5,7 +5,7 @@
 import { makeVDataTableFooterProps, VDataTableFooter } from './VDataTableFooter'
 import { makeVDataTableHeadersProps, VDataTableHeaders } from './VDataTableHeaders'
 import { makeVDataTableRowsProps, VDataTableRows } from './VDataTableRows'
-import { VTable } from '@/components/VTable'
+import { makeVTableProps, VTable } from '@/components/VTable/VTable'
 
 // Composables
 import { createGroupBy, makeDataTableGroupProps, provideGroupBy, useGroupedItems } from './composables/group'
@@ -16,7 +16,6 @@
 import { makeDataTableItemProps, useDataTableItems } from './composables/items'
 import { makeDataTableSelectProps, provideSelection } from './composables/select'
 import { makeFilterProps, useFilter } from '@/composables/filter'
-import { makeVTableProps } from '@/components/VTable/VTable'
 import { provideDefaults } from '@/composables/defaults'
 import { useOptions } from './composables/options'
 
@@ -25,10 +24,7 @@
 import { genericComponent, propsFactory, useRender } from '@/util'
 
 // Types
-<<<<<<< HEAD
-import type { PropType, Ref } from 'vue'
-=======
->>>>>>> 24396ea3
+import type { Ref } from 'vue'
 import type { DataTableItem, InternalDataTableHeader } from './types'
 import type { VDataTableRowsSlots } from './VDataTableRows'
 
@@ -49,17 +45,6 @@
   ...makeVDataTableRowsProps(),
 
   width: [String, Number],
-<<<<<<< HEAD
-  fixedHeader: Boolean,
-  fixedFooter: Boolean,
-  loading: [Boolean, String],
-  loadingText: {
-    type: String,
-    default: '$vuetify.dataIterator.loadingText',
-  },
-  'onClick:row': Function as PropType<(e: Event, value: { item: DataTableItem }) => void>,
-=======
->>>>>>> 24396ea3
   search: String,
 
   ...makeDataTableExpandProps(),
@@ -144,41 +129,6 @@
       },
     })
 
-<<<<<<< HEAD
-    useRender(() => (
-      <VTable
-        class={[
-          'v-data-table',
-          {
-            'v-data-table--show-select': props.showSelect,
-            'v-data-table--loading': props.loading,
-          },
-        ]}
-        fixedHeader={ props.fixedHeader }
-        fixedFooter={ props.fixedFooter }
-        height={ props.height }
-        hover={ props.hover }
-      >
-        {{
-          top: slots.top,
-          default: slots.default ?? (() => (
-            <>
-              { slots.colgroup?.({ columns }) }
-              <thead>
-                <VDataTableHeaders
-                  sticky={ props.fixedHeader }
-                  loading={ props.loading }
-                  multiSort={ props.multiSort }
-                  v-slots={ slots }
-                />
-              </thead>
-              { slots.thead?.() }
-              <tbody>
-                { slots.body ? slots.body() : (
-                  <VDataTableRows
-                    items={ paginatedItems.value }
-                    onClick:row={ props['onClick:row'] }
-=======
     useRender(() => {
       const [dataTableFooterProps] = VDataTableFooter.filterProps(props)
       const [dataTableHeadersProps] = VDataTableHeaders.filterProps(props)
@@ -191,6 +141,7 @@
             'v-data-table',
             {
               'v-data-table--show-select': props.showSelect,
+              'v-data-table--loading': props.loading,
             },
             props.class,
           ]}
@@ -205,7 +156,6 @@
                 <thead>
                   <VDataTableHeaders
                     { ...dataTableHeadersProps }
->>>>>>> 24396ea3
                     v-slots={ slots }
                   />
                 </thead>
