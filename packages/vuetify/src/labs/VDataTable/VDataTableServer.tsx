--- conflicted
+++ resolved
@@ -38,26 +38,7 @@
 export const VDataTableServer = genericComponent<VDataTableSlots>()({
   name: 'VDataTableServer',
 
-<<<<<<< HEAD
-  props: {
-    color: String,
-    itemsLength: {
-      type: [Number, String],
-      required: true,
-    },
-
-    ...makeVDataTableProps(),
-    ...makeDataTableExpandProps(),
-    ...makeDataTableHeaderProps(),
-    ...makeDataTableItemProps(),
-    ...makeDataTableSelectProps(),
-    ...makeDataTableSortProps(),
-    ...makeDataTablePaginateProps(),
-    ...makeDataTableGroupProps(),
-  },
-=======
   props: makeVDataTableServerProps(),
->>>>>>> 24396ea3
 
   emits: {
     'update:modelValue': (value: any[]) => true,
