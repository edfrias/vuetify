--- conflicted
+++ resolved
@@ -326,22 +326,16 @@
               slots.actions?.() ?? (
                 <div>
                   <VBtn
-<<<<<<< HEAD
-=======
                     disabled={ isPristine.value }
                     variant="text"
->>>>>>> 30c87c46
                     color={ props.color }
                     onClick={ onClickCancel }
                     text={ t(props.cancelText) }
                   />
 
                   <VBtn
-<<<<<<< HEAD
-=======
                     disabled={ isPristine.value }
                     variant="text"
->>>>>>> 30c87c46
                     color={ props.color }
                     onClick={ onClickSave }
                     text={ t(props.okText) }
