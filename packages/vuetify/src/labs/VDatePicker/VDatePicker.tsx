// Styles
import './VDatePicker.sass'

// Components
import { makeVDatePickerControlsProps, VDatePickerControls } from './VDatePickerControls'
import { VDatePickerHeader } from './VDatePickerHeader'
import { makeVDatePickerMonthProps, VDatePickerMonth } from './VDatePickerMonth'
import { makeVDatePickerYearsProps, VDatePickerYears } from './VDatePickerYears'
import { VFadeTransition } from '@/components/transitions'
import { VBtn } from '@/components/VBtn'
import { VTextField } from '@/components/VTextField'
import { dateEmits, makeDateProps } from '@/labs/VDateInput/composables'
import { makeVPickerProps, VPicker } from '@/labs/VPicker/VPicker'

// Composables
import { createDatePicker } from './composables'
import { useLocale } from '@/composables/locale'
import { useDate } from '@/labs/date'

// Utilities
import { computed, ref, shallowRef, watch } from 'vue'
import { genericComponent, propsFactory, useRender } from '@/util'

// Types
import type { VPickerSlots } from '@/labs/VPicker/VPicker'

// Types
export type VDatePickerSlots = Omit<VPickerSlots, 'header'> & {
  header: {
    header: string
    appendIcon: string
    'onClick:append': () => void
  }
}

export const makeVDatePickerProps = propsFactory({
  calendarIcon: {
    type: String,
    default: '$calendar',
  },
  keyboardIcon: {
    type: String,
    default: '$edit',
  },
  cancelText: {
    type: String,
    default: '$vuetify.datePicker.cancel',
  },
  okText: {
    type: String,
    default: '$vuetify.datePicker.ok',
  },
  inputText: {
    type: String,
    default: '$vuetify.datePicker.input.placeholder',
  },
  inputPlaceholder: {
    type: String,
    default: 'dd/mm/yyyy',
  },
  header: {
    type: String,
    default: '$vuetify.datePicker.header',
  },
  hideActions: Boolean,

  ...makeDateProps(),
  ...makeVDatePickerControlsProps(),
  ...makeVDatePickerMonthProps(),
  ...makeVDatePickerYearsProps(),
  ...makeVPickerProps({ title: '$vuetify.datePicker.title' }),
}, 'VDatePicker')

export const VDatePicker = genericComponent<VDatePickerSlots>()({
  name: 'VDatePicker',

  props: makeVDatePickerProps(),

  emits: {
    'click:cancel': () => true,
    'click:save': () => true,
    ...dateEmits,
  },

  setup (props, { emit, slots }) {
    const adapter = useDate()
    const { t } = useLocale()

    const { model, displayDate, viewMode, inputMode, isEqual } = createDatePicker(props)

    const isReversing = shallowRef(false)

    const inputModel = ref(model.value.map(date => adapter.format(date, 'keyboardDate')))
    const temporaryModel = ref(model.value)
    const title = computed(() => {
      return props.variant === 'modern'
        ? t(props.title)
        : adapter.format(displayDate.value, 'shortDate')
    })
    const header = computed(() => model.value.length ? adapter.format(model.value[0], 'normalDateWithWeekday') : t(props.header))
    const headerIcon = computed(() => inputMode.value === 'calendar' ? props.keyboardIcon : props.calendarIcon)
    const headerTransition = computed(() => `date-picker-header${isReversing.value ? '-reverse' : ''}-transition`)
    const minDate = computed(() => props.min && adapter.isValid(props.min) ? adapter.date(props.min) : null)
    const maxDate = computed(() => props.max && adapter.isValid(props.max) ? adapter.date(props.max) : null)

    const disabled = computed(() => {
      if (!minDate.value && !maxDate.value) return false

      const targets = []

      if (minDate.value) {
        const date = adapter.addDays(adapter.startOfMonth(displayDate.value), -1)

        adapter.isAfter(minDate.value, date) && targets.push('prev')
      }

      if (maxDate.value) {
        const date = adapter.addDays(adapter.endOfMonth(displayDate.value), 1)

        adapter.isAfter(date, maxDate.value) && targets.push('next')
      }

      if (minDate.value?.getFullYear() === maxDate.value?.getFullYear()) {
        targets.push('mode')
      }

      return targets
    })

    watch(model, val => {
      if (!isEqual(val, temporaryModel.value)) {
        temporaryModel.value = val
      }

      inputModel.value = val.map(date => adapter.format(date, 'keyboardDate'))
    })

    watch(temporaryModel, (val, oldVal) => {
      if (props.hideActions && !isEqual(val, model.value)) {
        model.value = val
      }

      if (val[0] && oldVal[0]) {
        isReversing.value = adapter.isBefore(val[0], oldVal[0])
      }
    })

    function updateFromInput (input: string, index: number) {
      const { isValid, date, isAfter } = adapter
      const inputDate = date(input)

      if (
        isValid(input) &&
        (!minDate.value || !isAfter(minDate.value, inputDate)) &&
        (!maxDate.value || !isAfter(inputDate, maxDate.value))
      ) {
        const newModel = model.value.slice()
        newModel[index] = date(input)

        if (props.hideActions) {
          model.value = newModel
        } else {
          temporaryModel.value = newModel
        }
      }
    }

    function onClickCancel () {
      emit('click:cancel')
    }

    function onClickSave () {
      emit('click:save')

      model.value = temporaryModel.value
    }

    function onClickAppend () {
      inputMode.value = inputMode.value === 'calendar' ? 'keyboard' : 'calendar'
    }

    function onClickNext () {
      displayDate.value = adapter.addMonths(displayDate.value, 1)
    }

    function onClickPrev () {
      displayDate.value = adapter.addMonths(displayDate.value, -1)
    }

    function onClickMode () {
      viewMode.value = viewMode.value === 'month' ? 'year' : 'month'
    }

    function onClickHeader () {
      viewMode.value = 'month'
    }

    const headerSlotProps = computed(() => ({
      header: header.value,
      appendIcon: headerIcon.value,
      transition: headerTransition.value,
      'onClick:append': onClickAppend,
    }))

    useRender(() => {
      const [pickerProps] = VPicker.filterProps(props)
      const [datePickerControlsProps] = VDatePickerControls.filterProps(props)
      const [datePickerMonthProps] = VDatePickerMonth.filterProps(props)
      const [datePickerYearsProps] = VDatePickerYears.filterProps(props)

      return (
        <VPicker
          { ...pickerProps }
          class={[
            'v-date-picker',
            `v-date-picker--${viewMode.value}`,
            props.class,
          ]}
          style={ props.style }
          width={ props.showWeek ? 408 : 360 }
          v-slots={{
            title: () => slots.title?.() ?? (
              <div
                class="v-date-picker__title"
                onClick={ props.variant === 'classic' ? onClickMode : undefined }
              >
                { title.value }
              </div>
            ),
            header: () => slots.header?.(headerSlotProps.value) ?? (
              <VDatePickerHeader
                key="header"
                { ...headerSlotProps.value }
                onClick={ viewMode.value === 'year' ? onClickHeader : undefined }
              />
            ),
            default: () => inputMode.value === 'calendar' ? (
              <>
                { (props.variant !== 'classic' || viewMode.value !== 'year') && (
                  <VDatePickerControls
                    { ...datePickerControlsProps }
                    disabled={ disabled.value }
                    displayDate={ adapter.format(displayDate.value, 'monthAndYear') }
                    onClick:next={ onClickNext }
                    onClick:prev={ onClickPrev }
                    onClick:mode={ onClickMode }
                  />
                )}

                <VFadeTransition hideOnLeave>
                  { viewMode.value === 'month' ? (
                    <VDatePickerMonth
                      key="date-picker-month"
                      { ...datePickerMonthProps }
                      v-model={ temporaryModel.value }
                      displayDate={ displayDate.value }
                      min={ minDate.value }
                      max={ maxDate.value }
                    />
                  ) : (
                    <VDatePickerYears
                      key="date-picker-years"
                      { ...datePickerYearsProps }
                      v-model:displayDate={ displayDate.value }
                      min={ minDate.value }
                      max={ maxDate.value }
                      onClick:mode={ onClickMode }
                    />
                  )}
                </VFadeTransition>
              </>
            ) : (
              <div class="v-date-picker__input">
                <VTextField
                  modelValue={ inputModel.value[0] }
                  onUpdate:modelValue={ v => updateFromInput(v, 0) }
                  label={ t(props.inputText) }
                  placeholder={ props.inputPlaceholder }
                />
              </div>
            ),
            actions: () => !props.hideActions ? (
<<<<<<< HEAD
              <div>
                <VBtn
                  color={ props.color }
                  onClick={ onClickCancel }
                  text={ t(props.cancelText) }
                />

                <VBtn
                  color={ props.color }
                  onClick={ onClickSave }
                  text={ t(props.okText) }
                />
              </div>
=======
              slots.actions?.() ?? (
                <div>
                  <VBtn
                    variant="text"
                    color={ props.color }
                    onClick={ onClickCancel }
                    text={ t(props.cancelText) }
                  />

                  <VBtn
                    variant="text"
                    color={ props.color }
                    onClick={ onClickSave }
                    text={ t(props.okText) }
                  />
                </div>
              )
>>>>>>> f2d88883
            ) : undefined,
          }}
        />
      )
    })

    return {}
  },
})

export type VDatePicker = InstanceType<typeof VDatePicker><|MERGE_RESOLUTION|>--- conflicted
+++ resolved
@@ -280,39 +280,21 @@
               </div>
             ),
             actions: () => !props.hideActions ? (
-<<<<<<< HEAD
-              <div>
-                <VBtn
-                  color={ props.color }
-                  onClick={ onClickCancel }
-                  text={ t(props.cancelText) }
-                />
-
-                <VBtn
-                  color={ props.color }
-                  onClick={ onClickSave }
-                  text={ t(props.okText) }
-                />
-              </div>
-=======
               slots.actions?.() ?? (
                 <div>
                   <VBtn
-                    variant="text"
                     color={ props.color }
                     onClick={ onClickCancel }
                     text={ t(props.cancelText) }
                   />
 
                   <VBtn
-                    variant="text"
                     color={ props.color }
                     onClick={ onClickSave }
                     text={ t(props.okText) }
                   />
                 </div>
               )
->>>>>>> f2d88883
             ) : undefined,
           }}
         />
