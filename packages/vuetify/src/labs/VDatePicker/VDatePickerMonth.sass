--- conflicted
+++ resolved
@@ -8,15 +8,11 @@
 .v-date-picker-month__weeks
   display: grid
   grid-template-rows: min-content min-content min-content min-content min-content min-content min-content
-<<<<<<< HEAD
   row-gap: 4px
-=======
-  grid-row-gap: 4px
   font-size: .875rem
 
   + .v-date-picker-month__days
     grid-row-gap: 0
->>>>>>> 30c87c46
 
 .v-date-picker-month__weekday
   font-size: .875rem
