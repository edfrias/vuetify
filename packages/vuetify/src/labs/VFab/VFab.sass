@use '../../styles/tools'
@use '../../styles/settings'
@use 'sass:math'
@use 'sass:map'
@use './variables' as *
@use './mixins' as *

@include tools.layer('components')
  .v-fab
    align-items: center
    display: inline-flex
    flex: 1 1 auto
    pointer-events: none
    position: relative
    transition-duration: $fab-transition-duration
    transition-timing-function: $fab-transition-timing-function
    vertical-align: middle

    .v-btn
      pointer-events: auto

      &--variant-elevated
        @include tools.elevation(3)

    &--app,
    &--absolute
      display: flex

    &--start,
    &--left
      justify-content: flex-start

    &--center
      align-items: center
      justify-content: center

    &--end,
    &--right
      justify-content: flex-end

    &--bottom
      align-items: flex-end

    &--top
      align-items: flex-start

    &--extended
      .v-btn
        // min-height: 56px
        // min-width: 80px
        border-radius: 9999px !important

<<<<<<< HEAD
  .v-fab__container
    align-self: center
    display: inline-flex
    vertical-align: middle
=======
.v-fab__container
  align-self: center
  display: inline-flex
  position: absolute
  vertical-align: middle
>>>>>>> f04a732b

    .v-fab--app &
      margin: 12px

    .v-fab--absolute &
      position: absolute
      z-index: 4

    .v-fab--offset.v-fab--top &
      transform: translateY(-50%)

    .v-fab--offset.v-fab--bottom &
      transform: translateY(50%)

    .v-fab--top &
      top: 0

    .v-fab--bottom &
      bottom: 0

    .v-fab--left &,
    .v-fab--start &
      left: 0

    .v-fab--right &,
    .v-fab--end &
      right: 0<|MERGE_RESOLUTION|>--- conflicted
+++ resolved
@@ -50,18 +50,11 @@
         // min-width: 80px
         border-radius: 9999px !important
 
-<<<<<<< HEAD
   .v-fab__container
     align-self: center
     display: inline-flex
+    position: absolute
     vertical-align: middle
-=======
-.v-fab__container
-  align-self: center
-  display: inline-flex
-  position: absolute
-  vertical-align: middle
->>>>>>> f04a732b
 
     .v-fab--app &
       margin: 12px
