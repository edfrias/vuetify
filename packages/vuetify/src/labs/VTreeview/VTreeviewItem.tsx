// Styles
import './VTreeviewItem.sass'

// Components
import { VBtn } from '@/components/VBtn'
import { VListItemAction, VListItemSubtitle, VListItemTitle } from '@/components/VList'
import { makeVListItemProps, VListItem } from '@/components/VList/VListItem'
import { VProgressCircular } from '@/components/VProgressCircular'

// Composables
import { useDensity } from '@/composables/density'
import { IconValue } from '@/composables/icons'
import { useNestedItem } from '@/composables/nested/nested'
import { useLink } from '@/composables/router'
import { genOverlays } from '@/composables/variant'

// Utilities
import { computed, inject, ref } from 'vue'
import { genericComponent, propsFactory, useRender } from '@/util'

// Types
import { VTreeviewSymbol } from './shared'
<<<<<<< HEAD
import { VProgressCircular } from '../allComponents'
=======
>>>>>>> d7fbcc52
import type { ListItemSlot, VListItemSlots } from '@/components/VList/VListItem'

export const makeVTreeviewItemProps = propsFactory({
  loading: Boolean,
  toggleIcon: IconValue,

  ...makeVListItemProps({ slim: true }),
}, 'VTreeviewItem')

export const VTreeviewItem = genericComponent<VListItemSlots>()({
  name: 'VTreeviewItem',

  props: makeVTreeviewItemProps(),

  setup (props, { attrs, slots, emit }) {
    const link = useLink(props, attrs)
    const rawId = computed(() => props.value === undefined ? link.href.value : props.value)
    const vListItemRef = ref<VListItem>()

    const {
      activate,
      isActivated,
      select,
      isSelected,
      isIndeterminate,
      isGroupActivator,
      root,
      id,
    } = useNestedItem(rawId, false)

    const isActivatableGroupActivator = computed(() =>
      (root.activatable.value) &&
      isGroupActivator
    )

    const { densityClasses } = useDensity(props, 'v-list-item')

    const slotProps = computed(() => ({
      isActive: isActivated.value,
      select,
      isSelected: isSelected.value,
      isIndeterminate: isIndeterminate.value,
    } satisfies ListItemSlot))

    const isClickable = computed(() =>
      !props.disabled &&
      props.link !== false &&
      (props.link || link.isClickable.value || (props.value != null && !!vListItemRef.value?.list))
    )

    function activateItem (e: MouseEvent | KeyboardEvent) {
      if (
        !isClickable.value ||
        (!isActivatableGroupActivator.value && isGroupActivator)
      ) return

      if (root.activatable.value) {
        if (isActivatableGroupActivator.value) {
          activate(!isActivated.value, e)
        } else {
          vListItemRef.value?.activate(!vListItemRef.value?.isActivated, e)
        }
      }
    }

    function onKeyDown (e: KeyboardEvent) {
      if (e.key === 'Enter' || e.key === ' ') {
        e.preventDefault()
        activateItem(e)
      }
    }

    const visibleIds = inject(VTreeviewSymbol, { visibleIds: ref() }).visibleIds

    useRender(() => {
      const hasTitle = (slots.title || props.title != null)
      const hasSubtitle = (slots.subtitle || props.subtitle != null)
      const listItemProps = VListItem.filterProps(props)
      const hasPrepend = slots.prepend || props.toggleIcon

      return isActivatableGroupActivator.value
        ? (
          <div
            class={[
              'v-list-item',
              'v-list-item--one-line',
              'v-treeview-item',
              'v-treeview-item--activetable-group-activator',
              {
                'v-list-item--active': isActivated.value || isSelected.value,
                'v-treeview-item--filtered': visibleIds.value && !visibleIds.value.has(id.value),
              },
              densityClasses.value,
              props.class,
            ]}
            onClick={ activateItem }
            v-ripple={ isClickable.value && props.ripple }
          >
            <>
              { genOverlays(isActivated.value || isSelected.value, 'v-list-item') }
              { props.toggleIcon && (
                <VListItemAction start={ false }>
                  <VBtn
                    density="compact"
                    icon={ props.toggleIcon }
                    loading={ props.loading }
                    variant="text"
                    onClick={ props.onClick }
                  >
                    {{
                      loader () {
                        return (
                          <VProgressCircular
                            indeterminate="disable-shrink"
                            size="20"
                            width="2"
                          />
                        )
                      },
                    }}
                  </VBtn>
                </VListItemAction>
              )}

             </>

            <div class="v-list-item__content" data-no-activator="">
              { hasTitle && (
                <VListItemTitle key="title">
                  { slots.title?.({ title: props.title }) ?? props.title }
                </VListItemTitle>
              )}

              { hasSubtitle && (
                <VListItemSubtitle key="subtitle">
                  { slots.subtitle?.({ subtitle: props.subtitle }) ?? props.subtitle }
                </VListItemSubtitle>
              )}

              { slots.default?.(slotProps.value) }
            </div>
          </div>
        ) : (
        <VListItem
          ref={ vListItemRef }
          { ...listItemProps }
          class={[
            'v-treeview-item',
            {
              'v-treeview-item--filtered': visibleIds.value && !visibleIds.value.has(id.value),
            },
            props.class,
          ]}
          value={ id.value }
          onClick={ activateItem }
          onKeydown={ isClickable.value && onKeyDown }
        >
          {{
            ...slots,
            prepend: hasPrepend ? slotProps => {
              return (
                <>
                  { props.toggleIcon && (
                    <VListItemAction start={ false }>
                      <VBtn
                        density="compact"
                        icon={ props.toggleIcon }
                        loading={ props.loading }
                        variant="text"
                      >
                        {{
                          loader () {
                            return (
                              <VProgressCircular
                                indeterminate="disable-shrink"
                                size="20"
                                width="2"
                              />
                            )
                          },
                        }}
                      </VBtn>
                    </VListItemAction>
                  )}

                  { slots.prepend?.(slotProps) }
                </>
              )
            } : undefined,
          }}
        </VListItem>
        )
    })

    return {}
  },
})

export type VTreeviewItem = InstanceType<typeof VTreeviewItem><|MERGE_RESOLUTION|>--- conflicted
+++ resolved
@@ -20,10 +20,6 @@
 
 // Types
 import { VTreeviewSymbol } from './shared'
-<<<<<<< HEAD
-import { VProgressCircular } from '../allComponents'
-=======
->>>>>>> d7fbcc52
 import type { ListItemSlot, VListItemSlots } from '@/components/VList/VListItem'
 
 export const makeVTreeviewItemProps = propsFactory({
