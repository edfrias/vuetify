@use '../../styles/tools'
@use './variables' as *

@include tools.layer('components')
  .v-treeview-item.v-treeview-item--filtered
    display: none

  .v-treeview
    --indent-padding: 0px

    &.v-list--disabled .v-list-item__prepend
      pointer-events: auto

  .v-treeview-group.v-list-group
    --list-indent-size: #{$treeview-group-list-indent-size}

    .v-list--slim &
      --prepend-width: #{$treeview-group-list-prepend-width}

    .v-list-group__items .v-list-item
<<<<<<< HEAD
      @include tools.layer('overrides')
        padding-inline-start: calc(#{$treeview-item-padding-inline-start} + var(--indent-padding))
=======
      padding-inline-start: calc(#{$treeview-item-padding-inline-start} + var(--indent-padding)) !important

    .v-list-group__items .v-list-item.v-list-group__header
      padding-inline-start: calc(#{$treeview-group-header-padding-inline-start} + var(--indent-padding)) !important
>>>>>>> ff0a982b
<|MERGE_RESOLUTION|>--- conflicted
+++ resolved
@@ -17,13 +17,9 @@
     .v-list--slim &
       --prepend-width: #{$treeview-group-list-prepend-width}
 
-    .v-list-group__items .v-list-item
-<<<<<<< HEAD
-      @include tools.layer('overrides')
+    @include tools.layer('overrides')
+      .v-list-group__items .v-list-item
         padding-inline-start: calc(#{$treeview-item-padding-inline-start} + var(--indent-padding))
-=======
-      padding-inline-start: calc(#{$treeview-item-padding-inline-start} + var(--indent-padding)) !important
 
-    .v-list-group__items .v-list-item.v-list-group__header
-      padding-inline-start: calc(#{$treeview-group-header-padding-inline-start} + var(--indent-padding)) !important
->>>>>>> ff0a982b
+      .v-list-group__items .v-list-item.v-list-group__header
+        padding-inline-start: calc(#{$treeview-group-header-padding-inline-start} + var(--indent-padding)) !important