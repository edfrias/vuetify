@use '../../styles/tools'
@use './variables' as *

@include tools.layer('components')
  .v-treeview-item
    --list-indent-size: #{$treeview-indent-size}
    &.v-treeview-item--filtered
      display: none

    &__level
      width: #{$treeview-indent-size}

      .v-treeview--fluid &
        width: 0

  .v-treeview
    &.v-list
      --indent-padding: #{$treeview-indent-padding}

    &.v-list--disabled .v-list-item__prepend
      pointer-events: auto

  .v-treeview-group.v-list-group
    --list-indent-size: 0px

    & > .v-treeview-item__level
      width: 0px

<<<<<<< HEAD
    @include tools.layer('overrides')
      .v-list-group__items .v-list-item
        padding-inline-start: calc(#{$treeview-item-padding-inline-start} + var(--indent-padding))

      .v-list-group__items .v-list-item.v-list-group__header
        padding-inline-start: calc(#{$treeview-group-header-padding-inline-start} + var(--indent-padding)) !important
=======
    .v-list-group__items .v-list-item
      padding-inline-start: calc(var(--indent-padding)) !important
>>>>>>> 8393a412
<|MERGE_RESOLUTION|>--- conflicted
+++ resolved
@@ -26,14 +26,9 @@
     & > .v-treeview-item__level
       width: 0px
 
-<<<<<<< HEAD
     @include tools.layer('overrides')
       .v-list-group__items .v-list-item
-        padding-inline-start: calc(#{$treeview-item-padding-inline-start} + var(--indent-padding))
+        padding-inline-start: calc(var(--indent-padding)) !important
 
       .v-list-group__items .v-list-item.v-list-group__header
-        padding-inline-start: calc(#{$treeview-group-header-padding-inline-start} + var(--indent-padding)) !important
-=======
-    .v-list-group__items .v-list-item
-      padding-inline-start: calc(var(--indent-padding)) !important
->>>>>>> 8393a412
+        padding-inline-start: calc(#{$treeview-group-header-padding-inline-start} + var(--indent-padding)) !important