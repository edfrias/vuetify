--- conflicted
+++ resolved
@@ -36,15 +36,11 @@
     collapseIcon: '$treeviewCollapse',
     expandIcon: '$treeviewExpand',
     slim: true,
-<<<<<<< HEAD
-  }), ['nav', 'openStrategy']),
+  }), ['itemType', 'nav', 'openStrategy']),
   modelValue: {
     type: Array,
     default: () => ([]),
   },
-=======
-  }), ['itemType', 'nav']),
->>>>>>> 76af55c9
 }, 'VTreeview')
 
 export const VTreeview = genericComponent<new <T>(
