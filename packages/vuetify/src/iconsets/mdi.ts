--- conflicted
+++ resolved
@@ -51,10 +51,7 @@
   color: 'mdi-palette',
   command: 'mdi-apple-keyboard-command',
   ctrl: 'mdi-apple-keyboard-control',
-<<<<<<< HEAD
-=======
   space: 'mdi-keyboard-space',
->>>>>>> 421a6f68
   shift: 'mdi-apple-keyboard-shift',
   alt: 'mdi-apple-keyboard-option',
   enter: 'mdi-keyboard-return',
