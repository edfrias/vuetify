// Styles
import './VColorPicker.sass'

// Components
import { makeVSheetProps, VSheet } from '@/components/VSheet/VSheet'
import { VColorPickerCanvas } from './VColorPickerCanvas'
import { VColorPickerEdit } from './VColorPickerEdit'
import { VColorPickerPreview } from './VColorPickerPreview'
import { VColorPickerSwatches } from './VColorPickerSwatches'

// Composables
import { useProxiedModel } from '@/composables/proxiedModel'
import { provideDefaults } from '@/composables/defaults'
import { useRtl } from '@/composables/locale'

// Utilities
<<<<<<< HEAD
import { consoleWarn, defineComponent, HSVtoCSS, omit, parseColor, RGBtoHSV, useRender } from '@/util'
import { extractColor, modes, nullColor } from './util'
=======
import { defineComponent, HSVtoCSS, omit, propsFactory, useRender } from '@/util'
import { extractColor, modes, nullColor, parseColor } from './util'
>>>>>>> 24396ea3
import { onMounted, ref } from 'vue'

// Types
import type { PropType } from 'vue'
import type { Color, HSV } from '@/util'

export const makeVPickerProps = propsFactory({
  canvasHeight: {
    type: [String, Number],
    default: 150,
  },
  disabled: Boolean,
  dotSize: {
    type: [Number, String],
    default: 10,
  },
  hideCanvas: Boolean,
  hideSliders: Boolean,
  hideInputs: Boolean,
  mode: {
    type: String,
    default: 'rgba',
    validator: (v: string) => Object.keys(modes).includes(v),
  },
  modes: {
    type: Array as PropType<string[]>,
    default: () => Object.keys(modes),
    validator: (v: any) => Array.isArray(v) && v.every(m => Object.keys(modes).includes(m)),
  },
  showSwatches: Boolean,
  swatches: Array as PropType<string[][]>,
  swatchesMaxHeight: {
    type: [Number, String],
    default: 150,
  },
  modelValue: {
    type: [Object, String] as PropType<Record<string, unknown> | string | undefined | null>,
  },

  ...omit(makeVSheetProps({ width: 300 }), [
    'height',
    'location',
    'minHeight',
    'maxHeight',
    'minWidth',
    'maxWidth',
  ]),
}, 'v-color-picker')

export const VColorPicker = defineComponent({
  name: 'VColorPicker',

<<<<<<< HEAD
  props: {
    canvasHeight: {
      type: [String, Number],
      default: 150,
    },
    disabled: Boolean,
    dotSize: {
      type: [Number, String],
      default: 10,
    },
    hideCanvas: Boolean,
    hideSliders: Boolean,
    hideInputs: Boolean,
    mode: {
      type: String as PropType<keyof typeof modes>,
      default: 'rgba',
      validator: (v: string) => Object.keys(modes).includes(v),
    },
    modes: {
      type: Array as PropType<(keyof typeof modes)[]>,
      default: () => Object.keys(modes),
      validator: (v: any) => Array.isArray(v) && v.every(m => Object.keys(modes).includes(m)),
    },
    showSwatches: Boolean,
    swatches: Array as PropType<Color[][]>,
    swatchesMaxHeight: {
      type: [Number, String],
      default: 150,
    },
    modelValue: {
      type: [Object, String] as PropType<Record<string, unknown> | string | undefined | null>,
    },

    ...omit(makeVSheetProps({ width: 300 }), [
      'height',
      'location',
      'minHeight',
      'maxHeight',
      'minWidth',
      'maxWidth',
    ]),
  },
=======
  props: makeVPickerProps(),
>>>>>>> 24396ea3

  emits: {
    'update:modelValue': (color: any) => true,
    'update:mode': (mode: keyof typeof modes) => true,
  },

  setup (props) {
    const mode = useProxiedModel(props, 'mode')
    const lastPickedColor = ref<HSV | null>(null)
    const currentColor = useProxiedModel(
      props,
      'modelValue',
      undefined,
      v => {
        let c: HSV
        try {
          c = RGBtoHSV(parseColor(v as any))
        } catch (err) {
          consoleWarn(err as any)
          return null
        }

        if (lastPickedColor.value) {
          c = { ...c, h: lastPickedColor.value.h }
          lastPickedColor.value = null
        }

        return c
      },
      v => {
        if (!v) return null

        return extractColor(v, props.modelValue)
      }
    )
    const { rtlClasses } = useRtl()

    const updateColor = (hsva: HSV) => {
      currentColor.value = hsva
      lastPickedColor.value = hsva
    }

    onMounted(() => {
      if (!props.modes.includes(mode.value)) mode.value = props.modes[0]
    })

    provideDefaults({
      VSlider: {
        color: undefined,
        trackColor: undefined,
        trackFillColor: undefined,
      },
    })

    useRender(() => {
      const [sheetProps] = VSheet.filterProps(props)

      return (
        <VSheet
          rounded={ props.rounded }
          elevation={ props.elevation }
          theme={ props.theme }
          class={[
            'v-color-picker',
            rtlClasses.value,
            props.class,
          ]}
          style={[
            {
              '--v-color-picker-color-hsv': HSVtoCSS({ ...(currentColor.value ?? nullColor), a: 1 }),
            },
            props.style,
          ]}
          { ...sheetProps }
          maxWidth={ props.width }
        >
          { !props.hideCanvas && (
            <VColorPickerCanvas
              key="canvas"
              color={ currentColor.value }
              onUpdate:color={ updateColor }
              disabled={ props.disabled }
              dotSize={ props.dotSize }
              width={ props.width }
              height={ props.canvasHeight }
            />
          )}

          { (!props.hideSliders || !props.hideInputs) && (
            <div key="controls" class="v-color-picker__controls">
              { !props.hideSliders && (
                <VColorPickerPreview
                  key="preview"
                  color={ currentColor.value }
                  onUpdate:color={ updateColor }
                  hideAlpha={ !mode.value.endsWith('a') }
                  disabled={ props.disabled }
                />
              )}

              { !props.hideInputs && (
                <VColorPickerEdit
                  key="edit"
                  modes={ props.modes }
                  mode={ mode.value }
                  onUpdate:mode={ m => mode.value = m }
                  color={ currentColor.value }
                  onUpdate:color={ updateColor }
                  disabled={ props.disabled }
                />
              )}
            </div>
          )}

          { props.showSwatches && (
            <VColorPickerSwatches
              key="swatches"
              color={ currentColor.value }
              onUpdate:color={ updateColor }
              maxHeight={ props.swatchesMaxHeight }
              swatches={ props.swatches }
              disabled={ props.disabled }
            />
          )}
        </VSheet>
      )
    })

    return {}
  },
})

export type VColorPicker = InstanceType<typeof VColorPicker><|MERGE_RESOLUTION|>--- conflicted
+++ resolved
@@ -14,13 +14,8 @@
 import { useRtl } from '@/composables/locale'
 
 // Utilities
-<<<<<<< HEAD
-import { consoleWarn, defineComponent, HSVtoCSS, omit, parseColor, RGBtoHSV, useRender } from '@/util'
+import { consoleWarn, defineComponent, HSVtoCSS, omit, propsFactory, parseColor, RGBtoHSV, useRender } from '@/util'
 import { extractColor, modes, nullColor } from './util'
-=======
-import { defineComponent, HSVtoCSS, omit, propsFactory, useRender } from '@/util'
-import { extractColor, modes, nullColor, parseColor } from './util'
->>>>>>> 24396ea3
 import { onMounted, ref } from 'vue'
 
 // Types
@@ -41,17 +36,17 @@
   hideSliders: Boolean,
   hideInputs: Boolean,
   mode: {
-    type: String,
+    type: String as PropType<keyof typeof modes>,
     default: 'rgba',
     validator: (v: string) => Object.keys(modes).includes(v),
   },
   modes: {
-    type: Array as PropType<string[]>,
+    type: Array as PropType<(keyof typeof modes)[]>,
     default: () => Object.keys(modes),
     validator: (v: any) => Array.isArray(v) && v.every(m => Object.keys(modes).includes(m)),
   },
   showSwatches: Boolean,
-  swatches: Array as PropType<string[][]>,
+  swatches: Array as PropType<Color[][]>,
   swatchesMaxHeight: {
     type: [Number, String],
     default: 150,
@@ -73,52 +68,7 @@
 export const VColorPicker = defineComponent({
   name: 'VColorPicker',
 
-<<<<<<< HEAD
-  props: {
-    canvasHeight: {
-      type: [String, Number],
-      default: 150,
-    },
-    disabled: Boolean,
-    dotSize: {
-      type: [Number, String],
-      default: 10,
-    },
-    hideCanvas: Boolean,
-    hideSliders: Boolean,
-    hideInputs: Boolean,
-    mode: {
-      type: String as PropType<keyof typeof modes>,
-      default: 'rgba',
-      validator: (v: string) => Object.keys(modes).includes(v),
-    },
-    modes: {
-      type: Array as PropType<(keyof typeof modes)[]>,
-      default: () => Object.keys(modes),
-      validator: (v: any) => Array.isArray(v) && v.every(m => Object.keys(modes).includes(m)),
-    },
-    showSwatches: Boolean,
-    swatches: Array as PropType<Color[][]>,
-    swatchesMaxHeight: {
-      type: [Number, String],
-      default: 150,
-    },
-    modelValue: {
-      type: [Object, String] as PropType<Record<string, unknown> | string | undefined | null>,
-    },
-
-    ...omit(makeVSheetProps({ width: 300 }), [
-      'height',
-      'location',
-      'minHeight',
-      'maxHeight',
-      'minWidth',
-      'maxWidth',
-    ]),
-  },
-=======
   props: makeVPickerProps(),
->>>>>>> 24396ea3
 
   emits: {
     'update:modelValue': (color: any) => true,
