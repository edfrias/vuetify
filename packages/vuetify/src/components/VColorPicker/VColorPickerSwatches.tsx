--- conflicted
+++ resolved
@@ -8,21 +8,17 @@
 import { makeComponentProps } from '@/composables/component'
 
 // Utilities
-<<<<<<< HEAD
 import {
   convertToUnit,
   deepEqual,
   defineComponent,
   getContrast,
   parseColor,
+  propsFactory,
   RGBtoCSS,
   RGBtoHSV,
   useRender,
 } from '@/util'
-=======
-import { convertToUnit, deepEqual, defineComponent, getContrast, propsFactory, useRender } from '@/util'
-import { parseColor } from './util'
->>>>>>> 24396ea3
 import colors from '@/util/colors'
 
 // Types
@@ -31,7 +27,7 @@
 
 export const makeVColorPickerSwatchesProps = propsFactory({
   swatches: {
-    type: Array as PropType<string[][]>,
+    type: Array as PropType<Color[][]>,
     default: () => parseDefaultColors(colors),
   },
   disabled: Boolean,
@@ -66,21 +62,7 @@
 export const VColorPickerSwatches = defineComponent({
   name: 'VColorPickerSwatches',
 
-<<<<<<< HEAD
-  props: {
-    swatches: {
-      type: Array as PropType<Color[][]>,
-      default: () => parseDefaultColors(colors),
-    },
-    disabled: Boolean,
-    color: Object as PropType<HSV | null>,
-    maxHeight: [Number, String],
-
-    ...makeComponentProps(),
-  },
-=======
   props: makeVColorPickerSwatchesProps(),
->>>>>>> 24396ea3
 
   emits: {
     'update:color': (color: HSV) => true,
