--- conflicted
+++ resolved
@@ -3,13 +3,8 @@
 import { VItemGroup } from '../VItemGroup'
 
 // Utilities
-<<<<<<< HEAD
 import { h, nextTick } from 'vue'
-import { mount } from '@vue/test-utils'
-=======
-import { h } from 'vue'
 import { mount, type VueWrapper } from '@vue/test-utils'
->>>>>>> a02a5b2b
 import { describe, expect, it } from '@jest/globals'
 import { createVuetify } from '@/framework'
 
