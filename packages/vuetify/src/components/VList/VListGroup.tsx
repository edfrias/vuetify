--- conflicted
+++ resolved
@@ -61,12 +61,7 @@
 
   setup (props, { slots }) {
     const { isOpen, open, id: _id } = useNestedItem(() => props.value, true)
-<<<<<<< HEAD
-    const id = computed(() => `v-list-group--id-${String(_id.value)}`)
-=======
     const id = computed(() => `v-list-group--id-${String(props.rawId ?? _id.value)}`)
-    const list = useList()
->>>>>>> 107dd0c6
     const { isBooted } = useSsrBoot()
 
     function onClick (e: Event) {
