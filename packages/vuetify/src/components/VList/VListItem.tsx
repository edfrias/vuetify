// Styles
import './VListItem.sass'

// Components
import { VAvatar } from '@/components/VAvatar'
import { VDefaultsProvider } from '@/components/VDefaultsProvider'
import { VIcon } from '@/components/VIcon'
import { VListItemSubtitle } from './VListItemSubtitle'
import { VListItemTitle } from './VListItemTitle'

// Directives
import { Ripple } from '@/directives/ripple'

// Composables
import { genOverlays, makeVariantProps, useVariant } from '@/composables/variant'
import { IconValue } from '@/composables/icons'
import { makeBorderProps, useBorder } from '@/composables/border'
import { makeComponentProps } from '@/composables/component'
import { makeDensityProps, useDensity } from '@/composables/density'
import { makeDimensionProps, useDimension } from '@/composables/dimensions'
import { makeElevationProps, useElevation } from '@/composables/elevation'
import { makeRoundedProps, useRounded } from '@/composables/rounded'
import { makeRouterProps, useLink } from '@/composables/router'
import { makeTagProps } from '@/composables/tag'
import { makeThemeProps, provideTheme } from '@/composables/theme'
import { useList } from './list'
import { useNestedItem } from '@/composables/nested/nested'

// Utilities
import { computed, watch } from 'vue'
<<<<<<< HEAD
import { deprecate, EventProp, genericComponent, useRender } from '@/util'
=======
import { EventProp, genericComponent, propsFactory, useRender } from '@/util'
>>>>>>> 24396ea3

// Types
import type { PropType } from 'vue'

type ListItemSlot = {
  isActive: boolean
  isSelected: boolean
  isIndeterminate: boolean
  select: (value: boolean) => void
}

export type ListItemTitleSlot = {
  title?: string | number | boolean
}

export type ListItemSubtitleSlot = {
  subtitle?: string | number | boolean
}

export type VListItemSlots = {
  prepend: [ListItemSlot]
  append: [ListItemSlot]
  default: [ListItemSlot]
  title: [ListItemTitleSlot]
  subtitle: [ListItemSubtitleSlot]
}

export const makeVListItemProps = propsFactory({
  active: {
    type: Boolean,
    default: undefined,
  },
  activeClass: String,
  activeColor: String,
  appendAvatar: String,
  appendIcon: IconValue,
  disabled: Boolean,
  lines: String as PropType<'one' | 'two' | 'three'>,
  link: {
    type: Boolean,
    default: undefined,
  },
  nav: Boolean,
  prependAvatar: String,
  prependIcon: IconValue,
  ripple: {
    type: Boolean,
    default: true,
  },
  subtitle: [String, Number, Boolean],
  title: [String, Number, Boolean],
  value: null,

  onClick: EventProp<[MouseEvent]>(),
  onClickOnce: EventProp<[MouseEvent]>(),

  ...makeBorderProps(),
  ...makeComponentProps(),
  ...makeDensityProps(),
  ...makeDimensionProps(),
  ...makeElevationProps(),
  ...makeRoundedProps(),
  ...makeRouterProps(),
  ...makeTagProps(),
  ...makeThemeProps(),
  ...makeVariantProps({ variant: 'text' } as const),
}, 'v-list-item')

export const VListItem = genericComponent<VListItemSlots>()({
  name: 'VListItem',

  directives: { Ripple },

<<<<<<< HEAD
  props: {
    active: {
      type: Boolean,
      default: undefined,
    },
    activeClass: String,
    /* @deprecated */
    activeColor: String,
    appendAvatar: String,
    appendIcon: IconValue,
    baseColor: String,
    disabled: Boolean,
    lines: String as PropType<'one' | 'two' | 'three'>,
    link: {
      type: Boolean,
      default: undefined,
    },
    nav: Boolean,
    prependAvatar: String,
    prependIcon: IconValue,
    ripple: {
      type: Boolean,
      default: true,
    },
    subtitle: [String, Number, Boolean],
    title: [String, Number, Boolean],
    value: null,

    onClick: EventProp<[MouseEvent]>(),
    onClickOnce: EventProp<[MouseEvent]>(),

    ...makeBorderProps(),
    ...makeComponentProps(),
    ...makeDensityProps(),
    ...makeDimensionProps(),
    ...makeElevationProps(),
    ...makeRoundedProps(),
    ...makeRouterProps(),
    ...makeTagProps(),
    ...makeThemeProps(),
    ...makeVariantProps({ variant: 'text' } as const),
  },
=======
  props: makeVListItemProps(),
>>>>>>> 24396ea3

  emits: {
    click: (e: MouseEvent | KeyboardEvent) => true,
  },

  setup (props, { attrs, slots, emit }) {
    const link = useLink(props, attrs)
    const id = computed(() => props.value ?? link.href.value)
    const { select, isSelected, isIndeterminate, isGroupActivator, root, parent, openOnSelect } = useNestedItem(id, false)
    const list = useList()
    const isActive = computed(() =>
      props.active !== false &&
      (props.active || link.isActive?.value || isSelected.value)
    )
    const isLink = computed(() => props.link !== false && link.isLink.value)
    const isClickable = computed(() =>
      !props.disabled &&
      props.link !== false &&
      (props.link || link.isClickable.value || (props.value != null && !!list))
    )

    const roundedProps = computed(() => props.rounded || props.nav)
    const color = computed(() => props.color ?? props.activeColor)
    const variantProps = computed(() => ({
      color: isActive.value ? color.value ?? props.baseColor : props.baseColor,
      variant: props.variant,
    }))

    watch(() => link.isActive?.value, val => {
      if (val && parent.value != null) {
        root.open(parent.value, true)
      }

      if (val) {
        openOnSelect(val)
      }
    }, { immediate: true })

    const { themeClasses } = provideTheme(props)
    const { borderClasses } = useBorder(props)
    const { colorClasses, colorStyles, variantClasses } = useVariant(variantProps)
    const { densityClasses } = useDensity(props)
    const { dimensionStyles } = useDimension(props)
    const { elevationClasses } = useElevation(props)
    const { roundedClasses } = useRounded(roundedProps)
    const lineClasses = computed(() => props.lines ? `v-list-item--${props.lines}-line` : undefined)

    const slotProps = computed(() => ({
      isActive: isActive.value,
      select,
      isSelected: isSelected.value,
      isIndeterminate: isIndeterminate.value,
    } satisfies ListItemSlot))

    function onClick (e: MouseEvent) {
      emit('click', e)

      if (isGroupActivator || !isClickable.value) return

      link.navigate?.(e)
      props.value != null && select(!isSelected.value, e)
    }

    function onKeyDown (e: KeyboardEvent) {
      if (e.key === 'Enter' || e.key === ' ') {
        e.preventDefault()
        onClick(e as any as MouseEvent)
      }
    }

    useRender(() => {
      const Tag = isLink.value ? 'a' : props.tag
      const hasTitle = (slots.title || props.title)
      const hasSubtitle = (slots.subtitle || props.subtitle)
      const hasAppendMedia = !!(props.appendAvatar || props.appendIcon)
      const hasAppend = !!(hasAppendMedia || slots.append)
      const hasPrependMedia = !!(props.prependAvatar || props.prependIcon)
      const hasPrepend = !!(hasPrependMedia || slots.prepend)

      list?.updateHasPrepend(hasPrepend)

      if (props.activeColor) {
        deprecate('active-color', ['color', 'base-color'])
      }

      return (
        <Tag
          class={[
            'v-list-item',
            {
              'v-list-item--active': isActive.value,
              'v-list-item--disabled': props.disabled,
              'v-list-item--link': isClickable.value,
              'v-list-item--nav': props.nav,
              'v-list-item--prepend': !hasPrepend && list?.hasPrepend.value,
              [`${props.activeClass}`]: props.activeClass && isActive.value,
            },
            themeClasses.value,
            borderClasses.value,
            colorClasses.value,
            densityClasses.value,
            elevationClasses.value,
            lineClasses.value,
            roundedClasses.value,
            variantClasses.value,
            props.class,
          ]}
          style={[
            colorStyles.value,
            dimensionStyles.value,
            props.style,
          ]}
          href={ link.href.value }
          tabindex={ isClickable.value ? 0 : undefined }
          onClick={ onClick }
          onKeydown={ isClickable.value && !isLink.value && onKeyDown }
          v-ripple={ isClickable.value && props.ripple }
        >
          { genOverlays(isClickable.value || isActive.value, 'v-list-item') }

          { hasPrepend && (
            <div key="prepend" class="v-list-item__prepend">
              { !slots.prepend ? (
                <>
                  { props.prependAvatar && (
                    <VAvatar
                      key="prepend-avatar"
                      density={ props.density }
                      image={ props.prependAvatar }
                    />
                  )}

                  { props.prependIcon && (
                    <VIcon
                      key="prepend-icon"
                      density={ props.density }
                      icon={ props.prependIcon }
                    />
                  )}
                </>
              ) : (
                <VDefaultsProvider
                  key="prepend-defaults"
                  disabled={ !hasPrependMedia }
                  defaults={{
                    VAvatar: {
                      density: props.density,
                      image: props.prependAvatar,
                    },
                    VIcon: {
                      density: props.density,
                      icon: props.prependIcon,
                    },
                    VListItemAction: {
                      start: true,
                    },
                  }}
                >
                  { slots.prepend?.(slotProps.value) }
                </VDefaultsProvider>
              )}
            </div>
          )}

          <div class="v-list-item__content" data-no-activator="">
            { hasTitle && (
              <VListItemTitle key="title">
                { slots.title?.({ title: props.title }) ?? props.title }
              </VListItemTitle>
            )}

            { hasSubtitle && (
              <VListItemSubtitle key="subtitle">
                { slots.subtitle?.({ subtitle: props.subtitle }) ?? props.subtitle }
              </VListItemSubtitle>
            )}

            { slots.default?.(slotProps.value) }
          </div>

          { hasAppend && (
            <div key="append" class="v-list-item__append">
              { !slots.append ? (
                <>
                  { props.appendIcon && (
                    <VIcon
                      key="append-icon"
                      density={ props.density }
                      icon={ props.appendIcon }
                    />
                  )}

                  { props.appendAvatar && (
                    <VAvatar
                      key="append-avatar"
                      density={ props.density }
                      image={ props.appendAvatar }
                    />
                  )}
                </>
              ) : (
                <VDefaultsProvider
                  key="append-defaults"
                  disabled={ !hasAppendMedia }
                  defaults={{
                    VAvatar: {
                      density: props.density,
                      image: props.appendAvatar,
                    },
                    VIcon: {
                      density: props.density,
                      icon: props.appendIcon,
                    },
                    VListItemAction: {
                      end: true,
                    },
                  }}
                >
                  { slots.append?.(slotProps.value) }
                </VDefaultsProvider>
              )}
            </div>
          )}
        </Tag>
      )
    })

    return {}
  },
})

export type VListItem = InstanceType<typeof VListItem><|MERGE_RESOLUTION|>--- conflicted
+++ resolved
@@ -28,11 +28,7 @@
 
 // Utilities
 import { computed, watch } from 'vue'
-<<<<<<< HEAD
-import { deprecate, EventProp, genericComponent, useRender } from '@/util'
-=======
-import { EventProp, genericComponent, propsFactory, useRender } from '@/util'
->>>>>>> 24396ea3
+import { deprecate, EventProp, genericComponent, propsFactory, useRender } from '@/util'
 
 // Types
 import type { PropType } from 'vue'
@@ -66,9 +62,11 @@
     default: undefined,
   },
   activeClass: String,
+    /* @deprecated */
   activeColor: String,
   appendAvatar: String,
   appendIcon: IconValue,
+    baseColor: String,
   disabled: Boolean,
   lines: String as PropType<'one' | 'two' | 'three'>,
   link: {
@@ -106,52 +104,7 @@
 
   directives: { Ripple },
 
-<<<<<<< HEAD
-  props: {
-    active: {
-      type: Boolean,
-      default: undefined,
-    },
-    activeClass: String,
-    /* @deprecated */
-    activeColor: String,
-    appendAvatar: String,
-    appendIcon: IconValue,
-    baseColor: String,
-    disabled: Boolean,
-    lines: String as PropType<'one' | 'two' | 'three'>,
-    link: {
-      type: Boolean,
-      default: undefined,
-    },
-    nav: Boolean,
-    prependAvatar: String,
-    prependIcon: IconValue,
-    ripple: {
-      type: Boolean,
-      default: true,
-    },
-    subtitle: [String, Number, Boolean],
-    title: [String, Number, Boolean],
-    value: null,
-
-    onClick: EventProp<[MouseEvent]>(),
-    onClickOnce: EventProp<[MouseEvent]>(),
-
-    ...makeBorderProps(),
-    ...makeComponentProps(),
-    ...makeDensityProps(),
-    ...makeDimensionProps(),
-    ...makeElevationProps(),
-    ...makeRoundedProps(),
-    ...makeRouterProps(),
-    ...makeTagProps(),
-    ...makeThemeProps(),
-    ...makeVariantProps({ variant: 'text' } as const),
-  },
-=======
   props: makeVListItemProps(),
->>>>>>> 24396ea3
 
   emits: {
     click: (e: MouseEvent | KeyboardEvent) => true,
