--- conflicted
+++ resolved
@@ -86,12 +86,9 @@
   activeClass: String,
   bgColor: String,
   disabled: Boolean,
-<<<<<<< HEAD
   virtualItems: Boolean,
-=======
   expandIcon: String,
   collapseIcon: String,
->>>>>>> 0f5ba93f
   lines: {
     type: [Boolean, String] as PropType<'one' | 'two' | 'three' | false>,
     default: 'one',
