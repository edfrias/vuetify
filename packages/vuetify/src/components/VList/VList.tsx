// Styles
import './VList.sass'

// Components
import { VListChildren } from './VListChildren'

// Composables
import { createList } from './list'
import { makeBorderProps, useBorder } from '@/composables/border'
import { useBackgroundColor } from '@/composables/color'
import { makeComponentProps } from '@/composables/component'
import { provideDefaults } from '@/composables/defaults'
import { makeDensityProps, useDensity } from '@/composables/density'
import { makeDimensionProps, useDimension } from '@/composables/dimensions'
import { makeElevationProps, useElevation } from '@/composables/elevation'
import { makeItemsProps } from '@/composables/list-items'
import { makeNestedProps, useNested } from '@/composables/nested/nested'
import { makeRoundedProps, useRounded } from '@/composables/rounded'
import { makeTagProps } from '@/composables/tag'
import { makeThemeProps, provideTheme } from '@/composables/theme'
import { makeVariantProps } from '@/composables/variant'

// Utilities
<<<<<<< HEAD
import { computed, readonly, ref, shallowRef, toRef } from 'vue'
import { focusChild, genericComponent, getPropertyFromItem, pick, propsFactory, useRender } from '@/util'
=======
import { computed, ref, shallowRef, toRef } from 'vue'
import { focusChild, genericComponent, getPropertyFromItem, omit, propsFactory, useRender } from '@/util'
>>>>>>> 834c91d0

// Types
import type { PropType } from 'vue'
import type { VListChildrenSlots } from './VListChildren'
import type { ItemProps, ListItem } from '@/composables/list-items'
import type { GenericProps, SelectItemKey } from '@/util'

export interface InternalListItem<T = any> extends ListItem<T> {
  type?: 'item' | 'subheader' | 'divider'
}

function isPrimitive (value: unknown): value is string | number | boolean {
  return typeof value === 'string' || typeof value === 'number' || typeof value === 'boolean'
}

function transformItem (props: ItemProps & { itemType: string }, item: any): InternalListItem {
  const type = getPropertyFromItem(item, props.itemType, 'item')
  const title = isPrimitive(item) ? item : getPropertyFromItem(item, props.itemTitle)
  const value = getPropertyFromItem(item, props.itemValue, undefined)
  const children = getPropertyFromItem(item, props.itemChildren)
  const itemProps = props.itemProps === true
    ? omit(item, ['children'])
    : getPropertyFromItem(item, props.itemProps)

  const _props = {
    title,
    value,
    ...itemProps,
  }

  return {
    type,
    title: _props.title,
    value: _props.value,
    props: _props,
    children: type === 'item' && children ? transformItems(props, children) : undefined,
    raw: item,
  }
}

function transformItems (props: ItemProps & { itemType: string }, items: (string | object)[]) {
  const array: InternalListItem[] = []

  for (const item of items) {
    array.push(transformItem(props, item))
  }

  return array
}

function useListItems (props: ItemProps & { itemType: string }) {
  const items = computed(() => transformItems(props, props.items))

  return { items }
}

export const makeVListProps = propsFactory({
  baseColor: String,
  /* @deprecated */
  activeColor: String,
  activeClass: String,
  bgColor: String,
  disabled: Boolean,
  virtualItems: Boolean,
  lines: {
    type: [Boolean, String] as PropType<'one' | 'two' | 'three' | false>,
    default: 'one',
  },
  slim: Boolean,
  nav: Boolean,

  ...makeNestedProps({
    selectStrategy: 'single-leaf' as const,
    openStrategy: 'list' as const,
  }),
  ...makeBorderProps(),
  ...makeComponentProps(),
  ...makeDensityProps(),
  ...makeDimensionProps(),
  ...makeElevationProps(),
  itemType: {
    type: String,
    default: 'type',
  },
  ...makeItemsProps(),
  ...makeRoundedProps(),
  ...makeTagProps(),
  ...makeThemeProps(),
  ...makeVariantProps({ variant: 'text' } as const),
}, 'VList')

type ItemType<T> = T extends readonly (infer U)[] ? U : never

export const VList = genericComponent<new <
  T extends readonly any[],
  S = unknown,
  O = unknown
>(
  props: {
    items?: T
    itemTitle?: SelectItemKey<ItemType<T>>
    itemValue?: SelectItemKey<ItemType<T>>
    itemChildren?: SelectItemKey<ItemType<T>>
    itemProps?: SelectItemKey<ItemType<T>>
    selected?: readonly S[]
    'onUpdate:selected'?: (value: S[]) => void
    opened?: readonly O[]
    'onUpdate:opened'?: (value: O[]) => void
  },
  slots: VListChildrenSlots<ItemType<T>>
) => GenericProps<typeof props, typeof slots>>()({
  name: 'VList',

  props: makeVListProps(),

  emits: {
    'update:selected': (value: unknown[]) => true,
    'update:opened': (value: unknown[]) => true,
    'click:open': (value: { id: unknown, value: boolean, path: unknown[] }) => true,
    'click:select': (value: { id: unknown, value: boolean, path: unknown[] }) => true,
    keydown: (value: KeyboardEvent) => true,
  },

  setup (props, { slots, emit }) {
    const { items } = useListItems(props)
    const { themeClasses } = provideTheme(props)
    const { backgroundColorClasses, backgroundColorStyles } = useBackgroundColor(toRef(props, 'bgColor'))
    const { borderClasses } = useBorder(props)
    const { densityClasses } = useDensity(props)
    const { dimensionStyles } = useDimension(props)
    const { elevationClasses } = useElevation(props)
    const { roundedClasses } = useRounded(props)
    const { open, select } = useNested(props)
    const lineClasses = computed(() => props.lines ? `v-list--${props.lines}-line` : undefined)
    const activeColor = toRef(props, 'activeColor')
    const baseColor = toRef(props, 'baseColor')
    const color = toRef(props, 'color')
    const focusedIndex = shallowRef<number | 'last' | undefined>(undefined)

    createList()

    provideDefaults({
      VListGroup: {
        activeColor,
        baseColor,
        color,
      },
      VListItem: {
        activeClass: toRef(props, 'activeClass'),
        activeColor,
        baseColor,
        color,
        density: toRef(props, 'density'),
        disabled: toRef(props, 'disabled'),
        lines: toRef(props, 'lines'),
        nav: toRef(props, 'nav'),
        slim: toRef(props, 'slim'),
        variant: toRef(props, 'variant'),
      },
    })

    const isFocused = shallowRef(false)
    const contentRef = ref<HTMLElement>()
    function onFocusin (e: FocusEvent) {
      isFocused.value = true
    }

    function onFocusout (e: FocusEvent) {
      isFocused.value = false
    }

    function onFocus (e: FocusEvent) {
      if (
        !isFocused.value &&
        !(e.relatedTarget && contentRef.value?.contains(e.relatedTarget as Node))
      ) focus()
    }

    function onKeydown (e: KeyboardEvent) {
      if (!contentRef.value ||
        (props.virtualItems &&
          ((e.key === 'ArrowDown' && focusedIndex.value === 'last') ||
            (e.key === 'ArrowUp' && focusedIndex.value === 0)
          )
        )
      ) {
        emit('keydown', e)
        return
      }

      if (e.key === 'ArrowDown') {
        focus('next')
      } else if (e.key === 'ArrowUp') {
        focus('prev')
      } else if (e.key === 'Home') {
        focus('first')
      } else if (e.key === 'End') {
        focus('last')
      } else {
        emit('keydown', e)
        return
      }

      e.preventDefault()
    }

<<<<<<< HEAD
    function focus (location?: 'next' | 'prev' | 'first' | 'last' | number) {
=======
    function onMousedown (e: MouseEvent) {
      isFocused.value = true
    }

    function focus (location?: 'next' | 'prev' | 'first' | 'last') {
>>>>>>> 834c91d0
      if (contentRef.value) {
        focusedIndex.value = focusChild(contentRef.value, location)
      }
    }

    useRender(() => {
      return (
        <props.tag
          ref={ contentRef }
          class={[
            'v-list',
            {
              'v-list--disabled': props.disabled,
              'v-list--nav': props.nav,
              'v-list--slim': props.slim,
            },
            themeClasses.value,
            backgroundColorClasses.value,
            borderClasses.value,
            densityClasses.value,
            elevationClasses.value,
            lineClasses.value,
            roundedClasses.value,
            props.class,
          ]}
          style={[
            backgroundColorStyles.value,
            dimensionStyles.value,
            props.style,
          ]}
          tabindex={ (props.disabled || isFocused.value) ? -1 : 0 }
          role="listbox"
          aria-activedescendant={ undefined }
          onFocusin={ onFocusin }
          onFocusout={ onFocusout }
          onFocus={ onFocus }
          onKeydown={ onKeydown }
          onMousedown={ onMousedown }
        >
          <VListChildren
            items={ items.value }
            returnObject={ props.returnObject }
            v-slots={ slots }
          />
        </props.tag>
      )
    })

    return {
      open,
      select,
      focusedIndex: readonly(focusedIndex),
      focus,
    }
  },
})

export type VList = InstanceType<typeof VList><|MERGE_RESOLUTION|>--- conflicted
+++ resolved
@@ -21,13 +21,8 @@
 import { makeVariantProps } from '@/composables/variant'
 
 // Utilities
-<<<<<<< HEAD
 import { computed, readonly, ref, shallowRef, toRef } from 'vue'
-import { focusChild, genericComponent, getPropertyFromItem, pick, propsFactory, useRender } from '@/util'
-=======
-import { computed, ref, shallowRef, toRef } from 'vue'
 import { focusChild, genericComponent, getPropertyFromItem, omit, propsFactory, useRender } from '@/util'
->>>>>>> 834c91d0
 
 // Types
 import type { PropType } from 'vue'
@@ -234,15 +229,11 @@
       e.preventDefault()
     }
 
-<<<<<<< HEAD
-    function focus (location?: 'next' | 'prev' | 'first' | 'last' | number) {
-=======
     function onMousedown (e: MouseEvent) {
       isFocused.value = true
     }
 
-    function focus (location?: 'next' | 'prev' | 'first' | 'last') {
->>>>>>> 834c91d0
+    function focus (location?: 'next' | 'prev' | 'first' | 'last' | number) {
       if (contentRef.value) {
         focusedIndex.value = focusChild(contentRef.value, location)
       }
