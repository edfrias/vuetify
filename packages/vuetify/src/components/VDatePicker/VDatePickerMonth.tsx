--- conflicted
+++ resolved
@@ -168,11 +168,7 @@
             key={ daysInMonth.value[0].date?.toString() }
             class="v-date-picker-month__days"
           >
-<<<<<<< HEAD
-            { !props.hideWeekdays && adapter.getWeekdays(props.firstDayOfWeek, props.weekdayFormat).map(weekDay => (
-=======
             { !props.hideWeekdays && weekdayLabels.value.map(weekDay => (
->>>>>>> 02880f91
               <div
                 class={[
                   'v-date-picker-month__day',
