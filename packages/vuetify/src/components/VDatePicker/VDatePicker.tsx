--- conflicted
+++ resolved
@@ -17,13 +17,8 @@
 import { useProxiedModel } from '@/composables/proxiedModel'
 
 // Utilities
-<<<<<<< HEAD
-import { computed, ref, shallowRef, toRef, watch } from 'vue'
+import { computed, shallowRef, toRef, watch } from 'vue'
 import { genericComponent, omit, pick, propsFactory, useRender, wrapInArray } from '@/util'
-=======
-import { computed, shallowRef, toRef, watch } from 'vue'
-import { genericComponent, omit, propsFactory, useRender, wrapInArray } from '@/util'
->>>>>>> 420e3e3b
 
 // Types
 import type { VDatePickerMonthSlots } from './VDatePickerMonth'
