// Styles
import './VBtnToggle.sass'

// Components
<<<<<<< HEAD
import { Suspense } from 'vue'
import { VBtnGroup } from '@/components/VBtnGroup'
=======
import { makeVBtnGroupProps, VBtnGroup } from '@/components/VBtnGroup/VBtnGroup'
>>>>>>> a02a5b2b

// Composables
import { makeGroupProps, useGroup } from '@/composables/group'

// Utility
import { genericComponent, useRender } from '@/util'

// Types
import type { InjectionKey } from 'vue'
import type { GroupProvide } from '@/composables/group'

export type BtnToggleSlotProps = 'isSelected' | 'select' | 'selected' | 'next' | 'prev'
export interface DefaultBtnToggleSlot extends Pick<GroupProvide, BtnToggleSlotProps> {}

export const VBtnToggleSymbol: InjectionKey<GroupProvide> = Symbol.for('vuetify:v-btn-toggle')

type VBtnToggleSlots = {
  default: [DefaultBtnToggleSlot]
}

export const VBtnToggle = genericComponent<VBtnToggleSlots>()({
  name: 'VBtnToggle',

  props: {
    ...makeVBtnGroupProps(),
    ...makeGroupProps(),
  },

  emits: {
    'update:modelValue': (value: any) => true,
  },

  setup (props, { slots }) {
    const { isSelected, next, prev, select, selected } = useGroup(props, VBtnToggleSymbol)

<<<<<<< HEAD
    useRender(() => (
      <VBtnGroup class="v-btn-toggle">
        <Suspense>
          <>
            { slots.default?.({
              isSelected,
              next,
              prev,
              select,
              selected,
            } as DefaultBtnToggleSlot) }
          </>
        </Suspense>
      </VBtnGroup>
    ))
=======
    useRender(() => {
      const [btnGroupProps] = VBtnGroup.filterProps(props)

      return (
        <VBtnGroup
          class="v-btn-toggle"
          { ...btnGroupProps }
        >
          { slots.default?.({
            isSelected,
            next,
            prev,
            select,
            selected,
          } as DefaultBtnToggleSlot)}
        </VBtnGroup>
      )
    })
>>>>>>> a02a5b2b

    return {
      next,
      prev,
      select,
    }
  },
})

export type VBtnToggle = InstanceType<typeof VBtnToggle><|MERGE_RESOLUTION|>--- conflicted
+++ resolved
@@ -2,12 +2,8 @@
 import './VBtnToggle.sass'
 
 // Components
-<<<<<<< HEAD
 import { Suspense } from 'vue'
-import { VBtnGroup } from '@/components/VBtnGroup'
-=======
 import { makeVBtnGroupProps, VBtnGroup } from '@/components/VBtnGroup/VBtnGroup'
->>>>>>> a02a5b2b
 
 // Composables
 import { makeGroupProps, useGroup } from '@/composables/group'
@@ -43,23 +39,6 @@
   setup (props, { slots }) {
     const { isSelected, next, prev, select, selected } = useGroup(props, VBtnToggleSymbol)
 
-<<<<<<< HEAD
-    useRender(() => (
-      <VBtnGroup class="v-btn-toggle">
-        <Suspense>
-          <>
-            { slots.default?.({
-              isSelected,
-              next,
-              prev,
-              select,
-              selected,
-            } as DefaultBtnToggleSlot) }
-          </>
-        </Suspense>
-      </VBtnGroup>
-    ))
-=======
     useRender(() => {
       const [btnGroupProps] = VBtnGroup.filterProps(props)
 
@@ -68,17 +47,20 @@
           class="v-btn-toggle"
           { ...btnGroupProps }
         >
-          { slots.default?.({
-            isSelected,
-            next,
-            prev,
-            select,
-            selected,
-          } as DefaultBtnToggleSlot)}
+          <Suspense>
+            <>
+              { slots.default?.({
+                isSelected,
+                next,
+                prev,
+                select,
+                selected,
+              } as DefaultBtnToggleSlot)}
+            </>
+          </Suspense>
         </VBtnGroup>
       )
     })
->>>>>>> a02a5b2b
 
     return {
       next,
