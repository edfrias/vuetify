// Styles
import './VBtnToggle.sass'

// Components
import { makeVBtnGroupProps, VBtnGroup } from '@/components/VBtnGroup/VBtnGroup'

// Composables
import { makeGroupProps, useGroup } from '@/composables/group'

// Utilities
import { Suspense } from 'vue'
import { genericComponent, propsFactory, useRender } from '@/util'

// Types
import type { InjectionKey } from 'vue'
import type { GroupProvide } from '@/composables/group'
import type { GenericProps } from '@/util'

export type BtnToggleSlotProps = 'isSelected' | 'select' | 'selected' | 'next' | 'prev'
export interface DefaultBtnToggleSlot extends Pick<GroupProvide, BtnToggleSlotProps> {}

export const VBtnToggleSymbol: InjectionKey<GroupProvide> = Symbol.for('vuetify:v-btn-toggle')

type VBtnToggleSlots = {
  default: DefaultBtnToggleSlot
}

export const makeVBtnToggleProps = propsFactory({
  ...makeVBtnGroupProps(),
  ...makeGroupProps(),
}, 'VBtnToggle')

export const VBtnToggle = genericComponent<new <T>(
  props: {
    modelValue?: T
    'onUpdate:modelValue'?: (value: T) => void
  },
  slots: VBtnToggleSlots,
) => GenericProps<typeof props, typeof slots>>()({
  name: 'VBtnToggle',

  props: makeVBtnToggleProps(),

  emits: {
    'update:modelValue': (value: any) => true,
  },

  setup (props, { slots }) {
    const { isSelected, next, prev, select, selected } = useGroup(props, VBtnToggleSymbol)

    useRender(() => {
      const btnGroupProps = VBtnGroup.filterProps(props)

      return (
        <VBtnGroup
          class={[
            'v-btn-toggle',
            props.class,
          ]}
          { ...btnGroupProps }
          style={ props.style }
        >
<<<<<<< HEAD
          <Suspense>
            <>
              { slots.default?.({
                isSelected,
                next,
                prev,
                select,
                selected,
              } as DefaultBtnToggleSlot)}
            </>
          </Suspense>
=======
          { slots.default?.({
            isSelected,
            next,
            prev,
            select,
            selected,
          })}
>>>>>>> de501c34
        </VBtnGroup>
      )
    })

    return {
      next,
      prev,
      select,
    }
  },
})

export type VBtnToggle = InstanceType<typeof VBtnToggle><|MERGE_RESOLUTION|>--- conflicted
+++ resolved
@@ -60,7 +60,6 @@
           { ...btnGroupProps }
           style={ props.style }
         >
-<<<<<<< HEAD
           <Suspense>
             <>
               { slots.default?.({
@@ -69,18 +68,9 @@
                 prev,
                 select,
                 selected,
-              } as DefaultBtnToggleSlot)}
+              })}
             </>
           </Suspense>
-=======
-          { slots.default?.({
-            isSelected,
-            next,
-            prev,
-            select,
-            selected,
-          })}
->>>>>>> de501c34
         </VBtnGroup>
       )
     })
