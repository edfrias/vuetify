--- conflicted
+++ resolved
@@ -57,18 +57,11 @@
     items?: T[]
   },
   slots: {
-<<<<<<< HEAD
-    prepend: []
-    title: [{ item: T, index: number }]
-    divider: [{ item: T, index: number }]
-    item: [{ item: T, index: number }]
-    default: []
-=======
     prepend: never
     title: { item: T, index: number }
     divider: { item: T, index: number }
+    item: { item: T, index: number }
     default: never
->>>>>>> 90127977
   }
 ) => GenericProps<typeof props, typeof slots>>()({
   name: 'VBreadcrumbs',
