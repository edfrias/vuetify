--- conflicted
+++ resolved
@@ -1,10 +1,5 @@
 // Imports
-<<<<<<< HEAD
-@use 'sass:math'
 @import ./index
-=======
-@import './_variables.scss'
->>>>>>> c62873c9
 
 .v-btn
   align-items: center
@@ -24,96 +19,8 @@
   transition-duration: 0.28s
   transition-timing-function: $standard-easing
   user-select: none
-<<<<<<< HEAD
   vertical-align: $button-vertical-align
   flex-shrink: 0
-=======
-  vertical-align: middle
-  white-space: nowrap
-
-  @each $name, $size in $btn-font-sizes
-    &.v-size--#{$name}
-      font-size: $size
-
-  &:before
-    background-color: currentColor
-    border-radius: inherit
-    bottom: 0
-    color: inherit
-    content: ''
-    left: 0
-    opacity: 0
-    pointer-events: none
-    position: absolute
-    right: 0
-    top: 0
-    transition: $btn-transition
-
-  &:not(.v-btn--disabled)
-    will-change: box-shadow
-
-  &:not(.v-btn--round)
-    @each $name, $size in $btn-sizes
-      &.v-size--#{$name}
-        height: #{$size}px
-        min-width: #{round($size * 1.777777777777778)}px // default ratio
-        padding: 0 #{$size / 2.25}px
-
-  > .v-btn__content .v-icon
-    color: inherit
-
-// Elements
-.v-btn__content
-  align-items: center
-  color: inherit
-  display: flex
-  // https://github.com/vuetifyjs/vuetify/issues/7580
-  flex: 1 0 auto
-  justify-content: inherit
-  line-height: normal
-  // Fixes bug where IE11 moves
-  // button content when clicked
-  // https://stackoverflow.com/questions/10305658/prevent-button-from-shifting-during-click-in-ie
-  position: relative
-  transition: inherit
-  transition-property: opacity
-
-  // Increased specificity to overwrite in VIcon.sass
-  // iconfont css interference
-  .v-icon.v-icon--left,
-  .v-icon.v-icon--right
-    font-size: $btn-icon-font-size
-    height: $btn-icon-font-size
-    width: $btn-icon-font-size
-
-  .v-icon--left
-    +ltr()
-      margin-left: -4px
-      margin-right: 8px
-
-    +rtl()
-      margin-left: 8px
-      margin-right: -4px
-
-  .v-icon--right
-    +ltr()
-      margin-left: 8px
-      margin-right: -4px
-
-    +rtl()
-      margin-left: -4px
-      margin-right: 8px
-
-.v-btn__loader
-  align-items: center
-  display: flex
-  height: 100%
-  justify-content: center
-  left: 0
-  position: absolute
-  top: 0
-  width: 100%
->>>>>>> c62873c9
 
   @at-root
     +button-sizes()
@@ -165,7 +72,6 @@
       color: rgba(var(--v-theme-on-surface), $button-disabled-opacity)
       opacity: 1
 
-<<<<<<< HEAD
     &.v-btn--contained
       background: rgb(var(--v-theme-surface))
       box-shadow: none
@@ -173,48 +79,7 @@
       .v-btn__overlay
         // This is multiplied by the text opacity,
         // so we need to divide it to get the desired value
-        opacity: math.div($button-disabled-overlay, $button-disabled-opacity)
-=======
-.v-btn--icon,
-.v-btn--fab
-  min-height: 0
-  min-width: 0
-  padding: 0
-
-  @each $name, $size in $fab-icon-sizes
-    &.v-size--#{$name}
-      .v-icon
-        height: #{$size}px
-        font-size: #{$size}px
-        width: #{$size}px
-
-.v-btn--icon
-  @each $name, $size in $btn-sizes
-    &.v-size--#{$name}
-      height: #{$size}px
-      width: #{$size}px
-
-.v-btn--fab
-  &.v-btn--absolute,
-  &.v-btn--fixed
-    z-index: 4
-
-  @each $name, $size in $fab-sizes
-    &.v-size--#{$name}
-      height: #{$size}px
-      width: #{$size}px
-
-      &.v-btn--absolute
-        &.v-btn--bottom
-          bottom: -#{$size / 2}px
-
-        &.v-btn--top
-          top: -#{$size / 2}px
-
-.v-btn--loading
-  pointer-events: none
-  transition: none
->>>>>>> c62873c9
+        opacity: $button-disabled-overlay / $button-disabled-opacity
 
   &--stacked
     flex-direction: column
@@ -302,5 +167,5 @@
       @include ltr()
         margin-left: $button-card-actions-margin
 
-      @linclude rtl()
+      @include rtl()
         margin-right: $button-card-actions-margin