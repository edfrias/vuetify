// Styles
import './VBtn.sass'

// Components
import { VBtnToggleSymbol } from '@/components/VBtnToggle/VBtnToggle'
import { VDefaultsProvider } from '@/components/VDefaultsProvider'
import { VIcon } from '@/components/VIcon'
import { VProgressCircular } from '@/components/VProgressCircular'

// Composables
import { makeBorderProps, useBorder } from '@/composables/border'
import { makeComponentProps } from '@/composables/component'
import { makeDensityProps, useDensity } from '@/composables/density'
import { makeDimensionProps, useDimension } from '@/composables/dimensions'
import { makeElevationProps, useElevation } from '@/composables/elevation'
import { makeGroupItemProps, useGroupItem } from '@/composables/group'
import { IconValue } from '@/composables/icons'
import { makeLoaderProps, useLoader } from '@/composables/loader'
import { makeLocationProps, useLocation } from '@/composables/location'
import { makePositionProps, usePosition } from '@/composables/position'
import { makeRoundedProps, useRounded } from '@/composables/rounded'
import { makeRouterProps, useLink } from '@/composables/router'
import { useSelectLink } from '@/composables/selectLink'
import { makeSizeProps, useSize } from '@/composables/size'
import { makeTagProps } from '@/composables/tag'
import { makeThemeProps, provideTheme } from '@/composables/theme'
import { genOverlays, makeVariantProps, useVariant } from '@/composables/variant'

// Directives
import { Ripple } from '@/directives/ripple'

// Utilities
import { computed } from 'vue'
import { genericComponent, propsFactory, useRender } from '@/util'

// Types
import type { PropType } from 'vue'
import type { RippleDirectiveBinding } from '@/directives/ripple'

export type VBtnSlots = {
  default: never
  prepend: never
  append: never
  loader: never
}

export const makeVBtnProps = propsFactory({
  active: {
    type: Boolean,
    default: undefined,
  },
  symbol: {
    type: null,
    default: VBtnToggleSymbol,
  },
  flat: Boolean,
  icon: [Boolean, String, Function, Object] as PropType<boolean | IconValue>,
  prependIcon: IconValue,
  appendIcon: IconValue,

  block: Boolean,
  slim: Boolean,
  stacked: Boolean,

  ripple: {
    type: [Boolean, Object] as PropType<RippleDirectiveBinding['value']>,
    default: true,
  },

  text: String,

  ...makeBorderProps(),
  ...makeComponentProps(),
  ...makeDensityProps(),
  ...makeDimensionProps(),
  ...makeElevationProps(),
  ...makeGroupItemProps(),
  ...makeLoaderProps(),
  ...makeLocationProps(),
  ...makePositionProps(),
  ...makeRoundedProps(),
  ...makeRouterProps(),
  ...makeSizeProps(),
  ...makeTagProps({ tag: 'button' }),
  ...makeThemeProps(),
  ...makeVariantProps({ variant: 'elevated' } as const),
}, 'VBtn')

export const VBtn = genericComponent<VBtnSlots>()({
  name: 'VBtn',

  directives: { Ripple },

  props: makeVBtnProps(),

  emits: {
    'group:selected': (val: { value: boolean }) => true,
  },

  setup (props, { attrs, slots }) {
    const { themeClasses } = provideTheme(props)
    const { borderClasses } = useBorder(props)
    const { colorClasses, colorStyles, variantClasses } = useVariant(props)
    const { densityClasses } = useDensity(props)
    const { dimensionStyles } = useDimension(props)
    const { elevationClasses } = useElevation(props)
    const { loaderClasses } = useLoader(props)
    const { locationStyles } = useLocation(props)
    const { positionClasses } = usePosition(props)
    const { roundedClasses } = useRounded(props)
    const { sizeClasses, sizeStyles } = useSize(props)
    const group = useGroupItem(props, props.symbol, false)
    const link = useLink(props, attrs)

    const isActive = computed(() => {
      if (props.active !== undefined) {
        return props.active
      }

      if (link.isLink.value) {
        return link.isActive?.value
      }

      return group?.isSelected.value
    })
    const isDisabled = computed(() => group?.disabled.value || props.disabled)
    const isElevated = computed(() => {
      return props.variant === 'elevated' && !(props.disabled || props.flat || props.border)
    })
    const valueAttr = computed(() => {
      if (props.value === undefined || typeof props.value === 'symbol') return undefined

      return Object(props.value) === props.value
        ? JSON.stringify(props.value, null, 0)
        : props.value
    })

    function onClick (e: MouseEvent) {
      if (
        isDisabled.value ||
        (link.isLink.value && (
          e.metaKey ||
          e.ctrlKey ||
          e.shiftKey ||
          (e.button !== 0) ||
          attrs.target === '_blank'
        ))
      ) return

      link.navigate?.(e)
      group?.toggle()
    }

    useSelectLink(link, group?.select)

    useRender(() => {
      const Tag = (link.isLink.value) ? 'a' : props.tag
      const hasPrepend = !!(props.prependIcon || slots.prepend)
      const hasAppend = !!(props.appendIcon || slots.append)
      const hasIcon = !!(props.icon && props.icon !== true)
      const hasColor = (
        (group?.isSelected.value && (!link.isLink.value || link.isActive?.value)) ||
        (!group || link.isActive?.value)
      )

      return (
        <Tag
          type={ Tag === 'a' ? undefined : 'button' }
          class={[
            'v-btn',
            group?.selectedClass.value,
            {
              'v-btn--active': isActive.value,
              'v-btn--block': props.block,
              'v-btn--disabled': isDisabled.value,
              'v-btn--elevated': isElevated.value,
              'v-btn--flat': props.flat,
              'v-btn--icon': !!props.icon,
              'v-btn--loading': props.loading,
              'v-btn--slim': props.slim,
              'v-btn--stacked': props.stacked,
            },
            themeClasses.value,
            borderClasses.value,
            hasColor ? colorClasses.value : undefined,
            densityClasses.value,
            elevationClasses.value,
            loaderClasses.value,
            positionClasses.value,
            roundedClasses.value,
            sizeClasses.value,
            variantClasses.value,
            props.class,
          ]}
          style={[
            hasColor ? colorStyles.value : undefined,
            dimensionStyles.value,
            locationStyles.value,
            sizeStyles.value,
            props.style,
          ]}
          disabled={ isDisabled.value || undefined }
          href={ link.href.value }
          v-ripple={[
            !isDisabled.value && props.ripple,
            null,
            props.icon ? ['center'] : null,
          ]}
          onClick={ onClick }
          value={ valueAttr.value }
        >
          { genOverlays(true, 'v-btn') }

          { !props.icon && hasPrepend && (
            <span key="prepend" class="v-btn__prepend">
              { !slots.prepend ? (
                <VIcon
                  key="prepend-icon"
                  icon={ props.prependIcon }
                />
              ) : (
                <VDefaultsProvider
                  key="prepend-defaults"
                  disabled={ !props.prependIcon }
                  defaults={{
                    VIcon: {
                      icon: props.prependIcon,
                    },
                  }}
                  v-slots:default={ slots.prepend }
                />
              )}
            </span>
          )}

          <span class="v-btn__content" data-no-activator="">
            { (!slots.default && hasIcon) ? (
              <VIcon
                key="content-icon"
                icon={ props.icon }
              />
            ) : (
              <VDefaultsProvider
                key="content-defaults"
                disabled={ !hasIcon }
                defaults={{
                  VIcon: {
                    icon: props.icon,
                  },
                }}
              >
                { slots.default?.() ?? props.text }
              </VDefaultsProvider>
            )}
          </span>

          { !props.icon && hasAppend && (
            <span key="append" class="v-btn__append">
              { !slots.append ? (
                <VIcon
                  key="append-icon"
                  icon={ props.appendIcon }
                />
              ) : (
                <VDefaultsProvider
                  key="append-defaults"
                  disabled={ !props.appendIcon }
                  defaults={{
                    VIcon: {
                      icon: props.appendIcon,
                    },
                  }}
                  v-slots:default={ slots.append }
                />
              )}
            </span>
          )}

          { !!props.loading && (
            <span key="loader" class="v-btn__loader">
              { slots.loader?.() ?? (
                <VProgressCircular
                  color={ typeof props.loading === 'boolean' ? undefined : props.loading }
                  indeterminate
                  size="23"
                  width="2"
                />
              )}
            </span>
          )}
        </Tag>
      )
    })

<<<<<<< HEAD
    const expose = {}

    return group ? group.isReady.then(() => expose) : expose
=======
    return { group }
>>>>>>> de501c34
  },
})

export type VBtn = InstanceType<typeof VBtn><|MERGE_RESOLUTION|>--- conflicted
+++ resolved
@@ -292,13 +292,9 @@
       )
     })
 
-<<<<<<< HEAD
-    const expose = {}
+    const expose = { group }
 
     return group ? group.isReady.then(() => expose) : expose
-=======
-    return { group }
->>>>>>> de501c34
   },
 })
 
