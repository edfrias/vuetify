--- conflicted
+++ resolved
@@ -30,11 +30,7 @@
 
 // Utilities
 import { computed } from 'vue'
-<<<<<<< HEAD
-import { defineComponent, useRender } from '@/util'
-=======
 import { genericComponent, propsFactory, useRender } from '@/util'
->>>>>>> a02a5b2b
 
 // Types
 import type { MakeSlots } from '@/util'
@@ -275,13 +271,9 @@
       )
     })
 
-<<<<<<< HEAD
     const expose = {}
 
     return group ? group.isReady.then(() => expose) : expose
-=======
-    return {}
->>>>>>> a02a5b2b
   },
 })
 
