import './VTooltip.sass'

// Mixins
import Colorable from '../../mixins/colorable'
import Delayable from '../../mixins/delayable'
import Dependent from '../../mixins/dependent'
import Detachable from '../../mixins/detachable'
import Menuable from '../../mixins/menuable'
import Toggleable from '../../mixins/toggleable'

// Helpers
import { convertToUnit, keyCodes } from '../../util/helpers'

/* @vue/component */
export default {
  name: 'v-tooltip',

  mixins: [Colorable, Delayable, Dependent, Detachable, Menuable, Toggleable],

  props: {
    closeDelay: {
      type: [Number, String],
      default: 0
    },
    debounce: {
      type: [Number, String],
      default: 0
    },
    disabled: Boolean,
    fixed: {
      type: Boolean,
      default: true
    },
    openDelay: {
      type: [Number, String],
      default: 0
    },
    tag: {
      type: String,
      default: 'span'
    },
    transition: String,
    zIndex: {
      default: null
    }
  },

  data: () => ({
    calculatedMinWidth: 0,
    closeDependents: false
  }),

  computed: {
    calculatedLeft () {
      const { activator, content } = this.dimensions
      const unknown = !this.bottom && !this.left && !this.top && !this.right
      const activatorLeft = this.isAttached ? activator.offsetLeft : activator.left
      let left = 0

      if (this.top || this.bottom || unknown) {
        left = (
          activatorLeft +
          (activator.width / 2) -
          (content.width / 2)
        )
      } else if (this.left || this.right) {
        left = (
          activatorLeft +
          (this.right ? activator.width : -content.width) +
          (this.right ? 10 : -10)
        )
      }

      if (this.nudgeLeft) left -= parseInt(this.nudgeLeft)
      if (this.nudgeRight) left += parseInt(this.nudgeRight)

      return `${this.calcXOverflow(left)}px`
    },
    calculatedTop () {
      const { activator, content } = this.dimensions
      const activatorTop = this.isAttached ? activator.offsetTop : activator.top
      let top = 0

      if (this.top || this.bottom) {
        top = (
          activatorTop +
          (this.bottom ? activator.height : -content.height) +
          (this.bottom ? 10 : -10)
        )
      } else if (this.left || this.right) {
        top = (
          activatorTop +
          (activator.height / 2) -
          (content.height / 2)
        )
      }

      if (this.nudgeTop) top -= parseInt(this.nudgeTop)
      if (this.nudgeBottom) top += parseInt(this.nudgeBottom)

      return `${this.calcYOverflow(top + this.pageYOffset)}px`
    },
    classes () {
      return {
        'v-tooltip--top': this.top,
        'v-tooltip--right': this.right,
        'v-tooltip--bottom': this.bottom,
        'v-tooltip--left': this.left
      }
    },
    computedTransition () {
      if (this.transition) return this.transition

      return this.isActive ? 'scale-transition' : 'fade-transition'
    },
    offsetY () {
      return this.top || this.bottom
    },
    offsetX () {
      return this.left || this.right
    },
    styles () {
      return {
        left: this.calculatedLeft,
        maxWidth: convertToUnit(this.maxWidth),
        top: this.calculatedTop,
        zIndex: this.zIndex || this.activeZIndex
      }
    }
  },

<<<<<<< HEAD
  watch: {
    positionX: 'updateDimensions',
    positionY: 'updateDimensions'
  },

  mounted () {
    this.value && this.callActivate()
=======
  beforeMount () {
    this.$nextTick(() => {
      this.value && this.callActivate()
    })
>>>>>>> 95206e9b
  },

  methods: {
    activate () {
      // Update coordinates and dimensions of menu
      // and its activator
      this.updateDimensions()
      // Start the transition
      requestAnimationFrame(this.startTransition)
    },
    deactivate () {
      this.runDelay('close')
    },
    genActivator () {
      const listeners = this.disabled ? {} : {
        mouseenter: e => {
          this.getActivator(e)
          this.runDelay('open')
        },
        focus: e => {
          this.getActivator(e)
          this.runDelay('open')
        },
        mouseleave: e => {
          this.getActivator(e)
          this.runDelay('close')
        },
        blur: e => {
          this.getActivator(e)
          this.runDelay('close')
        },
        keydown: e => {
          if (e.keyCode === keyCodes.esc) {
            this.getActivator(e)
            this.runDelay('close')
          }
        }
      }

      if (this.$scopedSlots.activator && this.$scopedSlots.activator.length) {
        const activator = this.$scopedSlots.activator({ on: listeners })
        this.activatorNode = activator
        return activator
      }

      return this.$createElement('span', {
        on: listeners,
        ref: 'activator'
      }, this.$slots.activator)
    }
  },

  render (h) {
    const tooltip = h('div', this.setBackgroundColor(this.color, {
      staticClass: 'v-tooltip__content',
      'class': {
        [this.contentClass]: true,
        'menuable__content__active': this.isActive
      },
      style: this.styles,
      attrs: this.getScopeIdAttrs(),
      directives: [{
        name: 'show',
        value: this.isContentActive
      }],
      ref: 'content'
    }), this.showLazyContent(this.$slots.default))

    return h(this.tag, {
      staticClass: 'v-tooltip',
      'class': this.classes
    }, [
      h('transition', {
        props: {
          name: this.computedTransition
        }
      }, [tooltip]),
      this.genActivator()
    ])
  }
}<|MERGE_RESOLUTION|>--- conflicted
+++ resolved
@@ -129,20 +129,10 @@
     }
   },
 
-<<<<<<< HEAD
-  watch: {
-    positionX: 'updateDimensions',
-    positionY: 'updateDimensions'
-  },
-
-  mounted () {
-    this.value && this.callActivate()
-=======
   beforeMount () {
     this.$nextTick(() => {
       this.value && this.callActivate()
     })
->>>>>>> 95206e9b
   },
 
   methods: {
