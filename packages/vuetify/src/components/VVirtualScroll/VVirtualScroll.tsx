// Styles
import './VVirtualScroll.sass'

// Components
import { VVirtualScrollItem } from './VVirtualScrollItem'

// Composables
import { makeComponentProps } from '@/composables/component'
import { makeDimensionProps, useDimension } from '@/composables/dimensions'
import { useToggleScope } from '@/composables/toggleScope'
import { makeVirtualProps, useVirtual } from '@/composables/virtual'

// Utilities
import { onMounted, onScopeDispose, toRef } from 'vue'
import {
  convertToUnit,
  genericComponent,
  getCurrentInstance,
  getScrollParent,
  propsFactory,
  useRender,
} from '@/util'

// Types
import type { PropType, Ref } from 'vue'
import type { GenericProps } from '@/util'

export interface VVirtualScrollSlot<T> {
  item: T
  index: number
}

export const makeVVirtualScrollProps = propsFactory({
  items: {
    type: Array as PropType<readonly unknown[]>,
    default: () => ([]),
  },
  renderless: Boolean,

  ...makeVirtualProps(),
  ...makeComponentProps(),
  ...makeDimensionProps(),
}, 'VVirtualScroll')

export const VVirtualScroll = genericComponent<new <T, Renderless extends boolean = false>(
  props: {
    items?: readonly T[]
    renderless?: Renderless
  },
  slots: {
    default: VVirtualScrollSlot<T> & (Renderless extends true ? {
      itemRef: Ref<HTMLElement | undefined>
    } : {})
  }
) => GenericProps<typeof props, typeof slots>>()({
  name: 'VVirtualScroll',

  props: makeVVirtualScrollProps(),

  setup (props, { slots }) {
    const vm = getCurrentInstance('VVirtualScroll')
    const { dimensionStyles } = useDimension(props)
    const {
      containerRef,
      markerRef,
      handleScroll,
<<<<<<< HEAD
      handleScrollEnd,
=======
      handleScrollend,
>>>>>>> 834c91d0
      handleItemResize,
      scrollToIndex,
      paddingTop,
      paddingBottom,
      computedItems,
    } = useVirtual(props, toRef(props, 'items'))

    useToggleScope(() => props.renderless, () => {
      function handleListeners (add = false) {
        const method = add ? 'addEventListener' : 'removeEventListener'

        if (containerRef.value === document.documentElement) {
          document[method]('scroll', handleScroll, { passive: true })
          document[method]('scrollend', handleScrollend)
        } else {
          containerRef.value?.[method]('scroll', handleScroll, { passive: true })
          containerRef.value?.[method]('scrollend', handleScrollend)
        }
      }

      onMounted(() => {
        containerRef.value = getScrollParent(vm.vnode.el as HTMLElement, true)
<<<<<<< HEAD
        containerRef.value?.addEventListener('scroll', handleScroll)
        containerRef.value?.addEventListener('scrollend', handleScrollEnd)
      })
      onScopeDispose(() => {
        containerRef.value?.removeEventListener('scroll', handleScroll)
        containerRef.value?.removeEventListener('scrollend', handleScrollEnd)
=======
        handleListeners(true)
>>>>>>> 834c91d0
      })
      onScopeDispose(handleListeners)
    })

    useRender(() => {
      const children = computedItems.value.map(item => (
        <VVirtualScrollItem
          key={ item.index }
          renderless={ props.renderless }
          onUpdate:height={ height => handleItemResize(item.index, height) }
        >
          { slotProps => slots.default?.({ item: item.raw, index: item.index, ...slotProps }) }
        </VVirtualScrollItem>
      ))

      return props.renderless ? (
        <>
          <div ref={ markerRef } class="v-virtual-scroll__spacer" style={{ paddingTop: convertToUnit(paddingTop.value) }} />
          { children }
          <div class="v-virtual-scroll__spacer" style={{ paddingBottom: convertToUnit(paddingBottom.value) }} />
        </>
      ) : (
        <div
          ref={ containerRef }
          class={[
            'v-virtual-scroll',
            props.class,
          ]}
          onScrollPassive={ handleScroll }
          onScrollend={ handleScrollend }
          style={[
            dimensionStyles.value,
            props.style,
          ]}
        >
          <div
            ref={ markerRef }
            class="v-virtual-scroll__container"
            style={{
              paddingTop: convertToUnit(paddingTop.value),
              paddingBottom: convertToUnit(paddingBottom.value),
            }}
          >
            { children }
          </div>
        </div>
      )
    })

    return {
      scrollToIndex,
    }
  },
})

export type VVirtualScroll = InstanceType<typeof VVirtualScroll><|MERGE_RESOLUTION|>--- conflicted
+++ resolved
@@ -64,11 +64,7 @@
       containerRef,
       markerRef,
       handleScroll,
-<<<<<<< HEAD
-      handleScrollEnd,
-=======
       handleScrollend,
->>>>>>> 834c91d0
       handleItemResize,
       scrollToIndex,
       paddingTop,
@@ -91,16 +87,7 @@
 
       onMounted(() => {
         containerRef.value = getScrollParent(vm.vnode.el as HTMLElement, true)
-<<<<<<< HEAD
-        containerRef.value?.addEventListener('scroll', handleScroll)
-        containerRef.value?.addEventListener('scrollend', handleScrollEnd)
-      })
-      onScopeDispose(() => {
-        containerRef.value?.removeEventListener('scroll', handleScroll)
-        containerRef.value?.removeEventListener('scrollend', handleScrollEnd)
-=======
         handleListeners(true)
->>>>>>> 834c91d0
       })
       onScopeDispose(handleListeners)
     })
