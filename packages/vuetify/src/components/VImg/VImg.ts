--- conflicted
+++ resolved
@@ -219,11 +219,8 @@
       this.hasError = false
       this.sizes && (image.sizes = this.sizes)
       this.normalisedSrc.srcset && (image.srcset = this.normalisedSrc.srcset)
-<<<<<<< HEAD
+      image.src = this.normalisedSrc.src
       this.$emit('loadstart', this.normalisedSrc.src)
-=======
-      image.src = this.normalisedSrc.src
->>>>>>> f88aa14a
 
       this.aspectRatio || this.pollForSize(image)
       this.getSrc()
