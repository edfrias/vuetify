import './VImg.sass'

// Components
import { makeVResponsiveProps, VResponsive } from '@/components/VResponsive/VResponsive'

// Directives
import intersect from '@/directives/intersect'

// Composables
import { makeComponentProps } from '@/composables/component'
import { makeTransitionProps, MaybeTransition } from '@/composables/transition'

// Utilities
import {
  computed,
  nextTick,
  onBeforeMount,
  ref,
  shallowRef,
  vShow,
  watch,
  withDirectives,
} from 'vue'
import {
  genericComponent,
  propsFactory,
  SUPPORTS_INTERSECTION,
  useRender,
} from '@/util'

// Types
import type { PropType } from 'vue'

// not intended for public use, this is passed in by vuetify-loader
export interface srcObject {
  src?: string
  srcset?: string
  lazySrc?: string
  aspect: number
}

export type VImgSlots = {
  default: []
  placeholder: []
  error: []
  sources: []
}

export const makeVImgProps = propsFactory({
  aspectRatio: [String, Number],
  alt: String,
  cover: Boolean,
  eager: Boolean,
  gradient: String,
  lazySrc: String,
  options: {
    type: Object as PropType<IntersectionObserverInit>,
    // For more information on types, navigate to:
    // https://developer.mozilla.org/en-US/docs/Web/API/Intersection_Observer_API
    default: () => ({
      root: undefined,
      rootMargin: undefined,
      threshold: undefined,
    }),
  },
  sizes: String,
  src: {
    type: [String, Object] as PropType<string | srcObject>,
    default: '',
  },
  srcset: String,
  width: [String, Number],

  ...makeComponentProps(),
  ...makeTransitionProps(),
}, 'v-img')

export const VImg = genericComponent<VImgSlots>()({
  name: 'VImg',

  directives: { intersect },

<<<<<<< HEAD
  props: {
    alt: String,
    cover: Boolean,
    eager: Boolean,
    gradient: String,
    lazySrc: String,
    options: {
      type: Object as PropType<IntersectionObserverInit>,
      // For more information on types, navigate to:
      // https://developer.mozilla.org/en-US/docs/Web/API/Intersection_Observer_API
      default: () => ({
        root: undefined,
        rootMargin: undefined,
        threshold: undefined,
      }),
    },
    sizes: String,
    src: {
      type: [String, Object] as PropType<string | srcObject>,
      default: '',
    },
    srcset: String,

    ...makeVResponsiveProps(),
    ...makeComponentProps(),
    ...makeTransitionProps(),
  },
=======
  props: makeVImgProps(),
>>>>>>> 24396ea3

  emits: {
    loadstart: (value: string | undefined) => true,
    load: (value: string | undefined) => true,
    error: (value: string | undefined) => true,
  },

  setup (props, { emit, slots }) {
    const currentSrc = shallowRef('') // Set from srcset
    const image = ref<HTMLImageElement>()
    const state = shallowRef<'idle' | 'loading' | 'loaded' | 'error'>(props.eager ? 'loading' : 'idle')
    const naturalWidth = shallowRef<number>()
    const naturalHeight = shallowRef<number>()

    const normalisedSrc = computed<srcObject>(() => {
      return props.src && typeof props.src === 'object'
        ? {
          src: props.src.src,
          srcset: props.srcset || props.src.srcset,
          lazySrc: props.lazySrc || props.src.lazySrc,
          aspect: Number(props.aspectRatio || props.src.aspect || 0),
        } : {
          src: props.src,
          srcset: props.srcset,
          lazySrc: props.lazySrc,
          aspect: Number(props.aspectRatio || 0),
        }
    })
    const aspectRatio = computed(() => {
      return normalisedSrc.value.aspect || naturalWidth.value! / naturalHeight.value! || 0
    })

    watch(() => props.src, () => {
      init(state.value !== 'idle')
    })
    watch(aspectRatio, (val, oldVal) => {
      if (!val && oldVal && image.value) {
        pollForSize(image.value)
      }
    })

    // TODO: getSrc when window width changes

    onBeforeMount(() => init())

    function init (isIntersecting?: boolean) {
      if (props.eager && isIntersecting) return
      if (
        SUPPORTS_INTERSECTION &&
        !isIntersecting &&
        !props.eager
      ) return

      state.value = 'loading'

      if (normalisedSrc.value.lazySrc) {
        const lazyImg = new Image()
        lazyImg.src = normalisedSrc.value.lazySrc
        pollForSize(lazyImg, null)
      }

      if (!normalisedSrc.value.src) return

      nextTick(() => {
        emit('loadstart', image.value?.currentSrc || normalisedSrc.value.src)

        if (image.value?.complete) {
          if (!image.value.naturalWidth) {
            onError()
          }

          if (state.value === 'error') return

          if (!aspectRatio.value) pollForSize(image.value, null)
          onLoad()
        } else {
          if (!aspectRatio.value) pollForSize(image.value!)
          getSrc()
        }
      })
    }

    function onLoad () {
      getSrc()
      state.value = 'loaded'
      emit('load', image.value?.currentSrc || normalisedSrc.value.src)
    }

    function onError () {
      state.value = 'error'
      emit('error', image.value?.currentSrc || normalisedSrc.value.src)
    }

    function getSrc () {
      const img = image.value
      if (img) currentSrc.value = img.currentSrc || img.src
    }

    let timer = -1
    function pollForSize (img: HTMLImageElement, timeout: number | null = 100) {
      const poll = () => {
        clearTimeout(timer)
        const { naturalHeight: imgHeight, naturalWidth: imgWidth } = img

        if (imgHeight || imgWidth) {
          naturalWidth.value = imgWidth
          naturalHeight.value = imgHeight
        } else if (!img.complete && state.value === 'loading' && timeout != null) {
          timer = window.setTimeout(poll, timeout)
        } else if (img.currentSrc.endsWith('.svg') || img.currentSrc.startsWith('data:image/svg+xml')) {
          naturalWidth.value = 1
          naturalHeight.value = 1
        }
      }

      poll()
    }

    const containClasses = computed(() => ({
      'v-img__img--cover': props.cover,
      'v-img__img--contain': !props.cover,
    }))

    const __image = () => {
      if (!normalisedSrc.value.src || state.value === 'idle') return null

      const img = (
        <img
          class={['v-img__img', containClasses.value]}
          src={ normalisedSrc.value.src }
          srcset={ normalisedSrc.value.srcset }
          alt={ props.alt }
          sizes={ props.sizes }
          ref={ image }
          onLoad={ onLoad }
          onError={ onError }
        />
      )

      const sources = slots.sources?.()

      return (
        <MaybeTransition transition={ props.transition } appear>
          {
            withDirectives(
              sources
                ? <picture class="v-img__picture">{ sources }{ img }</picture>
                : img,
              [[vShow, state.value === 'loaded']]
            )
          }
        </MaybeTransition>
      )
    }

    const __preloadImage = () => (
      <MaybeTransition transition={ props.transition }>
        { normalisedSrc.value.lazySrc && state.value !== 'loaded' && (
          <img
            class={['v-img__img', 'v-img__img--preload', containClasses.value]}
            src={ normalisedSrc.value.lazySrc }
            alt={ props.alt }
          />
        )}
      </MaybeTransition>
    )

    const __placeholder = () => {
      if (!slots.placeholder) return null

      return (
        <MaybeTransition transition={ props.transition } appear>
          { (state.value === 'loading' || (state.value === 'error' && !slots.error)) &&
          <div class="v-img__placeholder">{ slots.placeholder() }</div>
          }
        </MaybeTransition>
      )
    }

    const __error = () => {
      if (!slots.error) return null

      return (
        <MaybeTransition transition={ props.transition } appear>
          { state.value === 'error' &&
            <div class="v-img__error">{ slots.error() }</div>
          }
        </MaybeTransition>
      )
    }

    const __gradient = () => {
      if (!props.gradient) return null

      return <div class="v-img__gradient" style={{ backgroundImage: `linear-gradient(${props.gradient})` }} />
    }

    const isBooted = shallowRef(false)
    {
      const stop = watch(aspectRatio, val => {
        if (val) {
          // Doesn't work with nextTick, idk why
          requestAnimationFrame(() => {
            requestAnimationFrame(() => {
              isBooted.value = true
            })
          })
          stop()
        }
      })
    }

    useRender(() => {
      const [responsiveProps] = VResponsive.filterProps(props)
      return (
        <VResponsive
          class={[
            'v-img',
            { 'v-img--booting': !isBooted.value },
            props.class,
          ]}
          style={ props.style }
          { ...responsiveProps }
          aspectRatio={ aspectRatio.value }
          aria-label={ props.alt }
          role={ props.alt ? 'img' : undefined }
          v-intersect={[{
            handler: init,
            options: props.options,
          }, null, ['once']]}
        >{{
          additional: () => (
            <>
              <__image />
              <__preloadImage />
              <__gradient />
              <__placeholder />
              <__error />
            </>
          ),
          default: slots.default,
        }}</VResponsive>
      )
    })

    return {
      currentSrc,
      image,
      state,
      naturalWidth,
      naturalHeight,
    }
  },
})

export type VImg = InstanceType<typeof VImg><|MERGE_RESOLUTION|>--- conflicted
+++ resolved
@@ -46,8 +46,7 @@
   sources: []
 }
 
-export const makeVImgProps = propsFactory({
-  aspectRatio: [String, Number],
+export const makeVImgProps = propsFactory( {
   alt: String,
   cover: Boolean,
   eager: Boolean,
@@ -69,8 +68,8 @@
     default: '',
   },
   srcset: String,
-  width: [String, Number],
-
+
+  ...makeVResponsiveProps(),
   ...makeComponentProps(),
   ...makeTransitionProps(),
 }, 'v-img')
@@ -80,37 +79,7 @@
 
   directives: { intersect },
 
-<<<<<<< HEAD
-  props: {
-    alt: String,
-    cover: Boolean,
-    eager: Boolean,
-    gradient: String,
-    lazySrc: String,
-    options: {
-      type: Object as PropType<IntersectionObserverInit>,
-      // For more information on types, navigate to:
-      // https://developer.mozilla.org/en-US/docs/Web/API/Intersection_Observer_API
-      default: () => ({
-        root: undefined,
-        rootMargin: undefined,
-        threshold: undefined,
-      }),
-    },
-    sizes: String,
-    src: {
-      type: [String, Object] as PropType<string | srcObject>,
-      default: '',
-    },
-    srcset: String,
-
-    ...makeVResponsiveProps(),
-    ...makeComponentProps(),
-    ...makeTransitionProps(),
-  },
-=======
   props: makeVImgProps(),
->>>>>>> 24396ea3
 
   emits: {
     loadstart: (value: string | undefined) => true,
