--- conflicted
+++ resolved
@@ -200,34 +200,17 @@
                   : () => selectItem(activatorItems.value[index]?.select, !activatorItems.value[index]?.isSelected),
               }
 
-<<<<<<< HEAD
-              return renderSlot(
-                slots.header,
-                { props: listItemProps, item: item.raw, internalItem: item, loading },
-                () => (
-                  <VTreeviewItem
-                    ref={ el => activatorItems.value[index] = el as VTreeviewItem }
-                    { ...listItemProps }
-                    hasCustomPrepend={ !!slots.prepend }
-                    hideActions={ props.hideActions }
-                    indentLines={ indentLines.node }
-                    value={ props.returnObject ? item.raw : itemProps.value }
-                    loading={ loading }
-                    v-slots={ slotsWithItem }
-                  />
-                )
-=======
               return (
                 <VTreeviewItem
                   ref={ el => activatorItems.value[index] = el as VTreeviewItem }
                   { ...listItemProps }
+                  hasCustomPrepend={ !!slots.prepend }
                   hideActions={ props.hideActions }
                   indentLines={ indentLines.node }
                   value={ props.returnObject ? item.raw : itemProps.value }
                   loading={ loading }
                   v-slots={ slotsWithItem }
                 />
->>>>>>> aeb00771
               )
             },
             default: () => (
