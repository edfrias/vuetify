/* eslint-disable complexity */
// Styles
import './VChip.sass'

// Components
import { VExpandXTransition } from '@/components/transitions'
import { VAvatar } from '@/components/VAvatar'
import { VChipGroupSymbol } from '@/components/VChipGroup/VChipGroup'
import { VDefaultsProvider } from '@/components/VDefaultsProvider'
import { VIcon } from '@/components/VIcon'

// Composables
import { makeBorderProps, useBorder } from '@/composables/border'
import { makeComponentProps } from '@/composables/component'
import { makeDensityProps, useDensity } from '@/composables/density'
import { makeElevationProps, useElevation } from '@/composables/elevation'
import { makeGroupItemProps, useGroupItem } from '@/composables/group'
import { IconValue } from '@/composables/icons'
import { useLocale } from '@/composables/locale'
import { useProxiedModel } from '@/composables/proxiedModel'
import { makeRoundedProps, useRounded } from '@/composables/rounded'
import { makeRouterProps, useLink } from '@/composables/router'
import { makeSizeProps, useSize } from '@/composables/size'
import { makeTagProps } from '@/composables/tag'
import { makeThemeProps, provideTheme } from '@/composables/theme'
import { genOverlays, makeVariantProps, useVariant } from '@/composables/variant'

// Directives
import { Ripple } from '@/directives/ripple'

// Utilities
<<<<<<< HEAD
import { EventProp, genericComponent, useRender } from '@/util'
=======
>>>>>>> f39ff039
import { computed } from 'vue'
import { EventProp, genericComponent, propsFactory } from '@/util'

// Types
import type { PropType } from 'vue'
import type { RippleDirectiveBinding } from '@/directives/ripple'

export type VChipSlots = {
  default: {
    isSelected: boolean | undefined
    selectedClass: boolean | (string | undefined)[] | undefined
    select: ((value: boolean) => void) | undefined
    toggle: (() => void) | undefined
    value: unknown
    disabled: boolean
  }
  label: never
  prepend: never
  append: never
  close: never
  filter: never
}

export const makeVChipProps = propsFactory({
  activeClass: String,
  appendAvatar: String,
  appendIcon: IconValue,
  closable: Boolean,
  closeIcon: {
    type: IconValue,
    default: '$delete',
  },
  closeLabel: {
    type: String,
    default: '$vuetify.close',
  },
  draggable: Boolean,
  filter: Boolean,
  filterIcon: {
    type: String,
    default: '$complete',
  },
  label: Boolean,
  link: {
    type: Boolean,
    default: undefined,
  },
  pill: Boolean,
  prependAvatar: String,
  prependIcon: IconValue,
  ripple: {
    type: [Boolean, Object] as PropType<RippleDirectiveBinding['value']>,
    default: true,
  },
  text: String,
  modelValue: {
    type: Boolean,
    default: true,
  },

  onClick: EventProp<[MouseEvent]>(),
  onClickOnce: EventProp<[MouseEvent]>(),

  ...makeBorderProps(),
  ...makeComponentProps(),
  ...makeDensityProps(),
  ...makeElevationProps(),
  ...makeGroupItemProps(),
  ...makeRoundedProps(),
  ...makeRouterProps(),
  ...makeSizeProps(),
  ...makeTagProps({ tag: 'span' }),
  ...makeThemeProps(),
  ...makeVariantProps({ variant: 'tonal' } as const),
}, 'VChip')

export const VChip = genericComponent<VChipSlots>()({
  name: 'VChip',

  directives: { Ripple },

  props: makeVChipProps(),

  emits: {
    'click:close': (e: MouseEvent) => true,
    'update:modelValue': (value: boolean) => true,
    'group:selected': (val: { value: boolean }) => true,
    click: (e: MouseEvent | KeyboardEvent) => true,
  },

  setup (props, { attrs, emit, slots }) {
    const { t } = useLocale()
    const { borderClasses } = useBorder(props)
    const { colorClasses, colorStyles, variantClasses } = useVariant(props)
    const { densityClasses } = useDensity(props)
    const { elevationClasses } = useElevation(props)
    const { roundedClasses } = useRounded(props)
    const { sizeClasses } = useSize(props)
    const { themeClasses } = provideTheme(props)

    const isActive = useProxiedModel(props, 'modelValue')
    const group = useGroupItem(props, VChipGroupSymbol, false)
    const link = useLink(props, attrs)
    const isLink = computed(() => props.link !== false && link.isLink.value)
    const isClickable = computed(() =>
      !props.disabled &&
      props.link !== false &&
      (!!group || props.link || link.isClickable.value)
    )
    const closeProps = computed(() => ({
      'aria-label': t(props.closeLabel),
      onClick (e: MouseEvent) {
        e.stopPropagation()

        isActive.value = false

        emit('click:close', e)
      },
    }))

    function onClick (e: MouseEvent) {
      emit('click', e)

      if (!isClickable.value) return

      link.navigate?.(e)
      group?.toggle()
    }

    function onKeyDown (e: KeyboardEvent) {
      if (e.key === 'Enter' || e.key === ' ') {
        e.preventDefault()
        onClick(e as any as MouseEvent)
      }
    }

    useRender(() => {
      const Tag = (link.isLink.value) ? 'a' : props.tag
      const hasAppendMedia = !!(props.appendIcon || props.appendAvatar)
      const hasAppend = !!(hasAppendMedia || slots.append)
      const hasClose = !!(slots.close || props.closable)
      const hasFilter = !!(slots.filter || props.filter) && group
      const hasPrependMedia = !!(props.prependIcon || props.prependAvatar)
      const hasPrepend = !!(hasPrependMedia || slots.prepend)
      const hasColor = !group || group.isSelected.value

      return isActive.value && (
        <Tag
          class={[
            'v-chip',
            {
              'v-chip--disabled': props.disabled,
              'v-chip--label': props.label,
              'v-chip--link': isClickable.value,
              'v-chip--filter': hasFilter,
              'v-chip--pill': props.pill,
            },
            themeClasses.value,
            borderClasses.value,
            hasColor ? colorClasses.value : undefined,
            densityClasses.value,
            elevationClasses.value,
            roundedClasses.value,
            sizeClasses.value,
            variantClasses.value,
            group?.selectedClass.value,
            props.class,
          ]}
          style={[
            hasColor ? colorStyles.value : undefined,
            props.style,
          ]}
          disabled={ props.disabled || undefined }
          draggable={ props.draggable }
          href={ link.href.value }
          tabindex={ isClickable.value ? 0 : undefined }
          onClick={ onClick }
          onKeydown={ isClickable.value && !isLink.value && onKeyDown }
          v-ripple={[isClickable.value && props.ripple, null]}
        >
          { genOverlays(isClickable.value, 'v-chip') }

          { hasFilter && (
            <VExpandXTransition key="filter">
              <div
                class="v-chip__filter"
                v-show={ group.isSelected.value }
              >
                { !slots.filter ? (
                  <VIcon
                    key="filter-icon"
                    icon={ props.filterIcon }
                  />
                ) : (
                  <VDefaultsProvider
                    key="filter-defaults"
                    disabled={ !props.filterIcon }
                    defaults={{
                      VIcon: { icon: props.filterIcon },
                    }}
                    v-slots:default={ slots.filter }
                  />
                )}
              </div>
            </VExpandXTransition>
          )}

          { hasPrepend && (
            <div key="prepend" class="v-chip__prepend">
              { !slots.prepend ? (
                <>
                  { props.prependIcon && (
                    <VIcon
                      key="prepend-icon"
                      icon={ props.prependIcon }
                      start
                    />
                  )}

                  { props.prependAvatar && (
                    <VAvatar
                      key="prepend-avatar"
                      image={ props.prependAvatar }
                      start
                    />
                  )}
                </>
              ) : (
                <VDefaultsProvider
                  key="prepend-defaults"
                  disabled={ !hasPrependMedia }
                  defaults={{
                    VAvatar: {
                      image: props.prependAvatar,
                      start: true,
                    },
                    VIcon: {
                      icon: props.prependIcon,
                      start: true,
                    },
                  }}
                  v-slots:default={ slots.prepend }
                />
              )}
            </div>
          )}

          <div class="v-chip__content">
            { slots.default?.({
              isSelected: group?.isSelected.value,
              selectedClass: group?.selectedClass.value,
              select: group?.select,
              toggle: group?.toggle,
              value: group?.value.value,
              disabled: props.disabled,
            }) ?? props.text }
          </div>

          { hasAppend && (
            <div key="append" class="v-chip__append">
              { !slots.append ? (
                <>
                  { props.appendIcon && (
                    <VIcon
                      key="append-icon"
                      end
                      icon={ props.appendIcon }
                    />
                  )}

                  { props.appendAvatar && (
                    <VAvatar
                      key="append-avatar"
                      end
                      image={ props.appendAvatar }
                    />
                  )}
                </>
              ) : (
                <VDefaultsProvider
                  key="append-defaults"
                  disabled={ !hasAppendMedia }
                  defaults={{
                    VAvatar: {
                      end: true,
                      image: props.appendAvatar,
                    },
                    VIcon: {
                      end: true,
                      icon: props.appendIcon,
                    },
                  }}
                  v-slots:default={ slots.append }
                />
              )}
            </div>
          )}

          { hasClose && (
            <div
              key="close"
              class="v-chip__close"
              { ...closeProps.value }
            >
              { !slots.close ? (
                <VIcon
                  key="close-icon"
                  icon={ props.closeIcon }
                  size="x-small"
                />
              ) : (
                <VDefaultsProvider
                  key="close-defaults"
                  defaults={{
                    VIcon: {
                      icon: props.closeIcon,
                      size: 'x-small',
                    },
                  }}
                  v-slots:default={ slots.close }
                />
              )}
            </div>
          )}
        </Tag>
      )
    })

    return group ? group.isReady : undefined
  },
})

export type VChip = InstanceType<typeof VChip><|MERGE_RESOLUTION|>--- conflicted
+++ resolved
@@ -29,12 +29,8 @@
 import { Ripple } from '@/directives/ripple'
 
 // Utilities
-<<<<<<< HEAD
-import { EventProp, genericComponent, useRender } from '@/util'
-=======
->>>>>>> f39ff039
 import { computed } from 'vue'
-import { EventProp, genericComponent, propsFactory } from '@/util'
+import { EventProp, genericComponent, propsFactory, useRender } from '@/util'
 
 // Types
 import type { PropType } from 'vue'
