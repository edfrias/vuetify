--- conflicted
+++ resolved
@@ -83,18 +83,16 @@
     left: 0
     z-index: 1
 
-<<<<<<< HEAD
     @include tools.layer('overrides')
       // Beat out relative on table > tbody > tr > td
       // TODO: Use :where() for all those child combinators
       // @scope would probably be even better but
       // doesn't seem to be getting here any time soon
       position: sticky
-=======
+
   .v-data-table-column--fixed-end
     left: unset
     right: 0
->>>>>>> a17b3d17
 
   .v-data-table-column--last-fixed
     border-right: 1px solid rgba(var(--v-border-color), var(--v-border-opacity))
