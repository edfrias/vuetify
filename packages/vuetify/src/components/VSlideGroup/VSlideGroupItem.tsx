--- conflicted
+++ resolved
@@ -2,12 +2,8 @@
 import { makeGroupItemProps, useGroupItem } from '@/composables/group'
 
 // Utilities
-<<<<<<< HEAD
+import { VSlideGroupSymbol } from './VSlideGroup'
 import { genericComponent, useRender } from '@/util'
-=======
->>>>>>> f39ff039
-import { VSlideGroupSymbol } from './VSlideGroup'
-import { genericComponent } from '@/util'
 
 // Types
 import type { UnwrapRef } from 'vue'
