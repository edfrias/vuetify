// Components
import { VCardSubtitle } from './VCardSubtitle'
import { VCardTitle } from './VCardTitle'
import { VAvatar } from '@/components/VAvatar'
import { VDefaultsProvider } from '@/components/VDefaultsProvider'
import { VIcon } from '@/components/VIcon'

// Composables
import { makeComponentProps } from '@/composables/component'
import { makeDensityProps } from '@/composables/density'
import { IconValue } from '@/composables/icons'

// Utilities
import { genericComponent, propsFactory, useRender } from '@/util'

export type VCardItemSlots = {
  default: never
  prepend: never
  append: never
  title: never
  subtitle: never
}

export const makeCardItemProps = propsFactory({
  appendAvatar: String,
  appendIcon: IconValue,
  prependAvatar: String,
  prependIcon: IconValue,
  subtitle: [String, Number],
  title: [String, Number],

  ...makeComponentProps(),
  ...makeDensityProps(),
}, 'VCardItem')

export const VCardItem = genericComponent<VCardItemSlots>()({
  name: 'VCardItem',

  props: makeCardItemProps(),

  emits: {
    click: (e: MouseEvent | KeyboardEvent) => true,
    'click:prepend': (e: MouseEvent | KeyboardEvent) => true,
    'click:append': (e: MouseEvent | KeyboardEvent) => true,
  },

  setup (props, { slots, emit }) {
    function onClick (e: MouseEvent) {
      emit('click', e)
    }

    function onPrependClick (e: MouseEvent) {
      e.stopImmediatePropagation()
      emit('click:prepend', e)
    }

    function onAppendClick (e: MouseEvent) {
      e.stopImmediatePropagation()
      emit('click:append', e)
    }

    useRender(() => {
      const hasPrependMedia = !!(props.prependAvatar || props.prependIcon)
      const hasPrepend = !!(hasPrependMedia || slots.prepend)
      const hasAppendMedia = !!(props.appendAvatar || props.appendIcon)
      const hasAppend = !!(hasAppendMedia || slots.append)
      const hasTitle = !!(props.title != null || slots.title)
      const hasSubtitle = !!(props.subtitle != null || slots.subtitle)

      return (
<<<<<<< HEAD
        <div class="v-card-item" onClick={ onClick }>
=======
        <div
          class={[
            'v-card-item',
            props.class,
          ]}
          style={ props.style }
        >
>>>>>>> 526f1605
          { hasPrepend && (
            <div key="prepend" class="v-card-item__prepend" onClick={ onPrependClick }>
              { !slots.prepend ? (
                <>
                  { props.prependAvatar && (
                    <VAvatar
                      key="prepend-avatar"
                      density={ props.density }
                      image={ props.prependAvatar }
                    />
                  )}

                  { props.prependIcon && (
                    <VIcon
                      key="prepend-icon"
                      density={ props.density }
                      icon={ props.prependIcon }
                    />
                  )}
                </>
              ) : (
                <VDefaultsProvider
                  key="prepend-defaults"
                  disabled={ !hasPrependMedia }
                  defaults={{
                    VAvatar: {
                      density: props.density,
                      image: props.prependAvatar,
                    },
                    VIcon: {
                      density: props.density,
                      icon: props.prependIcon,
                    },
                  }}
                  v-slots:default={ slots.prepend }
                />
              )}
            </div>
          )}

          <div class="v-card-item__content">
            { hasTitle && (
              <VCardTitle key="title">
                { slots.title?.() ?? props.title }
              </VCardTitle>
            )}

            { hasSubtitle && (
              <VCardSubtitle key="subtitle">
                { slots.subtitle?.() ?? props.subtitle }
              </VCardSubtitle>
            )}

            { slots.default?.() }
          </div>

          { hasAppend && (
            <div key="append" class="v-card-item__append" onClick={ onAppendClick }>
              { !slots.append ? (
                <>
                  { props.appendIcon && (
                    <VIcon
                      key="append-icon"
                      density={ props.density }
                      icon={ props.appendIcon }
                    />
                  )}

                  { props.appendAvatar && (
                    <VAvatar
                      key="append-avatar"
                      density={ props.density }
                      image={ props.appendAvatar }
                    />
                  )}
                </>
              ) : (
                <VDefaultsProvider
                  key="append-defaults"
                  disabled={ !hasAppendMedia }
                  defaults={{
                    VAvatar: {
                      density: props.density,
                      image: props.appendAvatar,
                    },
                    VIcon: {
                      density: props.density,
                      icon: props.appendIcon,
                    },
                  }}
                  v-slots:default={ slots.append }
                />
              )}
           </div>
          )}
        </div>
      )
    })

    return {}
  },
})

export type VCardItem = InstanceType<typeof VCardItem><|MERGE_RESOLUTION|>--- conflicted
+++ resolved
@@ -38,27 +38,7 @@
 
   props: makeCardItemProps(),
 
-  emits: {
-    click: (e: MouseEvent | KeyboardEvent) => true,
-    'click:prepend': (e: MouseEvent | KeyboardEvent) => true,
-    'click:append': (e: MouseEvent | KeyboardEvent) => true,
-  },
-
-  setup (props, { slots, emit }) {
-    function onClick (e: MouseEvent) {
-      emit('click', e)
-    }
-
-    function onPrependClick (e: MouseEvent) {
-      e.stopImmediatePropagation()
-      emit('click:prepend', e)
-    }
-
-    function onAppendClick (e: MouseEvent) {
-      e.stopImmediatePropagation()
-      emit('click:append', e)
-    }
-
+  setup (props, { slots }) {
     useRender(() => {
       const hasPrependMedia = !!(props.prependAvatar || props.prependIcon)
       const hasPrepend = !!(hasPrependMedia || slots.prepend)
@@ -68,9 +48,6 @@
       const hasSubtitle = !!(props.subtitle != null || slots.subtitle)
 
       return (
-<<<<<<< HEAD
-        <div class="v-card-item" onClick={ onClick }>
-=======
         <div
           class={[
             'v-card-item',
@@ -78,7 +55,6 @@
           ]}
           style={ props.style }
         >
->>>>>>> 526f1605
           { hasPrepend && (
             <div key="prepend" class="v-card-item__prepend" onClick={ onPrependClick }>
               { !slots.prepend ? (
