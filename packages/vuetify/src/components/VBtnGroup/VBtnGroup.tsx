// Styles
import './VBtnGroup.sass'

// Composables
import { makeBorderProps, useBorder } from '@/composables/border'
import { makeComponentProps } from '@/composables/component'
import { provideDefaults } from '@/composables/defaults'
import { makeDensityProps, useDensity } from '@/composables/density'
import { makeElevationProps, useElevation } from '@/composables/elevation'
import { makeRoundedProps, useRounded } from '@/composables/rounded'
import { makeTagProps } from '@/composables/tag'
import { makeThemeProps, provideTheme } from '@/composables/theme'
import { makeVariantProps } from '@/composables/variant'

// Utilities
import { toRef } from 'vue'
import { genericComponent, propsFactory, useRender } from '@/util'

// Types
import type { PropType } from 'vue'

export const makeVBtnGroupProps = propsFactory({
  baseColor: String,
  divided: Boolean,
  direction: {
    type: String as PropType<'horizontal' | 'vertical'>,
    default: 'horizontal',
  },

  ...makeBorderProps(),
  ...makeComponentProps(),
  ...makeDensityProps(),
  ...makeElevationProps(),
  ...makeRoundedProps(),
  ...makeTagProps(),
  ...makeThemeProps(),
  ...makeVariantProps(),
}, 'VBtnGroup')

export const VBtnGroup = genericComponent()({
  name: 'VBtnGroup',

  props: makeVBtnGroupProps(),

  setup (props, { slots }) {
    const { themeClasses } = provideTheme(props)
    const { densityClasses } = useDensity(props)
    const { borderClasses } = useBorder(props)
    const { elevationClasses } = useElevation(props)
    const { roundedClasses } = useRounded(props)

    provideDefaults({
      VBtn: {
<<<<<<< HEAD
        height: props.direction === 'horizontal' ? 'auto' : null,
        baseColor: toRef(props, 'baseColor'),
        color: toRef(props, 'color'),
        density: toRef(props, 'density'),
=======
        height: 'auto',
        baseColor: toRef(() => props.baseColor),
        color: toRef(() => props.color),
        density: toRef(() => props.density),
>>>>>>> a4c8029c
        flat: true,
        variant: toRef(() => props.variant),
      },
    })

    useRender(() => {
      return (
        <props.tag
          class={[
            'v-btn-group',
            `v-btn-group--${props.direction}`,
            {
              'v-btn-group--divided': props.divided,
            },
            themeClasses.value,
            borderClasses.value,
            densityClasses.value,
            elevationClasses.value,
            roundedClasses.value,
            props.class,
          ]}
          style={ props.style }
          v-slots={ slots }
        />
      )
    })
  },
})

export type VBtnGroup = InstanceType<typeof VBtnGroup><|MERGE_RESOLUTION|>--- conflicted
+++ resolved
@@ -51,17 +51,10 @@
 
     provideDefaults({
       VBtn: {
-<<<<<<< HEAD
-        height: props.direction === 'horizontal' ? 'auto' : null,
-        baseColor: toRef(props, 'baseColor'),
-        color: toRef(props, 'color'),
-        density: toRef(props, 'density'),
-=======
-        height: 'auto',
+        height: toRef(() => props.direction === 'horizontal' ? 'auto' : null),
         baseColor: toRef(() => props.baseColor),
         color: toRef(() => props.color),
         density: toRef(() => props.density),
->>>>>>> a4c8029c
         flat: true,
         variant: toRef(() => props.variant),
       },
