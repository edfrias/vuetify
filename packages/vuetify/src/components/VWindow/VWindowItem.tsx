--- conflicted
+++ resolved
@@ -9,13 +9,9 @@
 
 // Utilities
 import { computed, inject, nextTick, ref } from 'vue'
-<<<<<<< HEAD
-import { convertToUnit, defineComponent, useRender } from '@/util'
-=======
 import { convertToUnit, genericComponent, useRender } from '@/util'
 
 // Types
->>>>>>> a02a5b2b
 import { VWindowGroupSymbol, VWindowSymbol } from './VWindow'
 
 export const VWindowItem = genericComponent()({
@@ -125,27 +121,9 @@
 
     const { hasContent } = useLazy(props, groupItem.isSelected)
 
-<<<<<<< HEAD
     useRender(() => {
       return (
-        <MaybeTransition transition={ isBooted.value && transition.value } >
-          <div
-            class={[
-              'v-window-item',
-              groupItem.selectedClass.value,
-            ]}
-            v-show={ groupItem.isSelected.value }
-          >
-            { hasContent.value && slots.default?.() }
-          </div>
-        </MaybeTransition>
-      )
-    })
-
-    return groupItem.isReady
-=======
-    useRender(() => (
-      <MaybeTransition transition={ transition.value } disabled={ !isBooted.value }>
+        <MaybeTransition transition={ transition.value } disabled={ !isBooted.value }>
         <div
           class={[
             'v-window-item',
@@ -156,10 +134,10 @@
           { hasContent.value && slots.default?.() }
         </div>
       </MaybeTransition>
-    ))
+      )
+    })
 
-    return {}
->>>>>>> a02a5b2b
+    return groupItem.isReady
   },
 })
 
