--- conflicted
+++ resolved
@@ -14,13 +14,8 @@
 import { useLocale, useRtl } from '@/composables/locale'
 
 // Utilities
-<<<<<<< HEAD
 import { computed, provide, ref, Suspense, watch } from 'vue'
-import { genericComponent, useRender } from '@/util'
-=======
-import { computed, provide, ref, watch } from 'vue'
 import { genericComponent, propsFactory, useRender } from '@/util'
->>>>>>> a02a5b2b
 
 // Types
 import type { ComputedRef, InjectionKey, PropType, Ref } from 'vue'
