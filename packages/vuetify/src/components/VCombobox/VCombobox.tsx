--- conflicted
+++ resolved
@@ -433,8 +433,6 @@
       }
     })
 
-<<<<<<< HEAD
-=======
     watch(menu, () => {
       if (!props.hideSelected && menu.value && model.value.length) {
         const index = displayItems.value.findIndex(
@@ -458,7 +456,6 @@
       }
     })
 
->>>>>>> 834c91d0
     useRender(() => {
       const hasChips = !!(props.chips || slots.chip)
       const hasList = !!(
