// Styles
import './VCombobox.sass'

// Components
import { VAvatar } from '@/components/VAvatar'
import { VCheckboxBtn } from '@/components/VCheckbox'
import { VChip } from '@/components/VChip'
import { VDefaultsProvider } from '@/components/VDefaultsProvider'
import { VIcon } from '@/components/VIcon'
import { VList, VListItem } from '@/components/VList'
import { VMenu } from '@/components/VMenu'
import { makeSelectProps } from '@/components/VSelect/VSelect'
import { VTextField } from '@/components/VTextField'
import { makeVTextFieldProps } from '@/components/VTextField/VTextField'
import { VVirtualScroll } from '@/components/VVirtualScroll'

// Composables
<<<<<<< HEAD
import { forwardRefs } from '@/composables/forwardRefs'
import { highlightResult, makeFilterProps, useFilter } from '@/composables/filter'
import { makeTransitionProps } from '@/composables/transition'
import { transformItem, useItems } from '@/composables/items'
=======
import { useScrolling } from '../VSelect/useScrolling'
import { useTextColor } from '@/composables/color'
import { makeFilterProps, useFilter } from '@/composables/filter'
>>>>>>> 7dfad0bd
import { useForm } from '@/composables/form'
import { forwardRefs } from '@/composables/forwardRefs'
import { transformItem, useItems } from '@/composables/list-items'
import { useLocale } from '@/composables/locale'
import { useProxiedModel } from '@/composables/proxiedModel'
import { makeTransitionProps } from '@/composables/transition'

// Utilities
import { computed, mergeProps, nextTick, ref, shallowRef, watch } from 'vue'
import {
  checkPrintable,
  deepEqual,
  ensureValidVNode,
  genericComponent,
  IN_BROWSER,
  isComposingIgnoreKey,
  noop,
  omit,
  propsFactory,
  useRender,
  wrapInArray,
} from '@/util'

// Types
import type { PropType } from 'vue'
<<<<<<< HEAD
import type { MakeSlots, SlotsToProps } from '@/util'
import type { InternalItem } from '@/composables/items'
=======
>>>>>>> 7dfad0bd
import type { VFieldSlots } from '@/components/VField/VField'
import type { VInputSlots } from '@/components/VInput/VInput'
import type { FilterMatch } from '@/composables/filter'
import type { ListItem } from '@/composables/list-items'
import type { GenericProps, SelectItemKey } from '@/util'

type Primitive = string | number | boolean | symbol

type Val <T, ReturnObject extends boolean> = string | ([T] extends [Primitive]
  ? T
  : (ReturnObject extends true ? T : any))

type Value <T, ReturnObject extends boolean, Multiple extends boolean> =
  Multiple extends true
    ? readonly Val<T, ReturnObject>[]
    : Val<T, ReturnObject> | null

export const makeVComboboxProps = propsFactory({
  autoSelectFirst: {
    type: [Boolean, String] as PropType<boolean | 'exact'>,
  },
  clearOnSelect: {
    type: Boolean,
    default: true,
  },
  delimiters: Array as PropType<readonly string[]>,

  ...makeFilterProps({ filterKeys: ['title'] }),
  ...makeSelectProps({ hideNoData: true, returnObject: true }),
  ...omit(makeVTextFieldProps({
    modelValue: null,
    role: 'combobox',
  }), ['validationValue', 'dirty', 'appendInnerIcon']),
  ...makeTransitionProps({ transition: false }),
}, 'VCombobox')

type ItemType<T> = T extends readonly (infer U)[] ? U : never

export const VCombobox = genericComponent<new <
  T extends readonly any[],
  Item = ItemType<T>,
  ReturnObject extends boolean = true,
  Multiple extends boolean = false,
  V extends Value<Item, ReturnObject, Multiple> = Value<Item, ReturnObject, Multiple>
>(
  props: {
    items?: T
    itemTitle?: SelectItemKey<ItemType<T>>
    itemValue?: SelectItemKey<ItemType<T>>
    itemProps?: SelectItemKey<ItemType<T>>
    returnObject?: ReturnObject
    multiple?: Multiple
    modelValue?: V | null
    'onUpdate:modelValue'?: (value: V) => void
  },
  slots: Omit<VInputSlots & VFieldSlots, 'default'> & {
    item: { item: ListItem<Item>, index: number, props: Record<string, unknown> }
    chip: { item: ListItem<Item>, index: number, props: Record<string, unknown> }
    selection: { item: ListItem<Item>, index: number }
    'prepend-item': never
    'append-item': never
    'no-data': never
  }
) => GenericProps<typeof props, typeof slots>>()({
  name: 'VCombobox',

  props: makeVComboboxProps(),

  emits: {
    'update:focused': (focused: boolean) => true,
    'update:modelValue': (value: any) => true,
    'update:search': (value: string) => true,
    'update:menu': (value: boolean) => true,
  },

  setup (props, { emit, slots }) {
    const { t } = useLocale()
    const vTextFieldRef = ref()
    const isFocused = shallowRef(false)
    const isPristine = shallowRef(true)
    const listHasFocus = shallowRef(false)
    const vMenuRef = ref<VMenu>()
    const vVirtualScrollRef = ref<VVirtualScroll>()
    const _menu = useProxiedModel(props, 'menu')
    const menu = computed({
      get: () => _menu.value,
      set: v => {
        if (_menu.value && !v && vMenuRef.value?.ΨopenChildren.size) return
        _menu.value = v
      },
    })
    const selectionIndex = shallowRef(-1)
    let cleared = false
    const color = computed(() => vTextFieldRef.value?.color)
    const label = computed(() => menu.value ? props.closeText : props.openText)
    const { items, transformIn, transformOut } = useItems(props)
    const { textColorClasses, textColorStyles } = useTextColor(color)
    const model = useProxiedModel(
      props,
      'modelValue',
      [],
      v => transformIn(wrapInArray(v)),
      v => {
        const transformed = transformOut(v)
        return props.multiple ? transformed : (transformed[0] ?? null)
      }
    )
    const form = useForm(props)

    const hasChips = computed(() => !!(props.chips || slots.chip))
    const hasSelectionSlot = computed(() => hasChips.value || !!slots.selection)

    const _search = shallowRef(!props.multiple && !hasSelectionSlot.value ? model.value[0]?.title ?? '' : '')

    const search = computed<string>({
      get: () => {
        return _search.value
      },
      set: (val: string | null) => {
        _search.value = val ?? ''
        if (!props.multiple && !hasSelectionSlot.value) {
          model.value = [transformItem(props, val)]
        }

        if (val && props.multiple && props.delimiters?.length) {
          const values = val.split(new RegExp(`(?:${props.delimiters.join('|')})+`))
          if (values.length > 1) {
            values.forEach(v => {
              v = v.trim()
              if (v) select(transformItem(props, v))
            })
            _search.value = ''
          }
        }

        if (!val) selectionIndex.value = -1

        isPristine.value = !val
      },
    })
    const counterValue = computed(() => {
      return typeof props.counterValue === 'function' ? props.counterValue(model.value)
        : typeof props.counterValue === 'number' ? props.counterValue
        : (props.multiple ? model.value.length : search.value.length)
    })
    watch(_search, value => {
      if (cleared) {
        // wait for clear to finish, VTextField sets _search to null
        // then search computed triggers and updates _search to ''
        nextTick(() => (cleared = false))
      } else if (isFocused.value && !menu.value) {
        menu.value = true
      }

      emit('update:search', value)
    })

    watch(model, value => {
      if (!props.multiple && !hasSelectionSlot.value) {
        _search.value = value[0]?.title ?? ''
      }
    })

    const { filteredItems, getMatches } = useFilter(props, items, () => isPristine.value ? '' : search.value)

    const displayItems = computed(() => {
      if (props.hideSelected) {
        return filteredItems.value.filter(filteredItem => !model.value.some(s => s.value === filteredItem.value))
      }
      return filteredItems.value
    })

    const selectedValues = computed(() => model.value.map(selection => selection.value))

    const highlightFirst = computed(() => {
      const selectFirst = props.autoSelectFirst === true ||
        (props.autoSelectFirst === 'exact' && search.value === displayItems.value[0]?.title)
      return selectFirst &&
        displayItems.value.length > 0 &&
        !isPristine.value &&
        !listHasFocus.value
    })

    const menuDisabled = computed(() => (
      (props.hideNoData && !displayItems.value.length) ||
      form.isReadonly.value || form.isDisabled.value
    ))

    const listRef = ref<VList>()
    const listEvents = useScrolling(listRef, vTextFieldRef)
    function onClear (e: MouseEvent) {
      cleared = true

      if (props.openOnClear) {
        menu.value = true
      }
    }
    function onMousedownControl () {
      if (menuDisabled.value) return

      menu.value = true
    }
    function onMousedownMenuIcon (e: MouseEvent) {
      if (menuDisabled.value) return

      if (isFocused.value) {
        e.preventDefault()
        e.stopPropagation()
      }
      menu.value = !menu.value
    }
    function onListKeydown (e: KeyboardEvent) {
      if (e.key !== ' ' && checkPrintable(e)) {
        vTextFieldRef.value?.focus()
      }
    }
    // eslint-disable-next-line complexity
    function onKeydown (e: KeyboardEvent) {
      if (isComposingIgnoreKey(e) || form.isReadonly.value) return

      const selectionStart = vTextFieldRef.value.selectionStart
      const length = model.value.length

      if (['Enter', 'ArrowDown', 'ArrowUp'].includes(e.key)) {
        e.preventDefault()
      }

      if (['Enter', 'ArrowDown'].includes(e.key)) {
        menu.value = true
      }

      if (['Escape'].includes(e.key)) {
        menu.value = false
      }

      if (['Enter', 'Escape', 'Tab'].includes(e.key)) {
        if (
          highlightFirst.value &&
          ['Enter', 'Tab'].includes(e.key) &&
          !model.value.some(({ value }) => value === displayItems.value[0].value)
        ) {
          select(filteredItems.value[0])
        }

        isPristine.value = true
      }

      if (e.key === 'ArrowDown' && highlightFirst.value) {
        listRef.value?.focus('next')
      }

      if (e.key === 'Enter' && search.value) {
        select(transformItem(props, search.value))
        if (hasSelectionSlot.value) _search.value = ''
      }

      if (['Backspace', 'Delete'].includes(e.key)) {
        if (
          !props.multiple &&
          hasSelectionSlot.value &&
          model.value.length > 0 &&
          !search.value
        ) return select(model.value[0], false)

        if (~selectionIndex.value) {
          e.preventDefault()
          const originalSelectionIndex = selectionIndex.value
          select(model.value[selectionIndex.value], false)

          selectionIndex.value = originalSelectionIndex >= length - 1 ? (length - 2) : originalSelectionIndex
        } else if (e.key === 'Backspace' && !search.value) {
          selectionIndex.value = length - 1
        }

        return
      }

      if (!props.multiple) return

      if (e.key === 'ArrowLeft') {
        if (selectionIndex.value < 0 && selectionStart > 0) return

        const prev = selectionIndex.value > -1
          ? selectionIndex.value - 1
          : length - 1

        if (model.value[prev]) {
          selectionIndex.value = prev
        } else {
          selectionIndex.value = -1
          vTextFieldRef.value.setSelectionRange(search.value.length, search.value.length)
        }
      } else if (e.key === 'ArrowRight') {
        if (selectionIndex.value < 0) return

        const next = selectionIndex.value + 1

        if (model.value[next]) {
          selectionIndex.value = next
        } else {
          selectionIndex.value = -1
          vTextFieldRef.value.setSelectionRange(0, 0)
        }
      } else if (~selectionIndex.value && checkPrintable(e)) {
        selectionIndex.value = -1
      }
    }
    function onAfterEnter () {
      if (props.eager) {
        vVirtualScrollRef.value?.calculateVisibleItems()
      }
    }
    function onAfterLeave () {
      if (isFocused.value) {
        isPristine.value = true
        vTextFieldRef.value?.focus()
      }
    }
    /** @param set - null means toggle */
    function select (item: ListItem | undefined, set: boolean | null = true) {
      if (!item || item.props.disabled) return

      if (props.multiple) {
        const index = model.value.findIndex(selection => (props.valueComparator || deepEqual)(selection.value, item.value))
        const add = set == null ? !~index : set

        if (~index) {
          const value = add ? [...model.value, item] : [...model.value]
          value.splice(index, 1)
          model.value = value
        } else if (add) {
          model.value = [...model.value, item]
        }

        if (props.clearOnSelect) {
          search.value = ''
        }
      } else {
        const add = set !== false
        model.value = add ? [item] : []
        _search.value = add && !hasSelectionSlot.value ? item.title : ''

        // watch for search watcher to trigger
        nextTick(() => {
          menu.value = false
          isPristine.value = true
        })
      }
    }

    function onFocusin (e: FocusEvent) {
      isFocused.value = true
      setTimeout(() => {
        listHasFocus.value = true
      })
    }
    function onFocusout (e: FocusEvent) {
      listHasFocus.value = false
    }
    function onUpdateModelValue (v: any) {
      if (v == null || (v === '' && !props.multiple && !hasSelectionSlot.value)) model.value = []
    }

    watch(isFocused, (val, oldVal) => {
      if (val || val === oldVal) return

      selectionIndex.value = -1
      menu.value = false

      if (search.value) {
        if (props.multiple) {
          select(transformItem(props, search.value))
          return
        }

        if (!hasSelectionSlot.value) return

        if (model.value.some(({ title }) => title === search.value)) {
          _search.value = ''
        } else {
          select(transformItem(props, search.value))
        }
      }
    })

    watch(menu, () => {
      if (!props.hideSelected && menu.value && model.value.length) {
        const index = displayItems.value.findIndex(
          item => model.value.some(s => (props.valueComparator || deepEqual)(s.value, item.value))
        )
        IN_BROWSER && window.requestAnimationFrame(() => {
          index >= 0 && vVirtualScrollRef.value?.scrollToIndex(index)
        })
      }
    })

    watch(() => props.items, (newVal, oldVal) => {
      if (menu.value) return

      if (isFocused.value && !oldVal.length && newVal.length) {
        menu.value = true
      }
    })

    useRender(() => {
      const hasList = !!(
        (!props.hideNoData || displayItems.value.length) ||
        slots['prepend-item'] ||
        slots['append-item'] ||
        slots['no-data']
      )
      const isDirty = model.value.length > 0
      const textFieldProps = VTextField.filterProps(props)

      return (
        <VTextField
          ref={ vTextFieldRef }
          { ...textFieldProps }
          v-model={ search.value }
          onUpdate:modelValue={ onUpdateModelValue }
          v-model:focused={ isFocused.value }
          validationValue={ model.externalValue }
          counterValue={ counterValue.value }
          dirty={ isDirty }
          class={[
            'v-combobox',
            {
              'v-combobox--active-menu': menu.value,
              'v-combobox--chips': !!props.chips,
              'v-combobox--selection-slot': !!hasSelectionSlot.value,
              'v-combobox--selecting-index': selectionIndex.value > -1,
              [`v-combobox--${props.multiple ? 'multiple' : 'single'}`]: true,
            },
            props.class,
          ]}
          style={ props.style }
          readonly={ form.isReadonly.value }
          placeholder={ isDirty ? undefined : props.placeholder }
          onClick:clear={ onClear }
          onMousedown:control={ onMousedownControl }
          onKeydown={ onKeydown }
        >
          {{
            ...slots,
            default: () => (
              <>
                <VMenu
                  ref={ vMenuRef }
                  v-model={ menu.value }
                  activator="parent"
                  contentClass="v-combobox__content"
                  disabled={ menuDisabled.value }
                  eager={ props.eager }
                  maxHeight={ 310 }
                  openOnClick={ false }
                  closeOnContentClick={ false }
                  transition={ props.transition }
                  onAfterEnter={ onAfterEnter }
                  onAfterLeave={ onAfterLeave }
                  { ...props.menuProps }
                >
                  { hasList && (
                    <VList
                      ref={ listRef }
                      selected={ selectedValues.value }
                      selectStrategy={ props.multiple ? 'independent' : 'single-independent' }
                      onMousedown={ (e: MouseEvent) => e.preventDefault() }
                      onKeydown={ onListKeydown }
                      onFocusin={ onFocusin }
                      onFocusout={ onFocusout }
                      tabindex="-1"
                      aria-live="polite"
                      color={ props.itemColor ?? props.color }
                      { ...listEvents }
                      { ...props.listProps }
                    >
                      { slots['prepend-item']?.() }

<<<<<<< HEAD
                      { displayItems.value.map((item, index) => slots.item?.({
                        item,
                        index,
                        props: mergeProps(item.props, { onClick: () => select(item) }),
                      }) ?? (
                        <VListItem
                          key={ index }
                          { ...item.props }
                          onClick={ () => select(item) }
                        >
                          {{
                            prepend: ({ isSelected }) => props.multiple && !props.hideSelected ? (
                              <VCheckboxBtn modelValue={ isSelected } ripple={ false } />
                            ) : undefined,
                            title: () => {
                              return isPristine.value
                                ? item.title
                                : highlightResult('v-combobox', item.title, getMatches(item)?.title)
                            },
                          }}
                        </VListItem>
                      )) }
=======
                      { !displayItems.value.length && !props.hideNoData && (slots['no-data']?.() ?? (
                        <VListItem key="no-data" title={ t(props.noDataText) } />
                      ))}

                      <VVirtualScroll ref={ vVirtualScrollRef } renderless items={ displayItems.value } itemKey="value">
                        { ({ item, index, itemRef }) => {
                          const itemProps = mergeProps(item.props, {
                            ref: itemRef,
                            key: item.value,
                            active: (highlightFirst.value && index === 0) ? true : undefined,
                            onClick: () => select(item, null),
                          })

                          return slots.item?.({
                            item,
                            index,
                            props: itemProps,
                          }) ?? (
                            <VListItem { ...itemProps } role="option">
                            {{
                              prepend: ({ isSelected }) => (
                                <>
                                  { props.multiple && !props.hideSelected ? (
                                    <VCheckboxBtn
                                      key={ item.value }
                                      modelValue={ isSelected }
                                      ripple={ false }
                                      tabindex="-1"
                                    />
                                  ) : undefined }

                                  { item.props.prependAvatar && (
                                    <VAvatar image={ item.props.prependAvatar } />
                                  )}

                                  { item.props.prependIcon && (
                                    <VIcon icon={ item.props.prependIcon } />
                                  )}
                                </>
                              ),
                              title: () => {
                                return isPristine.value
                                  ? item.title
                                  : highlightResult(item.title, getMatches(item)?.title, search.value?.length ?? 0)
                              },
                            }}
                          </VListItem>
                          )
                        }}
                      </VVirtualScroll>
>>>>>>> 7dfad0bd

                      { slots['append-item']?.() }
                    </VList>
                  )}
                </VMenu>

                { model.value.map((item, index) => {
                  function onChipClose (e: Event) {
                    e.stopPropagation()
                    e.preventDefault()

                    select(item, false)
                  }

                  const slotProps = {
                    'onClick:close': onChipClose,
                    onKeydown (e: KeyboardEvent) {
                      if (e.key !== 'Enter' && e.key !== ' ') return

                      e.preventDefault()
                      e.stopPropagation()

                      onChipClose(e)
                    },
                    onMousedown (e: MouseEvent) {
                      e.preventDefault()
                      e.stopPropagation()
                    },
                    modelValue: true,
                    'onUpdate:modelValue': undefined,
                  }

                  const hasSlot = hasChips.value ? !!slots.chip : !!slots.selection
                  const slotContent = hasSlot
                    ? ensureValidVNode(
                      hasChips.value
                        ? slots.chip!({ item, index, props: slotProps })
                        : slots.selection!({ item, index })
                    )
                    : undefined

                  if (hasSlot && !slotContent) return undefined

                  return (
                    <div
                      key={ item.value }
                      class={[
                        'v-combobox__selection',
                        index === selectionIndex.value && [
                          'v-combobox__selection--selected',
                          textColorClasses.value,
                        ],
                      ]}
                      style={ index === selectionIndex.value ? textColorStyles.value : {} }
                    >
                      { hasChips.value ? (
                        !slots.chip ? (
                          <VChip
                            key="chip"
                            closable={ props.closableChips }
                            size="small"
                            text={ item.title }
                            disabled={ item.props.disabled }
                            { ...slotProps }
                          />
                        ) : (
                          <VDefaultsProvider
                            key="chip-defaults"
                            defaults={{
                              VChip: {
                                closable: props.closableChips,
                                size: 'small',
                                text: item.title,
                              },
                            }}
                          >
                            { slotContent }
                          </VDefaultsProvider>
                        )
                      ) : (
                        slotContent ?? (
                          <span class="v-combobox__selection-text">
                            { item.title }
                            { props.multiple && (index < model.value.length - 1) && (
                              <span class="v-combobox__selection-comma">,</span>
                            )}
                          </span>
                        )
                      )}
                    </div>
                  )
                })}
              </>
            ),
            'append-inner': (...args) => (
              <>
                { slots['append-inner']?.(...args) }
                { (!props.hideNoData || props.items.length) && props.menuIcon ? (
                  <VIcon
                    class="v-combobox__menu-icon"
                    icon={ props.menuIcon }
                    onMousedown={ onMousedownMenuIcon }
                    onClick={ noop }
                    aria-label={ t(label.value) }
                    title={ t(label.value) }
                    tabindex="-1"
                  />
                ) : undefined }
              </>
            ),
          }}
        </VTextField>
      )
    })

    return forwardRefs({
      isFocused,
      isPristine,
      menu,
      search,
      selectionIndex,
      filteredItems,
      select,
    }, vTextFieldRef)
  },
})

export type VCombobox = InstanceType<typeof VCombobox><|MERGE_RESOLUTION|>--- conflicted
+++ resolved
@@ -15,16 +15,9 @@
 import { VVirtualScroll } from '@/components/VVirtualScroll'
 
 // Composables
-<<<<<<< HEAD
-import { forwardRefs } from '@/composables/forwardRefs'
-import { highlightResult, makeFilterProps, useFilter } from '@/composables/filter'
-import { makeTransitionProps } from '@/composables/transition'
-import { transformItem, useItems } from '@/composables/items'
-=======
 import { useScrolling } from '../VSelect/useScrolling'
 import { useTextColor } from '@/composables/color'
-import { makeFilterProps, useFilter } from '@/composables/filter'
->>>>>>> 7dfad0bd
+import { highlightResult, makeFilterProps, useFilter } from '@/composables/filter'
 import { useForm } from '@/composables/form'
 import { forwardRefs } from '@/composables/forwardRefs'
 import { transformItem, useItems } from '@/composables/list-items'
@@ -50,14 +43,8 @@
 
 // Types
 import type { PropType } from 'vue'
-<<<<<<< HEAD
-import type { MakeSlots, SlotsToProps } from '@/util'
-import type { InternalItem } from '@/composables/items'
-=======
->>>>>>> 7dfad0bd
 import type { VFieldSlots } from '@/components/VField/VField'
 import type { VInputSlots } from '@/components/VInput/VInput'
-import type { FilterMatch } from '@/composables/filter'
 import type { ListItem } from '@/composables/list-items'
 import type { GenericProps, SelectItemKey } from '@/util'
 
@@ -533,30 +520,6 @@
                     >
                       { slots['prepend-item']?.() }
 
-<<<<<<< HEAD
-                      { displayItems.value.map((item, index) => slots.item?.({
-                        item,
-                        index,
-                        props: mergeProps(item.props, { onClick: () => select(item) }),
-                      }) ?? (
-                        <VListItem
-                          key={ index }
-                          { ...item.props }
-                          onClick={ () => select(item) }
-                        >
-                          {{
-                            prepend: ({ isSelected }) => props.multiple && !props.hideSelected ? (
-                              <VCheckboxBtn modelValue={ isSelected } ripple={ false } />
-                            ) : undefined,
-                            title: () => {
-                              return isPristine.value
-                                ? item.title
-                                : highlightResult('v-combobox', item.title, getMatches(item)?.title)
-                            },
-                          }}
-                        </VListItem>
-                      )) }
-=======
                       { !displayItems.value.length && !props.hideNoData && (slots['no-data']?.() ?? (
                         <VListItem key="no-data" title={ t(props.noDataText) } />
                       ))}
@@ -600,14 +563,13 @@
                               title: () => {
                                 return isPristine.value
                                   ? item.title
-                                  : highlightResult(item.title, getMatches(item)?.title, search.value?.length ?? 0)
+                                  : highlightResult('v-combobox', item.title, getMatches(item)?.title)
                               },
                             }}
                           </VListItem>
                           )
                         }}
                       </VVirtualScroll>
->>>>>>> 7dfad0bd
 
                       { slots['append-item']?.() }
                     </VList>
