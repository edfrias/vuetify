// Styles
import './VCombobox.sass'

// Components
import { makeSelectProps } from '@/components/VSelect/VSelect'
import { VCheckboxBtn } from '@/components/VCheckbox'
import { VChip } from '@/components/VChip'
import { VDefaultsProvider } from '@/components/VDefaultsProvider'
import { VList, VListItem } from '@/components/VList'
import { VMenu } from '@/components/VMenu'
import { VTextField } from '@/components/VTextField'
import { VListChildren } from '../VList/VListChildren'

// Composables
<<<<<<< HEAD
import { highlightResult, makeFilterProps, useFilter } from '@/composables/filter'
import { makeTransitionProps } from '@/composables/transition'
import { transformItem, useItems } from '@/composables/items'
import { forwardRefs } from '@/composables/forwardRefs'
=======
import { forwardRefs } from '@/composables/forwardRefs'
import { makeFilterProps, useFilter } from '@/composables/filter'
import { makeTransitionProps } from '@/composables/transition'
import { transformItem, useItems } from '@/composables/items'
import { useForm } from '@/composables/form'
import { useLocale } from '@/composables/locale'
>>>>>>> f8c57464
import { useProxiedModel } from '@/composables/proxiedModel'
import { useTextColor } from '@/composables/color'

// Utility
import { computed, mergeProps, nextTick, ref, watch } from 'vue'
import { genericComponent, omit, useRender, wrapInArray } from '@/util'
import { makeVTextFieldProps } from '@/components/VTextField/VTextField'

// Types
<<<<<<< HEAD
=======
import type { PropType } from 'vue'
import type { MakeSlots, SlotsToProps } from '@/util'
import type { FilterMatch } from '@/composables/filter'
>>>>>>> f8c57464
import type { InternalItem } from '@/composables/items'
import type { VFieldSlots } from '@/components/VField/VField'
import type { VInputSlots } from '@/components/VInput/VInput'

<<<<<<< HEAD
=======
function highlightResult (text: string, matches: FilterMatch | undefined, length: number) {
  if (matches == null) return text

  if (Array.isArray(matches)) throw new Error('Multiple matches is not implemented')

  return typeof matches === 'number' && ~matches
    ? (
      <>
        <span class="v-combobox__unmask">{ text.substr(0, matches) }</span>
        <span class="v-combobox__mask">{ text.substr(matches, length) }</span>
        <span class="v-combobox__unmask">{ text.substr(matches + length) }</span>
      </>
    )
    : text
}

>>>>>>> f8c57464
type Primitive = string | number | boolean | symbol

type Val <T, ReturnObject extends boolean> = string | (T extends Primitive
  ? T
  : (ReturnObject extends true ? T : any))

type Value <T, ReturnObject extends boolean, Multiple extends boolean> =
  Multiple extends true
    ? readonly Val<T, ReturnObject>[]
    : Val<T, ReturnObject>

export const VCombobox = genericComponent<new <
  T,
  ReturnObject extends boolean = true,
  Multiple extends boolean = false,
  V extends Value<T, ReturnObject, Multiple> = Value<T, ReturnObject, Multiple>
>() => {
  $props: {
    items?: readonly T[]
    returnObject?: ReturnObject
    multiple?: Multiple
    modelValue?: V
    'onUpdate:modelValue'?: (val: V) => void
  } & SlotsToProps<
    Omit<VInputSlots & VFieldSlots, 'default'> & MakeSlots<{
      item: [{ item: InternalItem<T>, index: number, props: Record<string, unknown> }]
      chip: [{ item: InternalItem<T>, index: number, props: Record<string, unknown> }]
      selection: [{ item: InternalItem<T>, index: number }]
      'prepend-item': []
      'append-item': []
      'no-data': []
    }>
  >
}>()({
  name: 'VCombobox',

  props: {
    // TODO: implement post keyboard support
    // autoSelectFirst: Boolean,
    delimiters: Array as PropType<string[]>,

    ...makeFilterProps({ filterKeys: ['title'] }),
    ...makeSelectProps({ hideNoData: true, returnObject: true }),
    ...omit(makeVTextFieldProps({
      modelValue: null,
    }), ['validationValue', 'dirty', 'appendInnerIcon']),
    ...makeTransitionProps({ transition: false }),
  },

  emits: {
    'update:modelValue': (val: any) => true,
    'update:search': (val: string) => true,
    'update:menu': (val: boolean) => true,
  },

  setup (props, { emit, slots }) {
    const vTextFieldRef = ref()
    const isFocused = ref(false)
    const isPristine = ref(true)
    const vMenuRef = ref<VMenu>()
    const _menu = useProxiedModel(props, 'menu')
    const menu = computed({
      get: () => _menu.value,
      set: v => {
        if (_menu.value && !v && vMenuRef.value?.ΨopenChildren) return
        _menu.value = v
      },
    })
    const selectionIndex = ref(-1)
    let cleared = false
    const color = computed(() => vTextFieldRef.value?.color)
    const { items, transformIn, transformOut } = useItems(props)
    const { textColorClasses, textColorStyles } = useTextColor(color)
    const model = useProxiedModel(
      props,
      'modelValue',
      [],
      v => transformIn(wrapInArray(v || [])),
      v => {
        const transformed = transformOut(v)
        return props.multiple ? transformed : (transformed[0] ?? null)
      }
    )
    const form = useForm()
    const _search = ref(!props.multiple ? model.value[0]?.title ?? '' : '')
    const search = computed<string>({
      get: () => {
        return _search.value
      },
      set: val => {
        _search.value = val
        if (!props.multiple) {
          model.value = [transformItem(props, val)]
        }

        if (val && props.multiple && props.delimiters?.length) {
          const values = val.split(new RegExp(`(?:${props.delimiters.join('|')})+`))
          if (values.length > 1) {
            values.forEach(v => {
              v = v.trim()
              if (v) select(transformItem(props, v))
            })
            _search.value = ''
          }
        }

        if (!val) selectionIndex.value = -1

        isPristine.value = !val
      },
    })
    watch(_search, value => {
      if (cleared) {
        // wait for clear to finish, VTextField sets _search to null
        // then search computed triggers and updates _search to ''
        nextTick(() => (cleared = false))
      } else if (isFocused.value && !menu.value) {
        menu.value = true
      }

      emit('update:search', value)
    })
    watch(model, value => {
      if (!props.multiple) {
        _search.value = value[0]?.title ?? ''
      }
    })

<<<<<<< HEAD
    const { filteredItems, filteredMatches } = useFilter(props, items, computed(() => isPristine.value ? undefined : search.value))
=======
    const { filteredItems, getMatches } = useFilter(props, items, computed(() => isPristine.value ? undefined : search.value))
>>>>>>> f8c57464

    const selections = computed(() => {
      return model.value.map(v => {
        return items.value.find(item => props.valueComparator(item.value, v.value)) || v
      })
    })

    const displayItems = computed(() => {
      if (props.hideSelected) {
        return filteredItems.value.filter(filteredItem => !selections.value.some(s => s.value === filteredItem.value))
      }
      return filteredItems.value
    })

    const selected = computed(() => selections.value.map(selection => selection.props.value))
    const selection = computed(() => selections.value[selectionIndex.value])
    const listRef = ref<VList>()

    function onClear (e: MouseEvent) {
      cleared = true

      if (props.openOnClear) {
        menu.value = true
      }
    }
    function onMousedownControl () {
      if (
        (props.hideNoData && !items.value.length) ||
        props.readonly || form?.isReadonly.value
      ) return

      menu.value = true
    }
    function onKeydown (e: KeyboardEvent) {
      if (props.readonly || form?.isReadonly.value) return

      const selectionStart = vTextFieldRef.value.selectionStart
      const length = selected.value.length

      if (
        selectionIndex.value > -1 ||
        ['Enter', 'ArrowDown', 'ArrowUp'].includes(e.key)
      ) {
        e.preventDefault()
      }

      if (['Enter', 'ArrowDown'].includes(e.key)) {
        menu.value = true
      }

      if (['Escape'].includes(e.key)) {
        menu.value = false
      }

      if (['Enter', 'Escape', 'Tab'].includes(e.key)) {
        isPristine.value = true
      }

      if (e.key === 'ArrowDown') {
        listRef.value?.focus('next')
      } else if (e.key === 'ArrowUp') {
        listRef.value?.focus('prev')
      }

      if (!props.multiple) return

      if (['Backspace', 'Delete'].includes(e.key)) {
        if (selectionIndex.value < 0) {
          if (e.key === 'Backspace' && !search.value) {
            selectionIndex.value = length - 1
          }

          return
        }

        select(selection.value)

        nextTick(() => !selection.value && (selectionIndex.value = length - 2))
      }

      if (e.key === 'ArrowLeft') {
        if (selectionIndex.value < 0 && selectionStart > 0) return

        const prev = selectionIndex.value > -1
          ? selectionIndex.value - 1
          : length - 1

        if (selections.value[prev]) {
          selectionIndex.value = prev
        } else {
          selectionIndex.value = -1
          vTextFieldRef.value.setSelectionRange(search.value.length, search.value.length)
        }
      }

      if (e.key === 'ArrowRight') {
        if (selectionIndex.value < 0) return

        const next = selectionIndex.value + 1

        if (selections.value[next]) {
          selectionIndex.value = next
        } else {
          selectionIndex.value = -1
          vTextFieldRef.value.setSelectionRange(0, 0)
        }
      }

      if (e.key === 'Enter' && search.value) {
        select(transformItem(props, search.value))
        search.value = ''
      }
    }
    function onAfterLeave () {
      if (isFocused.value) isPristine.value = true
    }
    function select (item: InternalItem<any>) {
      if (props.multiple) {
        const index = selected.value.findIndex(selection => props.valueComparator(selection, item.value))

        if (index === -1) {
          model.value = [...model.value, item]
        } else {
          const value = [...model.value]
          value.splice(index, 1)
          model.value = value
        }

        search.value = ''
      } else {
        model.value = [item]
        _search.value = item.title

        // watch for search watcher to trigger
        nextTick(() => {
          menu.value = false
          isPristine.value = true
        })
      }
    }

    function onFocusin (e: FocusEvent) {
      isFocused.value = true
    }

    function onFocusout (e: FocusEvent) {
      if (e.relatedTarget == null) {
        vTextFieldRef.value?.focus()
      }
    }

    watch(filteredItems, val => {
      if (!val.length && props.hideNoData) menu.value = false
    })

    watch(isFocused, val => {
      if (val) {
        selectionIndex.value = -1
      } else {
        menu.value = false

        if (!props.multiple || !search.value) return

        model.value = [...model.value, transformItem(props, search.value)]
        search.value = ''
      }
    })

    useRender(() => {
      const hasChips = !!(props.chips || slots.chip)
      const hasList = !!((!props.hideNoData || displayItems.value.length) || slots.prepend || slots.append || slots['no-data'])
      const [textFieldProps] = VTextField.filterProps(props)

      return (
        <VTextField
          ref={ vTextFieldRef }
          { ...textFieldProps }
          v-model={ search.value }
          onUpdate:modelValue={ v => { if (v == null) model.value = [] } }
          validationValue={ model.externalValue }
          dirty={ model.value.length > 0 }
          class={[
            'v-combobox',
            {
              'v-combobox--active-menu': menu.value,
              'v-combobox--chips': !!props.chips,
              'v-combobox--selecting-index': selectionIndex.value > -1,
              [`v-combobox--${props.multiple ? 'multiple' : 'single'}`]: true,
            },
          ]}
          appendInnerIcon={ props.items.length ? props.menuIcon : undefined }
          readonly={ props.readonly }
          onClick:clear={ onClear }
          onMousedown:control={ onMousedownControl }
          onFocus={ () => isFocused.value = true }
          onBlur={ () => isFocused.value = false }
          onKeydown={ onKeydown }
        >
          {{
            ...slots,
            default: () => (
              <>
                <VMenu
                  ref={ vMenuRef }
                  v-model={ menu.value }
                  activator="parent"
                  contentClass="v-combobox__content"
                  eager={ props.eager }
                  maxHeight={ 310 }
                  openOnClick={ false }
                  closeOnContentClick={ false }
                  transition={ props.transition }
                  onAfterLeave={ onAfterLeave }
                  { ...props.menuProps }
                >
<<<<<<< HEAD
                  <VList
                    selected={ selected.value }
                    selectStrategy={ props.multiple ? 'independent' : 'single-independent' }
                    onMousedown={ (e: MouseEvent) => e.preventDefault() }
                    opened={ items.value.map(item => item.value) }
                    type="select"
                  >
                    { slots['prepend-item']?.() }

                    <VListChildren
                      noDataText={ !props.hideNoData ? props.noDataText : undefined }
                      items={ filteredItems.value }
                    >
                      {{
                        ...slots,
                        item: ({ item, index }: any) => {
                          const onClick = () => select(item)

                          if (slots.item) return slots.item({ item, props: mergeProps(item.props, { onClick }), index })

                          return (
                            <VListItem
                              key={ index }
                              { ...item.props }
                              onClick={ onClick }
                            >
                              {{
                                prepend: ({ isSelected }) => props.multiple && !props.hideSelected ? (
                                  <VCheckboxBtn modelValue={ isSelected } ripple={ false } />
                                ) : undefined,
                                title: () => {
                                  return isPristine.value
                                    ? item.title
                                    : highlightResult(item.title, filteredMatches.value.get(item.value)?.title, search.value?.length ?? 0)
                                },
                              }}
                            </VListItem>
                          )
                        },
                      }}
                    </VListChildren>

                    { slots['append-item']?.() }
                  </VList>
=======
                  { hasList && (
                    <VList
                      ref={ listRef }
                      selected={ selected.value }
                      selectStrategy={ props.multiple ? 'independent' : 'single-independent' }
                      onMousedown={ (e: MouseEvent) => e.preventDefault() }
                      onFocusin={ onFocusin }
                      onFocusout={ onFocusout }
                    >
                      { !displayItems.value.length && !props.hideNoData && (slots['no-data']?.() ?? (
                        <VListItem title={ t(props.noDataText) } />
                      ))}

                      { slots['prepend-item']?.() }

                      { displayItems.value.map(item => slots.item?.({
                        item,
                        props: mergeProps(item.props, { onClick: () => select(item) }),
                      }) ?? (
                        <VListItem
                          key={ item.value }
                          { ...item.props }
                          onClick={ () => select(item) }
                        >
                          {{
                            prepend: ({ isSelected }) => props.multiple && !props.hideSelected ? (
                              <VCheckboxBtn modelValue={ isSelected } ripple={ false } />
                            ) : undefined,
                            title: () => {
                              return isPristine.value
                                ? item.title
                                : highlightResult(item.title, getMatches(item)?.title, search.value?.length ?? 0)
                            },
                          }}
                        </VListItem>
                      ))}

                      { slots['append-item']?.() }
                    </VList>
                  )}
>>>>>>> f8c57464
                </VMenu>

                { selections.value.map((item, index) => {
                  function onChipClose (e: Event) {
                    e.stopPropagation()
                    e.preventDefault()

                    select(item)
                  }

                  const slotProps = {
                    'onClick:close': onChipClose,
                    modelValue: true,
                    'onUpdate:modelValue': undefined,
                  }

                  return (
                    <div
                      key={ item.value }
                      class={[
                        'v-combobox__selection',
                        index === selectionIndex.value && [
                          'v-combobox__selection--selected',
                          textColorClasses.value,
                        ],
                      ]}
                      style={ index === selectionIndex.value ? textColorStyles.value : {} }
                    >
                      { hasChips ? (
                        !slots.chip ? (
                          <VChip
                            key="chip"
                            closable={ props.closableChips }
                            size="small"
                            text={ item.title }
                            { ...slotProps }
                          />
                        ) : (
                          <VDefaultsProvider
                            key="chip-defaults"
                            defaults={{
                              VChip: {
                                closable: props.closableChips,
                                size: 'small',
                                text: item.title,
                              },
                            }}
                          >
                            { slots.chip?.({ item, index, props: slotProps }) }
                          </VDefaultsProvider>
                        )
                      ) : (
                        slots.selection?.({ item, index }) ?? (
                          <span class="v-combobox__selection-text">
                            { item.title }
                            { props.multiple && (index < selections.value.length - 1) && (
                              <span class="v-combobox__selection-comma">,</span>
                            )}
                          </span>
                        )
                      )}
                    </div>
                  )
                })}
              </>
            ),
          }}
        </VTextField>
      )
    })

    return forwardRefs({
      isFocused,
      isPristine,
      menu,
      search,
      selectionIndex,
      filteredItems,
      select,
    }, vTextFieldRef)
  },
})

export type VCombobox = InstanceType<typeof VCombobox><|MERGE_RESOLUTION|>--- conflicted
+++ resolved
@@ -12,19 +12,11 @@
 import { VListChildren } from '../VList/VListChildren'
 
 // Composables
-<<<<<<< HEAD
 import { highlightResult, makeFilterProps, useFilter } from '@/composables/filter'
 import { makeTransitionProps } from '@/composables/transition'
-import { transformItem, useItems } from '@/composables/items'
+import { makeItemsProps, transformItem, useItems } from '@/composables/items'
 import { forwardRefs } from '@/composables/forwardRefs'
-=======
-import { forwardRefs } from '@/composables/forwardRefs'
-import { makeFilterProps, useFilter } from '@/composables/filter'
-import { makeTransitionProps } from '@/composables/transition'
-import { transformItem, useItems } from '@/composables/items'
 import { useForm } from '@/composables/form'
-import { useLocale } from '@/composables/locale'
->>>>>>> f8c57464
 import { useProxiedModel } from '@/composables/proxiedModel'
 import { useTextColor } from '@/composables/color'
 
@@ -34,35 +26,12 @@
 import { makeVTextFieldProps } from '@/components/VTextField/VTextField'
 
 // Types
-<<<<<<< HEAD
-=======
 import type { PropType } from 'vue'
 import type { MakeSlots, SlotsToProps } from '@/util'
-import type { FilterMatch } from '@/composables/filter'
->>>>>>> f8c57464
 import type { InternalItem } from '@/composables/items'
 import type { VFieldSlots } from '@/components/VField/VField'
 import type { VInputSlots } from '@/components/VInput/VInput'
 
-<<<<<<< HEAD
-=======
-function highlightResult (text: string, matches: FilterMatch | undefined, length: number) {
-  if (matches == null) return text
-
-  if (Array.isArray(matches)) throw new Error('Multiple matches is not implemented')
-
-  return typeof matches === 'number' && ~matches
-    ? (
-      <>
-        <span class="v-combobox__unmask">{ text.substr(0, matches) }</span>
-        <span class="v-combobox__mask">{ text.substr(matches, length) }</span>
-        <span class="v-combobox__unmask">{ text.substr(matches + length) }</span>
-      </>
-    )
-    : text
-}
-
->>>>>>> f8c57464
 type Primitive = string | number | boolean | symbol
 
 type Val <T, ReturnObject extends boolean> = string | (T extends Primitive
@@ -106,6 +75,7 @@
 
     ...makeFilterProps({ filterKeys: ['title'] }),
     ...makeSelectProps({ hideNoData: true, returnObject: true }),
+    ...makeItemsProps(),
     ...omit(makeVTextFieldProps({
       modelValue: null,
     }), ['validationValue', 'dirty', 'appendInnerIcon']),
@@ -191,11 +161,7 @@
       }
     })
 
-<<<<<<< HEAD
-    const { filteredItems, filteredMatches } = useFilter(props, items, computed(() => isPristine.value ? undefined : search.value))
-=======
     const { filteredItems, getMatches } = useFilter(props, items, computed(() => isPristine.value ? undefined : search.value))
->>>>>>> f8c57464
 
     const selections = computed(() => {
       return model.value.map(v => {
@@ -411,93 +377,55 @@
                   onAfterLeave={ onAfterLeave }
                   { ...props.menuProps }
                 >
-<<<<<<< HEAD
                   <VList
+                    ref={ listRef }
                     selected={ selected.value }
                     selectStrategy={ props.multiple ? 'independent' : 'single-independent' }
                     onMousedown={ (e: MouseEvent) => e.preventDefault() }
+                    onFocusin={ onFocusin }
+                    onFocusout={ onFocusout }
                     opened={ items.value.map(item => item.value) }
-                    type="select"
                   >
                     { slots['prepend-item']?.() }
 
-                    <VListChildren
-                      noDataText={ !props.hideNoData ? props.noDataText : undefined }
-                      items={ filteredItems.value }
-                    >
-                      {{
-                        ...slots,
-                        item: ({ item, index }: any) => {
-                          const onClick = () => select(item)
-
-                          if (slots.item) return slots.item({ item, props: mergeProps(item.props, { onClick }), index })
-
-                          return (
-                            <VListItem
-                              key={ index }
-                              { ...item.props }
-                              onClick={ onClick }
-                            >
-                              {{
-                                prepend: ({ isSelected }) => props.multiple && !props.hideSelected ? (
-                                  <VCheckboxBtn modelValue={ isSelected } ripple={ false } />
-                                ) : undefined,
-                                title: () => {
-                                  return isPristine.value
-                                    ? item.title
-                                    : highlightResult(item.title, filteredMatches.value.get(item.value)?.title, search.value?.length ?? 0)
-                                },
-                              }}
-                            </VListItem>
-                          )
-                        },
-                      }}
-                    </VListChildren>
+                    { hasList && (
+                      <VListChildren
+                        key="list"
+                        noDataText={ !props.hideNoData ? props.noDataText : undefined }
+                        items={ filteredItems.value }
+                      >
+                        {{
+                          ...slots,
+                          item: ({ item, index }: any) => {
+                            const onClick = () => select(item)
+
+                            if (slots.item) return slots.item({ item, props: mergeProps(item.props, { onClick }), index })
+
+                            return (
+                              <VListItem
+                                key={ index }
+                                { ...item.props }
+                                onClick={ onClick }
+                              >
+                                {{
+                                  prepend: ({ isSelected }) => props.multiple && !props.hideSelected ? (
+                                    <VCheckboxBtn modelValue={ isSelected } ripple={ false } />
+                                  ) : undefined,
+                                  title: () => {
+                                    return isPristine.value
+                                      ? item.title
+                                      : highlightResult(item.title, getMatches(item)?.title, search.value?.length ?? 0)
+                                  },
+                                }}
+                              </VListItem>
+                            )
+                          },
+                        }}
+                      </VListChildren>
+                    )}
 
                     { slots['append-item']?.() }
                   </VList>
-=======
-                  { hasList && (
-                    <VList
-                      ref={ listRef }
-                      selected={ selected.value }
-                      selectStrategy={ props.multiple ? 'independent' : 'single-independent' }
-                      onMousedown={ (e: MouseEvent) => e.preventDefault() }
-                      onFocusin={ onFocusin }
-                      onFocusout={ onFocusout }
-                    >
-                      { !displayItems.value.length && !props.hideNoData && (slots['no-data']?.() ?? (
-                        <VListItem title={ t(props.noDataText) } />
-                      ))}
-
-                      { slots['prepend-item']?.() }
-
-                      { displayItems.value.map(item => slots.item?.({
-                        item,
-                        props: mergeProps(item.props, { onClick: () => select(item) }),
-                      }) ?? (
-                        <VListItem
-                          key={ item.value }
-                          { ...item.props }
-                          onClick={ () => select(item) }
-                        >
-                          {{
-                            prepend: ({ isSelected }) => props.multiple && !props.hideSelected ? (
-                              <VCheckboxBtn modelValue={ isSelected } ripple={ false } />
-                            ) : undefined,
-                            title: () => {
-                              return isPristine.value
-                                ? item.title
-                                : highlightResult(item.title, getMatches(item)?.title, search.value?.length ?? 0)
-                            },
-                          }}
-                        </VListItem>
-                      ))}
-
-                      { slots['append-item']?.() }
-                    </VList>
-                  )}
->>>>>>> f8c57464
                 </VMenu>
 
                 { selections.value.map((item, index) => {
