// Styles
import './VAutocomplete.sass'

// Components
import { makeSelectProps } from '@/components/VSelect/VSelect'
import { VCheckboxBtn } from '@/components/VCheckbox'
import { VChip } from '@/components/VChip'
import { VDefaultsProvider } from '@/components/VDefaultsProvider'
<<<<<<< HEAD
import { VIcon, VVirtualScroll } from '@/components'
=======
import { VIcon } from '@/components/VIcon'
>>>>>>> 3eec1c13
import { VList, VListItem } from '@/components/VList'
import { VMenu } from '@/components/VMenu'
import { VTextField } from '@/components/VTextField'

// Composables
import { forwardRefs } from '@/composables/forwardRefs'
import { makeFilterProps, useFilter } from '@/composables/filter'
import { makeTransitionProps } from '@/composables/transition'
import { useForm } from '@/composables/form'
import { useItems } from '@/composables/list-items'
import { useLocale } from '@/composables/locale'
import { useProxiedModel } from '@/composables/proxiedModel'
import { useTextColor } from '@/composables/color'

// Utility
import { computed, mergeProps, nextTick, ref, shallowRef, watch } from 'vue'
import { genericComponent, noop, omit, propsFactory, useRender, wrapInArray } from '@/util'
import { makeVTextFieldProps } from '@/components/VTextField/VTextField'

// Types
import type { PropType } from 'vue'
import type { GenericProps } from '@/util'
import type { FilterMatch } from '@/composables/filter'
import type { ListItem } from '@/composables/list-items'
import type { VFieldSlots } from '@/components/VField/VField'
import type { VInputSlots } from '@/components/VInput/VInput'

function highlightResult (text: string, matches: FilterMatch | undefined, length: number) {
  if (matches == null) return text

  if (Array.isArray(matches)) throw new Error('Multiple matches is not implemented')

  return typeof matches === 'number' && ~matches
    ? (
      <>
        <span class="v-autocomplete__unmask">{ text.substr(0, matches) }</span>
        <span class="v-autocomplete__mask">{ text.substr(matches, length) }</span>
        <span class="v-autocomplete__unmask">{ text.substr(matches + length) }</span>
      </>
    )
    : text
}

type Primitive = string | number | boolean | symbol

type Val <T, ReturnObject extends boolean> = [T] extends [Primitive]
  ? T
  : (ReturnObject extends true ? T : any)

type Value <T, ReturnObject extends boolean, Multiple extends boolean> =
  Multiple extends true
    ? readonly Val<T, ReturnObject>[]
    : Val<T, ReturnObject> | null

export const makeVAutocompleteProps = propsFactory({
  autoSelectFirst: {
    type: [Boolean, String] as PropType<boolean | 'exact'>,
  },
  search: String,

  ...makeFilterProps({ filterKeys: ['title'] }),
  ...makeSelectProps(),
  ...omit(makeVTextFieldProps({
    modelValue: null,
  }), ['validationValue', 'dirty', 'appendInnerIcon']),
  ...makeTransitionProps({ transition: false }),
}, 'v-autocomplete')

export const VAutocomplete = genericComponent<new <
  T extends readonly any[],
  Item = T extends readonly (infer U)[] ? U : never,
  ReturnObject extends boolean = false,
  Multiple extends boolean = false,
  V extends Value<Item, ReturnObject, Multiple> = Value<Item, ReturnObject, Multiple>
>(
  props: {
    items?: T
    returnObject?: ReturnObject
    multiple?: Multiple
    modelValue?: V | null
    'onUpdate:modelValue'?: (val: V) => void
  },
  slots: Omit<VInputSlots & VFieldSlots, 'default'> & {
    item: [{ item: ListItem<Item>, index: number, props: Record<string, unknown> }]
    chip: [{ item: ListItem<Item>, index: number, props: Record<string, unknown> }]
    selection: [{ item: ListItem<Item>, index: number }]
    'prepend-item': []
    'append-item': []
    'no-data': []
  }
) => GenericProps<typeof props, typeof slots>>()({
  name: 'VAutocomplete',

  props: makeVAutocompleteProps(),

  emits: {
    'update:focused': (focused: boolean) => true,
    'update:search': (val: any) => true,
    'update:modelValue': (val: any) => true,
    'update:menu': (val: boolean) => true,
  },

  setup (props, { slots }) {
    const { t } = useLocale()
    const vTextFieldRef = ref()
    const isFocused = shallowRef(false)
    const isPristine = shallowRef(true)
    const listHasFocus = ref(false)
    const vMenuRef = ref<VMenu>()
    const _menu = useProxiedModel(props, 'menu')
    const menu = computed({
      get: () => _menu.value,
      set: v => {
        if (_menu.value && !v && vMenuRef.value?.ΨopenChildren) return
        _menu.value = v
      },
    })
    const selectionIndex = shallowRef(-1)
    const color = computed(() => vTextFieldRef.value?.color)
    const { items, transformIn, transformOut } = useItems(props)
    const { textColorClasses, textColorStyles } = useTextColor(color)
    const search = useProxiedModel(props, 'search', '')
    const model = useProxiedModel(
      props,
      'modelValue',
      [],
      v => transformIn(wrapInArray(v)),
      v => {
        const transformed = transformOut(v)
        return props.multiple ? transformed : (transformed[0] ?? null)
      }
    )
    const form = useForm()
    const { filteredItems, getMatches } = useFilter(props, items, computed(() => isPristine.value ? undefined : search.value))
    const selections = computed(() => {
      return model.value.map(v => {
        return items.value.find(item => props.valueComparator(item.value, v.value)) || v
      })
    })

    const displayItems = computed(() => {
      if (props.hideSelected) {
        return filteredItems.value.filter(filteredItem => !selections.value.some(s => s.value === filteredItem.value))
      }
      return filteredItems.value
    })

    const selected = computed(() => selections.value.map(selection => selection.props.value))
    const selection = computed(() => selections.value[selectionIndex.value])
    const highlightFirst = computed(() => {
      const selectFirst = props.autoSelectFirst === true ||
        (props.autoSelectFirst === 'exact' && search.value === displayItems.value[0]?.title)
      return selectFirst &&
        displayItems.value.length > 0 &&
        !isPristine.value &&
        !listHasFocus.value
    })
    const listRef = ref<VList>()

    function onClear (e: MouseEvent) {
      if (props.openOnClear) {
        menu.value = true
      }

      search.value = ''
    }
    function onMousedownControl () {
      if (
        (props.hideNoData && !items.value.length) ||
        props.readonly || form?.isReadonly.value
      ) return

      menu.value = true
    }
    function onMousedownMenuIcon (e: MouseEvent) {
      if (isFocused.value) {
        e.preventDefault()
        e.stopPropagation()
      }
      menu.value = !menu.value
    }
    function onKeydown (e: KeyboardEvent) {
      if (props.readonly || form?.isReadonly.value) return

      const selectionStart = vTextFieldRef.value.selectionStart
      const length = selected.value.length

      if (
        selectionIndex.value > -1 ||
        ['Enter', 'ArrowDown', 'ArrowUp'].includes(e.key)
      ) {
        e.preventDefault()
      }

      if (['Enter', 'ArrowDown'].includes(e.key)) {
        menu.value = true
      }

      if (['Escape'].includes(e.key)) {
        menu.value = false
      }

      if (['Enter', 'Escape', 'Tab'].includes(e.key)) {
        if (highlightFirst.value && ['Enter', 'Tab'].includes(e.key)) {
          select(filteredItems.value[0])
        }

        isPristine.value = true
      }

      if (e.key === 'ArrowDown') {
        listRef.value?.focus('next')
        if (highlightFirst.value) {
          listRef.value?.focus('next')
        }
      } else if (e.key === 'ArrowUp') {
        listRef.value?.focus('prev')
      }

      if (!props.multiple) return

      if (['Backspace', 'Delete'].includes(e.key)) {
        if (selectionIndex.value < 0) {
          if (e.key === 'Backspace' && !search.value) {
            selectionIndex.value = length - 1
          }

          return
        }

        const originalSelectionIndex = selectionIndex.value

        if (selection.value) select(selection.value)

        selectionIndex.value = originalSelectionIndex >= length - 1 ? (length - 2) : originalSelectionIndex
      }

      if (e.key === 'ArrowLeft') {
        if (selectionIndex.value < 0 && selectionStart > 0) return

        const prev = selectionIndex.value > -1
          ? selectionIndex.value - 1
          : length - 1

        if (selections.value[prev]) {
          selectionIndex.value = prev
        } else {
          selectionIndex.value = -1
          vTextFieldRef.value.setSelectionRange(search.value?.length, search.value?.length)
        }
      }

      if (e.key === 'ArrowRight') {
        if (selectionIndex.value < 0) return

        const next = selectionIndex.value + 1

        if (selections.value[next]) {
          selectionIndex.value = next
        } else {
          selectionIndex.value = -1
          vTextFieldRef.value.setSelectionRange(0, 0)
        }
      }
    }

    function onInput (e: InputEvent) {
      search.value = (e.target as HTMLInputElement).value
    }

    function onAfterLeave () {
      if (isFocused.value) {
        isPristine.value = true
        vTextFieldRef.value?.focus()
      }
    }

    function onFocusin (e: FocusEvent) {
      isFocused.value = true
      setTimeout(() => {
        listHasFocus.value = true
      })
    }
    function onFocusout (e: FocusEvent) {
      listHasFocus.value = false
    }

    const isSelecting = shallowRef(false)

    function select (item: ListItem) {
      if (props.multiple) {
        const index = selected.value.findIndex(selection => props.valueComparator(selection, item.value))

        if (index === -1) {
          model.value = [...model.value, item]
        } else {
          const value = [...model.value]
          value.splice(index, 1)
          model.value = value
        }
      } else {
        model.value = [item]

        isSelecting.value = true

        search.value = item.title

        menu.value = false
        isPristine.value = true

        nextTick(() => (isSelecting.value = false))
      }
    }

    watch(isFocused, (val, oldVal) => {
      if (val === oldVal) return

      if (val) {
        isSelecting.value = true
        search.value = props.multiple ? '' : String(selections.value.at(-1)?.props.title ?? '')
        isPristine.value = true

        nextTick(() => isSelecting.value = false)
      } else {
        if (!props.multiple && !search.value) model.value = []
        else if (
          highlightFirst.value &&
          !listHasFocus.value &&
          !selections.value.some(({ value }) => value === displayItems.value[0].value)
        ) {
          select(displayItems.value[0])
        }
        menu.value = false
        search.value = ''
        selectionIndex.value = -1
      }
    })

    watch(search, val => {
      if (!isFocused.value || isSelecting.value) return

      if (val) menu.value = true

      isPristine.value = !val
    })

    useRender(() => {
      const hasChips = !!(props.chips || slots.chip)
      const hasList = !!((!props.hideNoData || displayItems.value.length) || slots.prepend || slots.append || slots['no-data'])
      const isDirty = model.value.length > 0
      const [textFieldProps] = VTextField.filterProps(props)

      return (
        <VTextField
          ref={ vTextFieldRef }
          { ...textFieldProps }
          modelValue={ search.value }
          onUpdate:modelValue={ v => { if (v == null) model.value = [] } }
          v-model:focused={ isFocused.value }
          validationValue={ model.externalValue }
          dirty={ isDirty }
          onInput={ onInput }
          class={[
            'v-autocomplete',
            `v-autocomplete--${props.multiple ? 'multiple' : 'single'}`,
            {
              'v-autocomplete--active-menu': menu.value,
              'v-autocomplete--chips': !!props.chips,
              'v-autocomplete--selection-slot': !!slots.selection,
              'v-autocomplete--selecting-index': selectionIndex.value > -1,
            },
            props.class,
          ]}
          style={ props.style }
          readonly={ props.readonly }
          placeholder={ isDirty ? undefined : props.placeholder }
          onClick:clear={ onClear }
          onMousedown:control={ onMousedownControl }
          onKeydown={ onKeydown }
        >
          {{
            ...slots,
            default: () => (
              <>
                <VMenu
                  ref={ vMenuRef }
                  v-model={ menu.value }
                  activator="parent"
                  contentClass="v-autocomplete__content"
                  eager={ props.eager }
                  maxHeight={ 310 }
                  openOnClick={ false }
                  closeOnContentClick={ false }
                  transition={ props.transition }
                  onAfterLeave={ onAfterLeave }
                  { ...props.menuProps }
                >
                  { hasList && (
                    <VList
                      ref={ listRef }
                      selected={ selected.value }
                      selectStrategy={ props.multiple ? 'independent' : 'single-independent' }
                      onMousedown={ (e: MouseEvent) => e.preventDefault() }
                      onFocusin={ onFocusin }
                      onFocusout={ onFocusout }
                    >
                      { !displayItems.value.length && !props.hideNoData && (slots['no-data']?.() ?? (
                        <VListItem title={ t(props.noDataText) } />
                      ))}

                      { slots['prepend-item']?.() }

<<<<<<< HEAD
                      <VVirtualScroll inline items={ displayItems.value }>
                        { ({ item, index }) => {
                          if (slots.item) {
                            return slots.item?.({
                              item,
                              index,
                              props: mergeProps(item.props, { onClick: () => select(item) }),
                            })
                          }

                          return (
                            <VListItem
                              key={ index }
                              { ...item.props }
                              onClick={ () => select(item) }
                            >
                              {{
                                prepend: ({ isSelected }) => (
                                  <>
                                    { props.multiple && !props.hideSelected ? (
                                      <VCheckboxBtn
                                        modelValue={ isSelected }
                                        ripple={ false }
                                        tabindex="-1"
                                      />
                                    ) : undefined }

                                    { item.props.prependIcon && (
                                      <VIcon icon={ item.props.prependIcon } />
                                    )}
                                  </>
                                ),
                                title: () => {
                                  return isPristine.value
                                    ? item.title
                                    : highlightResult(item.title, getMatches(item)?.title, search.value?.length ?? 0)
                                },
                              }}
                            </VListItem>
                          )
                        }}
                      </VVirtualScroll>
=======
                      { displayItems.value.map((item, index) => {
                        const itemProps = mergeProps(item.props, {
                          key: index,
                          active: (highlightFirst.value && index === 0) ? true : undefined,
                          onClick: () => select(item),
                        })

                        return slots.item?.({
                          item,
                          index,
                          props: itemProps,
                        }) ?? (
                          <VListItem { ...itemProps }>
                            {{
                              prepend: ({ isSelected }) => (
                                <>
                                  { props.multiple && !props.hideSelected ? (
                                    <VCheckboxBtn
                                      key={ item.value }
                                      modelValue={ isSelected }
                                      ripple={ false }
                                      tabindex="-1"
                                    />
                                  ) : undefined }

                                  { item.props.prependIcon && (
                                    <VIcon icon={ item.props.prependIcon } />
                                  )}
                                </>
                              ),
                              title: () => {
                                return isPristine.value
                                  ? item.title
                                  : highlightResult(item.title, getMatches(item)?.title, search.value?.length ?? 0)
                              },
                            }}
                          </VListItem>
                        )
                      })}
>>>>>>> 3eec1c13

                      { slots['append-item']?.() }
                    </VList>
                  )}
                </VMenu>

                { selections.value.map((item, index) => {
                  function onChipClose (e: Event) {
                    e.stopPropagation()
                    e.preventDefault()

                    select(item)
                  }

                  const slotProps = {
                    'onClick:close': onChipClose,
                    onMousedown (e: MouseEvent) {
                      e.preventDefault()
                      e.stopPropagation()
                    },
                    modelValue: true,
                    'onUpdate:modelValue': undefined,
                  }

                  return (
                    <div
                      key={ item.value }
                      class={[
                        'v-autocomplete__selection',
                        index === selectionIndex.value && [
                          'v-autocomplete__selection--selected',
                          textColorClasses.value,
                        ],
                      ]}
                      style={ index === selectionIndex.value ? textColorStyles.value : {} }
                    >
                      { hasChips ? (
                        !slots.chip ? (
                          <VChip
                            key="chip"
                            closable={ props.closableChips }
                            size="small"
                            text={ item.title }
                            { ...slotProps }
                          />
                        ) : (
                          <VDefaultsProvider
                            key="chip-defaults"
                            defaults={{
                              VChip: {
                                closable: props.closableChips,
                                size: 'small',
                                text: item.title,
                              },
                            }}
                          >
                            { slots.chip?.({ item, index, props: slotProps }) }
                          </VDefaultsProvider>
                        )
                      ) : (
                        slots.selection?.({ item, index }) ?? (
                          <span class="v-autocomplete__selection-text">
                            { item.title }
                            { props.multiple && (index < selections.value.length - 1) && (
                              <span class="v-autocomplete__selection-comma">,</span>
                            )}
                          </span>
                        )
                      )}
                    </div>
                  )
                })}
              </>
            ),
            'append-inner': (...args) => (
              <>
                { slots['append-inner']?.(...args) }
                { props.menuIcon ? (
                  <VIcon
                    class="v-autocomplete__menu-icon"
                    icon={ props.menuIcon }
                    onMousedown={ onMousedownMenuIcon }
                    onClick={ noop }
                  />
                ) : undefined }
              </>
            ),
          }}
        </VTextField>
      )
    })

    return forwardRefs({
      isFocused,
      isPristine,
      menu,
      search,
      filteredItems,
      select,
    }, vTextFieldRef)
  },
})

export type VAutocomplete = InstanceType<typeof VAutocomplete><|MERGE_RESOLUTION|>--- conflicted
+++ resolved
@@ -6,11 +6,8 @@
 import { VCheckboxBtn } from '@/components/VCheckbox'
 import { VChip } from '@/components/VChip'
 import { VDefaultsProvider } from '@/components/VDefaultsProvider'
-<<<<<<< HEAD
-import { VIcon, VVirtualScroll } from '@/components'
-=======
 import { VIcon } from '@/components/VIcon'
->>>>>>> 3eec1c13
+import { VVirtualScroll } from '@/components/VVirtualScroll'
 import { VList, VListItem } from '@/components/VList'
 import { VMenu } from '@/components/VMenu'
 import { VTextField } from '@/components/VTextField'
@@ -423,63 +420,20 @@
 
                       { slots['prepend-item']?.() }
 
-<<<<<<< HEAD
                       <VVirtualScroll inline items={ displayItems.value }>
                         { ({ item, index }) => {
-                          if (slots.item) {
-                            return slots.item?.({
-                              item,
-                              index,
-                              props: mergeProps(item.props, { onClick: () => select(item) }),
-                            })
-                          }
-
-                          return (
-                            <VListItem
-                              key={ index }
-                              { ...item.props }
-                              onClick={ () => select(item) }
-                            >
-                              {{
-                                prepend: ({ isSelected }) => (
-                                  <>
-                                    { props.multiple && !props.hideSelected ? (
-                                      <VCheckboxBtn
-                                        modelValue={ isSelected }
-                                        ripple={ false }
-                                        tabindex="-1"
-                                      />
-                                    ) : undefined }
-
-                                    { item.props.prependIcon && (
-                                      <VIcon icon={ item.props.prependIcon } />
-                                    )}
-                                  </>
-                                ),
-                                title: () => {
-                                  return isPristine.value
-                                    ? item.title
-                                    : highlightResult(item.title, getMatches(item)?.title, search.value?.length ?? 0)
-                                },
-                              }}
-                            </VListItem>
-                          )
-                        }}
-                      </VVirtualScroll>
-=======
-                      { displayItems.value.map((item, index) => {
-                        const itemProps = mergeProps(item.props, {
-                          key: index,
-                          active: (highlightFirst.value && index === 0) ? true : undefined,
-                          onClick: () => select(item),
-                        })
-
-                        return slots.item?.({
-                          item,
-                          index,
-                          props: itemProps,
-                        }) ?? (
-                          <VListItem { ...itemProps }>
+                          const itemProps = mergeProps(item.props, {
+                            key: index,
+                            active: (highlightFirst.value && index === 0) ? true : undefined,
+                            onClick: () => select(item),
+                          })
+
+                          return slots.item?.({
+                            item,
+                            index,
+                            props: itemProps,
+                          }) ?? (
+                            <VListItem { ...itemProps }>
                             {{
                               prepend: ({ isSelected }) => (
                                 <>
@@ -504,9 +458,9 @@
                               },
                             }}
                           </VListItem>
-                        )
-                      })}
->>>>>>> 3eec1c13
+                          )
+                        }}
+                      </VVirtualScroll>
 
                       { slots['append-item']?.() }
                     </VList>
