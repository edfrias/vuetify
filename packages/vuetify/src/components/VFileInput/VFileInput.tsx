--- conflicted
+++ resolved
@@ -106,6 +106,7 @@
         const newValue = filterFilesByAcceptType(val, acceptType)
         if (inputRef.value) {
           const dataTransfer = new DataTransfer()
+          // TODO: From the update of J-Sek this should be for (const file of await handleDrop(e))
           for (const file of newValue) {
             dataTransfer.items.add(file)
           }
@@ -186,23 +187,13 @@
       e.stopImmediatePropagation()
       isDragging.value = false
 
-<<<<<<< HEAD
       const files = e.dataTransfer?.files
-
-      if (!files || files.length === 0 || !inputRef.value) return
+      if (!files || files.length === 0 || !inputRef.value || !hasFilesOrFolders(e)) return
 
       model.value = Array.from(files)
     }
     function onFileInputChange (e: Event) {
       const files = (e.target as HTMLInputElement)?.files
-=======
-      if (!inputRef.value || !hasFilesOrFolders(e)) return
-
-      const dataTransfer = new DataTransfer()
-      for (const file of await handleDrop(e)) {
-        dataTransfer.items.add(file)
-      }
->>>>>>> fef3588a
 
       if (!files) return
 
