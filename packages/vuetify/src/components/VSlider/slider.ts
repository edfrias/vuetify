/* eslint-disable max-statements */
// Composables
import { makeElevationProps } from '@/composables/elevation'
import { useRtl } from '@/composables/locale'
import { makeRoundedProps } from '@/composables/rounded'

// Utilities
import { computed, provide, ref, shallowRef, toRef } from 'vue'
import { clamp, createRange, getDecimals, propsFactory } from '@/util'

// Types
import type { ExtractPropTypes, InjectionKey, PropType, Ref } from 'vue'
import type { VSliderTrack } from './VSliderTrack'

export type Tick = {
  value: number
  position: number
  label?: string
}

type SliderProvide = {
  activeThumbRef: Ref<HTMLElement | undefined>
  color: Ref<string | undefined>
  decimals: Ref<number>
  direction: Ref<'vertical' | 'horizontal'>
  disabled: Ref<boolean | null | undefined>
  elevation: Ref<number | string | undefined>
  min: Ref<number>
  max: Ref<number>
  mousePressed: Ref<boolean>
  numTicks: Ref<number>
  onSliderMousedown: (e: MouseEvent) => void
  onSliderTouchstart: (e: TouchEvent) => void
  parseMouseMove: (e: MouseEvent | TouchEvent) => number
  position: (val: number) => number
  readonly: Ref<boolean | null | undefined>
  rounded: Ref<boolean | number | string | undefined>
  roundValue: (value: number) => number
  thumbLabel: Ref<boolean | string | undefined>
  showTicks: Ref<boolean | 'always'>
  startOffset: Ref<number>
  step: Ref<number>
  thumbSize: Ref<number>
  thumbColor: Ref<string | undefined>
  trackColor: Ref<string | undefined>
  trackFillColor: Ref<string | undefined>
  trackSize: Ref<number>
  ticks: Ref<readonly number[] | Record<string, string> | undefined>
  tickSize: Ref<number>
  trackContainerRef: Ref<VSliderTrack | undefined>
  vertical: Ref<boolean>
  parsedTicks: Ref<Tick[]>
  hasLabels: Ref<boolean>
  isReversed: Ref<boolean>
  horizontalDirection: Ref<'ltr' | 'rtl'>
}

export const VSliderSymbol: InjectionKey<SliderProvide> = Symbol.for('vuetify:v-slider')

export function getOffset (e: MouseEvent | TouchEvent, el: HTMLElement, direction: string) {
  const vertical = direction === 'vertical'
  const rect = el.getBoundingClientRect()
  const touch = 'touches' in e ? e.touches[0] : e
  return vertical
    ? touch.clientY - (rect.top + rect.height / 2)
    : touch.clientX - (rect.left + rect.width / 2)
}

function getPosition (e: MouseEvent | TouchEvent, position: 'clientX' | 'clientY'): number {
  if ('touches' in e && e.touches.length) return e.touches[0][position]
  else if ('changedTouches' in e && e.changedTouches.length) return e.changedTouches[0][position]
  else return (e as MouseEvent)[position]
}

export const makeSliderProps = propsFactory({
  disabled: {
    type: Boolean as PropType<boolean | null>,
    default: null,
  },
  error: Boolean,
  readonly: {
    type: Boolean as PropType<boolean | null>,
    default: null,
  },
  max: {
    type: [Number, String],
    default: 100,
  },
  min: {
    type: [Number, String],
    default: 0,
  },
  step: {
    type: [Number, String],
    default: 0,
  },
  thumbColor: String,
  thumbLabel: {
    type: [Boolean, String] as PropType<boolean | 'always' | undefined>,
    default: undefined,
    validator: (v: any) => typeof v === 'boolean' || v === 'always',
  },
  thumbSize: {
    type: [Number, String],
    default: 20,
  },
  showTicks: {
    type: [Boolean, String] as PropType<boolean | 'always'>,
    default: false,
    validator: (v: any) => typeof v === 'boolean' || v === 'always',
  },
  ticks: {
    type: [Array, Object] as PropType<readonly number[] | Record<number, string>>,
  },
  tickSize: {
    type: [Number, String],
    default: 2,
  },
  color: String,
  trackColor: String,
  trackFillColor: String,
  trackSize: {
    type: [Number, String],
    default: 4,
  },
  direction: {
    type: String as PropType<'horizontal' | 'vertical'>,
    default: 'horizontal',
    validator: (v: any) => ['vertical', 'horizontal'].includes(v),
  },
  reverse: Boolean,

  ...makeRoundedProps(),
  ...makeElevationProps({
    elevation: 2,
  }),
<<<<<<< HEAD
  ripple: {
    type: Boolean,
    default: true,
  },
}, 'slider')
=======
}, 'Slider')
>>>>>>> 90127977

type SliderProps = ExtractPropTypes<ReturnType<typeof makeSliderProps>>

type SliderData = {
  value: number
}

export const useSteps = (props: SliderProps) => {
  const min = computed(() => parseFloat(props.min))
  const max = computed(() => parseFloat(props.max))
  const step = computed(() => +props.step > 0 ? parseFloat(props.step) : 0)
  const decimals = computed(() => Math.max(getDecimals(step.value), getDecimals(min.value)))

  function roundValue (value: string | number) {
    value = parseFloat(value)

    if (step.value <= 0) return value

    const clamped = clamp(value, min.value, max.value)
    const offset = min.value % step.value
    const newValue = Math.round((clamped - offset) / step.value) * step.value + offset

    return parseFloat(Math.min(newValue, max.value).toFixed(decimals.value))
  }

  return { min, max, step, decimals, roundValue }
}

export const useSlider = ({
  props,
  steps,
  onSliderStart,
  onSliderMove,
  onSliderEnd,
  getActiveThumb,
}: {
  props: SliderProps
  steps: ReturnType<typeof useSteps>
  onSliderEnd: (data: SliderData) => void
  onSliderStart: (data: SliderData) => void
  onSliderMove: (data: SliderData) => void
  getActiveThumb: (e: MouseEvent | TouchEvent) => HTMLElement
}) => {
  const { isRtl } = useRtl()
  const isReversed = toRef(props, 'reverse')
  const horizontalDirection = computed(() => {
    let hd: 'ltr' | 'rtl' = isRtl.value ? 'rtl' : 'ltr'

    if (props.reverse) {
      hd = hd === 'rtl' ? 'ltr' : 'rtl'
    }

    return hd
  })

  const { min, max, step, decimals, roundValue } = steps

  const thumbSize = computed(() => parseInt(props.thumbSize, 10))
  const tickSize = computed(() => parseInt(props.tickSize, 10))
  const trackSize = computed(() => parseInt(props.trackSize, 10))
  const numTicks = computed(() => (max.value - min.value) / step.value)
  const disabled = toRef(props, 'disabled')
  const vertical = computed(() => props.direction === 'vertical')

  const thumbColor = computed(() => props.error || props.disabled ? undefined : props.thumbColor ?? props.color)
  const trackColor = computed(() => props.error || props.disabled ? undefined : props.trackColor ?? props.color)
  const trackFillColor = computed(() => props.error || props.disabled ? undefined : props.trackFillColor ?? props.color)

  const mousePressed = shallowRef(false)

  const startOffset = shallowRef(0)
  const trackContainerRef = ref<VSliderTrack | undefined>()
  const activeThumbRef = ref<HTMLElement | undefined>()

  function parseMouseMove (e: MouseEvent | TouchEvent): number {
    const vertical = props.direction === 'vertical'
    const start = vertical ? 'top' : 'left'
    const length = vertical ? 'height' : 'width'
    const position = vertical ? 'clientY' : 'clientX'

    const {
      [start]: trackStart,
      [length]: trackLength,
    } = trackContainerRef.value?.$el.getBoundingClientRect()
    const clickOffset = getPosition(e, position)

    // It is possible for left to be NaN, force to number
    let clickPos = Math.min(Math.max((clickOffset - trackStart - startOffset.value) / trackLength, 0), 1) || 0

    if (vertical || horizontalDirection.value === 'rtl') clickPos = 1 - clickPos

    return roundValue(min.value + clickPos * (max.value - min.value))
  }

  const handleStop = (e: MouseEvent | TouchEvent) => {
    onSliderEnd({ value: parseMouseMove(e) })

    mousePressed.value = false
    startOffset.value = 0
  }

  const handleStart = (e: MouseEvent | TouchEvent) => {
    activeThumbRef.value = getActiveThumb(e)

    if (!activeThumbRef.value) return

    activeThumbRef.value.focus()
    mousePressed.value = true

    if (activeThumbRef.value.contains(e.target as Node)) {
      startOffset.value = getOffset(e, activeThumbRef.value, props.direction)
    } else {
      startOffset.value = 0
      onSliderMove({ value: parseMouseMove(e) })
    }

    onSliderStart({ value: parseMouseMove(e) })
  }

  const moveListenerOptions = { passive: true, capture: true }

  function onMouseMove (e: MouseEvent | TouchEvent) {
    onSliderMove({ value: parseMouseMove(e) })
  }

  function onSliderMouseUp (e: MouseEvent) {
    e.stopPropagation()
    e.preventDefault()

    handleStop(e)

    window.removeEventListener('mousemove', onMouseMove, moveListenerOptions)
    window.removeEventListener('mouseup', onSliderMouseUp)
  }

  function onSliderTouchend (e: TouchEvent) {
    handleStop(e)

    window.removeEventListener('touchmove', onMouseMove, moveListenerOptions)
    e.target?.removeEventListener('touchend', onSliderTouchend as EventListener)
  }

  function onSliderTouchstart (e: TouchEvent) {
    handleStart(e)

    window.addEventListener('touchmove', onMouseMove, moveListenerOptions)
    e.target?.addEventListener('touchend', onSliderTouchend as EventListener, { passive: false })
  }

  function onSliderMousedown (e: MouseEvent) {
    e.preventDefault()

    handleStart(e)

    window.addEventListener('mousemove', onMouseMove, moveListenerOptions)
    window.addEventListener('mouseup', onSliderMouseUp, { passive: false })
  }

  const position = (val: number) => {
    const percentage = (val - min.value) / (max.value - min.value) * 100
    return clamp(isNaN(percentage) ? 0 : percentage, 0, 100)
  }

  const showTicks = toRef(props, 'showTicks')
  const parsedTicks = computed<Tick[]>(() => {
    if (!showTicks.value) return []

    if (!props.ticks) {
      return numTicks.value !== Infinity ? createRange(numTicks.value + 1).map(t => {
        const value = min.value + (t * step.value)
        return {
          value,
          position: position(value),
        }
      }) : []
    }
    if (Array.isArray(props.ticks)) return props.ticks.map(t => ({ value: t, position: position(t), label: t.toString() }))
    return Object.keys(props.ticks).map(key => ({
      value: parseFloat(key),
      position: position(parseFloat(key)),
      label: (props.ticks as Record<string, string>)[key],
    }))
  })

  const hasLabels = computed(() => parsedTicks.value.some(({ label }) => !!label))

  const data: SliderProvide = {
    activeThumbRef,
    color: toRef(props, 'color'),
    decimals,
    disabled,
    direction: toRef(props, 'direction'),
    elevation: toRef(props, 'elevation'),
    hasLabels,
    horizontalDirection,
    isReversed,
    min,
    max,
    mousePressed,
    numTicks,
    onSliderMousedown,
    onSliderTouchstart,
    parsedTicks,
    parseMouseMove,
    position,
    readonly: toRef(props, 'readonly'),
    rounded: toRef(props, 'rounded'),
    roundValue,
    showTicks,
    startOffset,
    step,
    thumbSize,
    thumbColor,
    thumbLabel: toRef(props, 'thumbLabel'),
    ticks: toRef(props, 'ticks'),
    tickSize,
    trackColor,
    trackContainerRef,
    trackFillColor,
    trackSize,
    vertical,
  }

  provide(VSliderSymbol, data)

  return data
}<|MERGE_RESOLUTION|>--- conflicted
+++ resolved
@@ -134,15 +134,11 @@
   ...makeElevationProps({
     elevation: 2,
   }),
-<<<<<<< HEAD
   ripple: {
     type: Boolean,
     default: true,
   },
-}, 'slider')
-=======
 }, 'Slider')
->>>>>>> 90127977
 
 type SliderProps = ExtractPropTypes<ReturnType<typeof makeSliderProps>>
 
