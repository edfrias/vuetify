// Styles
import './VSelect.sass'

// Components
import { VDialogTransition } from '@/components/transitions'
import { VCheckboxBtn } from '@/components/VCheckbox'
import { VChip } from '@/components/VChip'
import { VDefaultsProvider } from '@/components/VDefaultsProvider'
import { VIcon } from '@/components/VIcon'
import { VList, VListItem } from '@/components/VList'
import { VMenu } from '@/components/VMenu'
<<<<<<< HEAD
import { VIcon } from '@/components/VIcon'
import { VTextField } from '@/components/VTextField'
import { VVirtualScroll } from '@/components/VVirtualScroll'
=======
import { VTextField } from '@/components/VTextField'
import { makeVTextFieldProps } from '@/components/VTextField/VTextField'
>>>>>>> d952fa42

// Composables
import { useForm } from '@/composables/form'
import { forwardRefs } from '@/composables/forwardRefs'
import { IconValue } from '@/composables/icons'
import { makeItemsProps, useItems } from '@/composables/list-items'
import { useLocale } from '@/composables/locale'
import { useProxiedModel } from '@/composables/proxiedModel'
import { makeTransitionProps } from '@/composables/transition'

// Utilities
import { computed, mergeProps, ref, shallowRef } from 'vue'
import { deepEqual, genericComponent, omit, propsFactory, useRender, wrapInArray } from '@/util'

// Types
import type { Component, PropType } from 'vue'
import type { VFieldSlots } from '@/components/VField/VField'
import type { VInputSlots } from '@/components/VInput/VInput'
import type { ListItem } from '@/composables/list-items'
import type { GenericProps } from '@/util'

type Primitive = string | number | boolean | symbol

type Val <T, ReturnObject extends boolean> = [T] extends [Primitive]
  ? T
  : (ReturnObject extends true ? T : any)

type Value <T, ReturnObject extends boolean, Multiple extends boolean> =
  Multiple extends true
    ? readonly Val<T, ReturnObject>[]
    : Val<T, ReturnObject> | null

export const makeSelectProps = propsFactory({
  chips: Boolean,
  closableChips: Boolean,
  eager: Boolean,
  hideNoData: Boolean,
  hideSelected: Boolean,
  menu: Boolean,
  menuIcon: {
    type: IconValue,
    default: '$dropdown',
  },
  menuProps: {
    type: Object as PropType<VMenu['$props']>,
  },
  multiple: Boolean,
  noDataText: {
    type: String,
    default: '$vuetify.noDataText',
  },
  openOnClear: Boolean,
  valueComparator: {
    type: Function as PropType<typeof deepEqual>,
    default: deepEqual,
  },

  ...makeItemsProps({ itemChildren: false }),
}, 'select')

export const makeVSelectProps = propsFactory({
  ...makeSelectProps(),
  ...omit(makeVTextFieldProps({
    modelValue: null,
  }), ['validationValue', 'dirty', 'appendInnerIcon']),
  ...makeTransitionProps({ transition: { component: VDialogTransition as Component } }),
}, 'v-select')

export const VSelect = genericComponent<new <
  T extends readonly any[],
  Item = T extends readonly (infer U)[] ? U : never,
  ReturnObject extends boolean = false,
  Multiple extends boolean = false,
  V extends Value<Item, ReturnObject, Multiple> = Value<Item, ReturnObject, Multiple>
>(
  props: {
    items?: T
    returnObject?: ReturnObject
    multiple?: Multiple
    modelValue?: V | null
    'onUpdate:modelValue'?: (val: V) => void
  },
  slots: Omit<VInputSlots & VFieldSlots, 'default'> & {
    item: { item: ListItem<Item>, index: number, props: Record<string, unknown> }
    chip: { item: ListItem<Item>, index: number, props: Record<string, unknown> }
    selection: { item: ListItem<Item>, index: number }
    'prepend-item': never
    'append-item': never
    'no-data': never
  }
) => GenericProps<typeof props, typeof slots>>()({
  name: 'VSelect',

  props: makeVSelectProps(),

  emits: {
    'update:focused': (focused: boolean) => true,
    'update:modelValue': (val: any) => true,
    'update:menu': (val: boolean) => true,
  },

  setup (props, { slots }) {
    const { t } = useLocale()
    const vTextFieldRef = ref()
    const vMenuRef = ref<VMenu>()
    const _menu = useProxiedModel(props, 'menu')
    const menu = computed({
      get: () => _menu.value,
      set: v => {
        if (_menu.value && !v && vMenuRef.value?.ΨopenChildren) return
        _menu.value = v
      },
    })
    const { items, transformIn, transformOut } = useItems(props)
    const model = useProxiedModel(
      props,
      'modelValue',
      [],
      v => transformIn(wrapInArray(v)),
      v => {
        const transformed = transformOut(v)
        return props.multiple ? transformed : (transformed[0] ?? null)
      }
    )
    const form = useForm()
    const selections = computed(() => {
      return model.value.map(v => {
        return items.value.find(item => props.valueComparator(item.value, v.value)) || v
      })
    })
    const selected = computed(() => selections.value.map(selection => selection.props.value))
    const isFocused = shallowRef(false)

    let keyboardLookupPrefix = ''
    let keyboardLookupLastTime: number

    const displayItems = computed(() => {
      if (props.hideSelected) {
        return items.value.filter(item => !selections.value.some(s => s === item))
      }
      return items.value
    })

    const listRef = ref<VList>()

    function onClear (e: MouseEvent) {
      if (props.openOnClear) {
        menu.value = true
      }
    }
    function onMousedownControl () {
      if (
        (props.hideNoData && !items.value.length) ||
        props.readonly || form?.isReadonly.value
      ) return

      menu.value = !menu.value
    }
    function onKeydown (e: KeyboardEvent) {
      if (props.readonly || form?.isReadonly.value) return

      if (['Enter', ' ', 'ArrowDown', 'ArrowUp', 'Home', 'End'].includes(e.key)) {
        e.preventDefault()
      }

      if (['Enter', 'ArrowDown', ' '].includes(e.key)) {
        menu.value = true
      }

      if (['Escape', 'Tab'].includes(e.key)) {
        menu.value = false
      }

      if (e.key === 'ArrowDown') {
        listRef.value?.focus('next')
      } else if (e.key === 'ArrowUp') {
        listRef.value?.focus('prev')
      } else if (e.key === 'Home') {
        listRef.value?.focus('first')
      } else if (e.key === 'End') {
        listRef.value?.focus('last')
      }

      // html select hotkeys
      const KEYBOARD_LOOKUP_THRESHOLD = 1000 // milliseconds

      function checkPrintable (e: KeyboardEvent) {
        const isPrintableChar = e.key.length === 1
        const noModifier = !e.ctrlKey && !e.metaKey && !e.altKey
        return isPrintableChar && noModifier
      }

      if (props.multiple || !checkPrintable(e)) return

      const now = performance.now()
      if (now - keyboardLookupLastTime > KEYBOARD_LOOKUP_THRESHOLD) {
        keyboardLookupPrefix = ''
      }
      keyboardLookupPrefix += e.key.toLowerCase()
      keyboardLookupLastTime = now

      const item = items.value.find(item => item.title.toLowerCase().startsWith(keyboardLookupPrefix))
      if (item !== undefined) {
        model.value = [item]
      }
    }
    function select (item: ListItem) {
      if (props.multiple) {
        const index = selected.value.findIndex(selection => props.valueComparator(selection, item.value))

        if (index === -1) {
          model.value = [...model.value, item]
        } else {
          const value = [...model.value]
          value.splice(index, 1)
          model.value = value
        }
      } else {
        model.value = [item]
        menu.value = false
      }
    }
    function onBlur (e: FocusEvent) {
      if (!listRef.value?.$el.contains(e.relatedTarget as HTMLElement)) {
        menu.value = false
      }
    }
    function onAfterLeave () {
      if (isFocused.value) {
        vTextFieldRef.value?.focus()
      }
    }
    function onFocusin (e: FocusEvent) {
      isFocused.value = true
    }

    useRender(() => {
      const hasChips = !!(props.chips || slots.chip)
      const hasList = !!((!props.hideNoData || displayItems.value.length) || slots.prepend || slots.append || slots['no-data'])
      const isDirty = model.value.length > 0
      const [textFieldProps] = VTextField.filterProps(props)

      const placeholder = isDirty || (
        !isFocused.value &&
        props.label &&
        !props.persistentPlaceholder
      ) ? undefined : props.placeholder

      return (
        <VTextField
          ref={ vTextFieldRef }
          { ...textFieldProps }
          modelValue={ model.value.map(v => v.props.value).join(', ') }
          onUpdate:modelValue={ v => { if (v == null) model.value = [] } }
          v-model:focused={ isFocused.value }
          validationValue={ model.externalValue }
          dirty={ isDirty }
          class={[
            'v-select',
            {
              'v-select--active-menu': menu.value,
              'v-select--chips': !!props.chips,
              [`v-select--${props.multiple ? 'multiple' : 'single'}`]: true,
              'v-select--selected': model.value.length,
              'v-select--selection-slot': !!slots.selection,
            },
            props.class,
          ]}
          style={ props.style }
          readonly
          placeholder={ placeholder }
          onClick:clear={ onClear }
          onMousedown:control={ onMousedownControl }
          onBlur={ onBlur }
          onKeydown={ onKeydown }
        >
          {{
            ...slots,
            default: () => (
              <>
                <VMenu
                  ref={ vMenuRef }
                  v-model={ menu.value }
                  activator="parent"
                  contentClass="v-select__content"
                  eager={ props.eager }
                  maxHeight={ 310 }
                  openOnClick={ false }
                  closeOnContentClick={ false }
                  transition={ props.transition }
                  onAfterLeave={ onAfterLeave }
                  { ...props.menuProps }
                >
                  { hasList && (
                    <VList
                      ref={ listRef }
                      selected={ selected.value }
                      selectStrategy={ props.multiple ? 'independent' : 'single-independent' }
                      onMousedown={ (e: MouseEvent) => e.preventDefault() }
                      onFocusin={ onFocusin }
                    >
                      { !displayItems.value.length && !props.hideNoData && (slots['no-data']?.() ?? (
                        <VListItem title={ t(props.noDataText) } />
                      ))}

                      { slots['prepend-item']?.() }

                      <VVirtualScroll inline items={ displayItems.value }>
                        { ({ item, index }) => {
                          const itemProps = mergeProps(item.props, {
                            key: index,
                            onClick: () => select(item),
                          })

                          return slots.item?.({
                            item,
                            index,
                            props: itemProps,
                          }) ?? (
                            <VListItem { ...itemProps }>
                              {{
                                prepend: ({ isSelected }) => (
                                  <>
                                    { props.multiple && !props.hideSelected ? (
                                      <VCheckboxBtn
                                        key={ item.value }
                                        modelValue={ isSelected }
                                        ripple={ false }
                                        tabindex="-1"
                                      />
                                    ) : undefined }

                                    { item.props.prependIcon && (
                                      <VIcon icon={ item.props.prependIcon } />
                                    )}
                                  </>
                                ),
                              }}
                            </VListItem>
                          )
                        }}
                      </VVirtualScroll>

                      { slots['append-item']?.() }
                    </VList>
                  )}
                </VMenu>

                { selections.value.map((item, index) => {
                  function onChipClose (e: Event) {
                    e.stopPropagation()
                    e.preventDefault()

                    select(item)
                  }

                  const slotProps = {
                    'onClick:close': onChipClose,
                    onMousedown (e: MouseEvent) {
                      e.preventDefault()
                      e.stopPropagation()
                    },
                    modelValue: true,
                    'onUpdate:modelValue': undefined,
                  }

                  return (
                    <div key={ item.value } class="v-select__selection">
                      { hasChips ? (
                        !slots.chip ? (
                          <VChip
                            key="chip"
                            closable={ props.closableChips }
                            size="small"
                            text={ item.title }
                            { ...slotProps }
                          />
                        ) : (
                          <VDefaultsProvider
                            key="chip-defaults"
                            defaults={{
                              VChip: {
                                closable: props.closableChips,
                                size: 'small',
                                text: item.title,
                              },
                            }}
                          >
                            { slots.chip?.({ item, index, props: slotProps }) }
                          </VDefaultsProvider>
                        )
                      ) : (
                        slots.selection?.({ item, index }) ?? (
                          <span class="v-select__selection-text">
                            { item.title }
                            { props.multiple && (index < selections.value.length - 1) && (
                              <span class="v-select__selection-comma">,</span>
                            )}
                          </span>
                        )
                      )}
                    </div>
                  )
                })}
              </>
            ),
            'append-inner': (...args) => (
              <>
                { slots['append-inner']?.(...args) }
                { props.menuIcon ? (
                  <VIcon
                    class="v-select__menu-icon"
                    icon={ props.menuIcon }
                  />
                ) : undefined }
              </>
            ),
          }}
        </VTextField>
      )
    })

    return forwardRefs({
      isFocused,
      menu,
      select,
    }, vTextFieldRef)
  },
})

export type VSelect = InstanceType<typeof VSelect><|MERGE_RESOLUTION|>--- conflicted
+++ resolved
@@ -9,14 +9,8 @@
 import { VIcon } from '@/components/VIcon'
 import { VList, VListItem } from '@/components/VList'
 import { VMenu } from '@/components/VMenu'
-<<<<<<< HEAD
-import { VIcon } from '@/components/VIcon'
-import { VTextField } from '@/components/VTextField'
+import { makeVTextFieldProps, VTextField } from '@/components/VTextField/VTextField'
 import { VVirtualScroll } from '@/components/VVirtualScroll'
-=======
-import { VTextField } from '@/components/VTextField'
-import { makeVTextFieldProps } from '@/components/VTextField/VTextField'
->>>>>>> d952fa42
 
 // Composables
 import { useForm } from '@/composables/form'
