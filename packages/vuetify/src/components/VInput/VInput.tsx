// Styles
import './VInput.sass'

// Components
import { useInputIcon } from '@/components/VInput/InputIcon'
import { VMessages } from '@/components/VMessages/VMessages'

// Composables
import { makeComponentProps } from '@/composables/component'
import { makeDensityProps, useDensity } from '@/composables/density'
import { makeDimensionProps, useDimension } from '@/composables/dimensions'
import { IconValue } from '@/composables/icons'
import { useRtl } from '@/composables/locale'
import { makeThemeProps, provideTheme } from '@/composables/theme'
import { makeValidationProps, useValidation } from '@/composables/validation'

// Utilities
import { computed } from 'vue'
import { EventProp, genericComponent, getUid, only, propsFactory, useRender } from '@/util'

// Types
import type { ComputedRef, PropType, Ref } from 'vue'
import type { VMessageSlot } from '@/components/VMessages/VMessages'
import type { GenericProps } from '@/util'

export interface VInputSlot {
  id: ComputedRef<string>
  messagesId: ComputedRef<string>
  isDirty: ComputedRef<boolean>
  isDisabled: ComputedRef<boolean>
  isReadonly: ComputedRef<boolean>
  isPristine: Ref<boolean>
  isValid: ComputedRef<boolean | null>
  isValidating: Ref<boolean>
  reset: () => void
  resetValidation: () => void
  validate: () => void
}

export const makeVInputProps = propsFactory({
  id: String,
  appendIcon: IconValue,
  centerAffix: {
    type: Boolean,
    default: true,
  },
  prependIcon: IconValue,
  hideDetails: [Boolean, String] as PropType<boolean | 'auto'>,
  hideSpinButtons: Boolean,
  hint: String,
  persistentHint: Boolean,
  messages: {
    type: [Array, String] as PropType<string | readonly string[]>,
    default: () => ([]),
  },
  direction: {
    type: String as PropType<'horizontal' | 'vertical'>,
    default: 'horizontal',
    validator: (v: any) => ['horizontal', 'vertical'].includes(v),
  },

  'onClick:prepend': EventProp<[MouseEvent]>(),
  'onClick:append': EventProp<[MouseEvent]>(),

  ...makeComponentProps(),
  ...makeDensityProps(),
<<<<<<< HEAD
  ...only(makeDimensionProps(), [
    'maxWidth',
    'minWidth',
    'width',
  ]),
=======
  ...makeThemeProps(),
>>>>>>> f04a732b
  ...makeValidationProps(),
}, 'VInput')

export type VInputSlots = {
  default: VInputSlot
  prepend: VInputSlot
  append: VInputSlot
  details: VInputSlot
  message: VMessageSlot
}

export const VInput = genericComponent<new <T>(
  props: {
    modelValue?: T | null
    'onUpdate:modelValue'?: (value: T | null) => void
  },
  slots: VInputSlots,
) => GenericProps<typeof props, typeof slots>>()({
  name: 'VInput',

  props: {
    ...makeVInputProps(),
  },

  emits: {
    'update:modelValue': (value: any) => true,
  },

  setup (props, { attrs, slots, emit }) {
    const { densityClasses } = useDensity(props)
<<<<<<< HEAD
    const { dimensionStyles } = useDimension(props)
=======
    const { themeClasses } = provideTheme(props)
>>>>>>> f04a732b
    const { rtlClasses } = useRtl()
    const { InputIcon } = useInputIcon(props)

    const uid = getUid()
    const id = computed(() => props.id || `input-${uid}`)
    const messagesId = computed(() => `${id.value}-messages`)

    const {
      errorMessages,
      isDirty,
      isDisabled,
      isReadonly,
      isPristine,
      isValid,
      isValidating,
      reset,
      resetValidation,
      validate,
      validationClasses,
    } = useValidation(props, 'v-input', id)

    const slotProps = computed<VInputSlot>(() => ({
      id,
      messagesId,
      isDirty,
      isDisabled,
      isReadonly,
      isPristine,
      isValid,
      isValidating,
      reset,
      resetValidation,
      validate,
    }))

    const messages = computed(() => {
      if (props.errorMessages?.length || (!isPristine.value && errorMessages.value.length)) {
        return errorMessages.value
      } else if (props.hint && (props.persistentHint || props.focused)) {
        return props.hint
      } else {
        return props.messages
      }
    })

    useRender(() => {
      const hasPrepend = !!(slots.prepend || props.prependIcon)
      const hasAppend = !!(slots.append || props.appendIcon)
      const hasMessages = messages.value.length > 0
      const hasDetails = !props.hideDetails || (
        props.hideDetails === 'auto' &&
        (hasMessages || !!slots.details)
      )

      return (
        <div
          class={[
            'v-input',
            `v-input--${props.direction}`,
            {
              'v-input--center-affix': props.centerAffix,
              'v-input--hide-spin-buttons': props.hideSpinButtons,
            },
            densityClasses.value,
            themeClasses.value,
            rtlClasses.value,
            validationClasses.value,
            props.class,
          ]}
          style={[
            dimensionStyles.value,
            props.style,
          ]}
        >
          { hasPrepend && (
            <div key="prepend" class="v-input__prepend">
              { slots.prepend?.(slotProps.value) }

              { props.prependIcon && (
                <InputIcon
                  key="prepend-icon"
                  name="prepend"
                />
              )}
            </div>
          )}

          { slots.default && (
            <div class="v-input__control">
              { slots.default?.(slotProps.value) }
            </div>
          )}

          { hasAppend && (
            <div key="append" class="v-input__append">
              { props.appendIcon && (
                <InputIcon
                  key="append-icon"
                  name="append"
                />
              )}

              { slots.append?.(slotProps.value) }
            </div>
          )}

          { hasDetails && (
            <div class="v-input__details">
              <VMessages
                id={ messagesId.value }
                active={ hasMessages }
                messages={ messages.value }
                v-slots={{ message: slots.message }}
              />

              { slots.details?.(slotProps.value) }
            </div>
          )}
        </div>
      )
    })

    return {
      reset,
      resetValidation,
      validate,
      isValid,
      errorMessages,
    }
  },
})

export type VInput = InstanceType<typeof VInput><|MERGE_RESOLUTION|>--- conflicted
+++ resolved
@@ -64,15 +64,12 @@
 
   ...makeComponentProps(),
   ...makeDensityProps(),
-<<<<<<< HEAD
   ...only(makeDimensionProps(), [
     'maxWidth',
     'minWidth',
     'width',
   ]),
-=======
   ...makeThemeProps(),
->>>>>>> f04a732b
   ...makeValidationProps(),
 }, 'VInput')
 
@@ -103,11 +100,8 @@
 
   setup (props, { attrs, slots, emit }) {
     const { densityClasses } = useDensity(props)
-<<<<<<< HEAD
     const { dimensionStyles } = useDimension(props)
-=======
     const { themeClasses } = provideTheme(props)
->>>>>>> f04a732b
     const { rtlClasses } = useRtl()
     const { InputIcon } = useInputIcon(props)
 
