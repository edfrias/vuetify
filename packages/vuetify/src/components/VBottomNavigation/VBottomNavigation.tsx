// Styles
import './VBottomNavigation.sass'

// Components
import { VBtnToggleSymbol } from '@/components/VBtnToggle/VBtnToggle'

// Composables
import { makeBorderProps, useBorder } from '@/composables/border'
import { useBackgroundColor } from '@/composables/color'
import { makeComponentProps } from '@/composables/component'
import { provideDefaults } from '@/composables/defaults'
import { makeDensityProps, useDensity } from '@/composables/density'
import { makeElevationProps, useElevation } from '@/composables/elevation'
import { makeGroupProps, useGroup } from '@/composables/group'
import { makeLayoutItemProps, useLayoutItem } from '@/composables/layout'
import { makeRoundedProps, useRounded } from '@/composables/rounded'
import { useSsrBoot } from '@/composables/ssrBoot'
import { makeTagProps } from '@/composables/tag'
import { makeThemeProps, useTheme } from '@/composables/theme'

// Utilities
<<<<<<< HEAD
import { computed, Suspense, toRef } from 'vue'
import { convertToUnit, genericComponent, useRender } from '@/util'
=======
import { computed, toRef } from 'vue'
import { convertToUnit, genericComponent, propsFactory, useRender } from '@/util'
>>>>>>> f39ff039

export const makeVBottomNavigationProps = propsFactory({
  bgColor: String,
  color: String,
  grow: Boolean,
  mode: {
    type: String,
    validator: (v: any) => !v || ['horizontal', 'shift'].includes(v),
  },
  height: {
    type: [Number, String],
    default: 56,
  },
  active: {
    type: Boolean,
    default: true,
  },

  ...makeBorderProps(),
  ...makeComponentProps(),
  ...makeDensityProps(),
  ...makeElevationProps(),
  ...makeRoundedProps(),
  ...makeLayoutItemProps({ name: 'bottom-navigation' }),
  ...makeTagProps({ tag: 'header' }),
  ...makeGroupProps({
    modelValue: true,
    selectedClass: 'v-btn--selected',
  }),
  ...makeThemeProps(),
}, 'VBottomNavigation')

export const VBottomNavigation = genericComponent()({
  name: 'VBottomNavigation',

  props: makeVBottomNavigationProps(),

  emits: {
    'update:modelValue': (value: any) => true,
  },

  setup (props, { slots }) {
    const { themeClasses } = useTheme()
    const { borderClasses } = useBorder(props)
    const { backgroundColorClasses, backgroundColorStyles } = useBackgroundColor(toRef(props, 'bgColor'))
    const { densityClasses } = useDensity(props)
    const { elevationClasses } = useElevation(props)
    const { roundedClasses } = useRounded(props)
    const { ssrBootStyles } = useSsrBoot()
    const height = computed(() => (
      Number(props.height) -
      (props.density === 'comfortable' ? 8 : 0) -
      (props.density === 'compact' ? 16 : 0)
    ))
    const isActive = toRef(props, 'active')
    const { layoutItemStyles } = useLayoutItem({
      id: props.name,
      order: computed(() => parseInt(props.order, 10)),
      position: computed(() => 'bottom'),
      layoutSize: computed(() => isActive.value ? height.value : 0),
      elementSize: height,
      active: isActive,
      absolute: toRef(props, 'absolute'),
    })

    useGroup(props, VBtnToggleSymbol)

    provideDefaults({
      VBtn: {
        color: toRef(props, 'color'),
        density: toRef(props, 'density'),
        stacked: computed(() => props.mode !== 'horizontal'),
        variant: 'text',
      },
    }, { scoped: true })

    useRender(() => {
      return (
        <props.tag
          class={[
            'v-bottom-navigation',
            {
              'v-bottom-navigation--active': isActive.value,
              'v-bottom-navigation--grow': props.grow,
              'v-bottom-navigation--shift': props.mode === 'shift',
            },
            themeClasses.value,
            backgroundColorClasses.value,
            borderClasses.value,
            densityClasses.value,
            elevationClasses.value,
            roundedClasses.value,
            props.class,
          ]}
          style={[
            backgroundColorStyles.value,
            layoutItemStyles.value,
            {
              height: convertToUnit(height.value),
              transform: `translateY(${convertToUnit(!isActive.value ? 100 : 0, '%')})`,
            },
            ssrBootStyles.value,
            props.style,
          ]}
        >
          <div class="v-bottom-navigation__content">
            <Suspense>
              <>
                { slots.default?.() }
              </>
            </Suspense>
          </div>
        </props.tag>
      )
    })

    return {}
  },
})

export type VBottomNavigation = InstanceType<typeof VBottomNavigation><|MERGE_RESOLUTION|>--- conflicted
+++ resolved
@@ -19,13 +19,8 @@
 import { makeThemeProps, useTheme } from '@/composables/theme'
 
 // Utilities
-<<<<<<< HEAD
 import { computed, Suspense, toRef } from 'vue'
-import { convertToUnit, genericComponent, useRender } from '@/util'
-=======
-import { computed, toRef } from 'vue'
 import { convertToUnit, genericComponent, propsFactory, useRender } from '@/util'
->>>>>>> f39ff039
 
 export const makeVBottomNavigationProps = propsFactory({
   bgColor: String,
