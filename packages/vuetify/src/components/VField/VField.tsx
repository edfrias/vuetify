// Styles
import './VField.sass'

// Components
import { VFieldLabel } from './VFieldLabel'
import { VExpandXTransition } from '@/components/transitions'
import { VDefaultsProvider } from '@/components/VDefaultsProvider'
import { useInputIcon } from '@/components/VInput/InputIcon'

// Composables
import { useBackgroundColor, useTextColor } from '@/composables/color'
import { makeComponentProps } from '@/composables/component'
import { makeFocusProps, useFocus } from '@/composables/focus'
import { IconValue } from '@/composables/icons'
import { LoaderSlot, makeLoaderProps, useLoader } from '@/composables/loader'
import { useRtl } from '@/composables/locale'
import { makeRoundedProps, useRounded } from '@/composables/rounded'
import { makeThemeProps, provideTheme } from '@/composables/theme'

// Utilities
import { computed, ref, toRef, useId, watch } from 'vue'
import {
  animate,
  convertToUnit,
  EventProp,
  genericComponent,
<<<<<<< HEAD
  isOn,
=======
  getUid,
>>>>>>> 74df3acf
  nullifyTransforms,
  propsFactory,
  standardEasing,
  useRender,
} from '@/util'

// Types
import type { PropType, Ref } from 'vue'
import type { LoaderSlotProps } from '@/composables/loader'
import type { GenericProps } from '@/util'

const allowedVariants = ['underlined', 'outlined', 'filled', 'solo', 'solo-inverted', 'solo-filled', 'plain'] as const
type Variant = typeof allowedVariants[number]

export interface DefaultInputSlot {
  isActive: Ref<boolean>
  isFocused: Ref<boolean>
  controlRef: Ref<HTMLElement | undefined>
  focus: () => void
  blur: () => void
}

export interface VFieldSlot extends DefaultInputSlot {
  props: Record<string, unknown>
}

export const makeVFieldProps = propsFactory({
  appendInnerIcon: IconValue,
  bgColor: String,
  clearable: Boolean,
  clearIcon: {
    type: IconValue,
    default: '$clear',
  },
  active: Boolean,
  centerAffix: {
    type: Boolean,
    default: undefined,
  },
  color: String,
  baseColor: String,
  dirty: Boolean,
  disabled: {
    type: Boolean,
    default: null,
  },
  error: Boolean,
  flat: Boolean,
  label: String,
  persistentClear: Boolean,
  prependInnerIcon: IconValue,
  reverse: Boolean,
  singleLine: Boolean,
  variant: {
    type: String as PropType<Variant>,
    default: 'filled',
    validator: (v: any) => allowedVariants.includes(v),
  },

  'onClick:clear': EventProp<[MouseEvent]>(),
  'onClick:appendInner': EventProp<[MouseEvent]>(),
  'onClick:prependInner': EventProp<[MouseEvent]>(),

  ...makeComponentProps(),
  ...makeLoaderProps(),
  ...makeRoundedProps(),
  ...makeThemeProps(),
}, 'VField')

export type VFieldSlots = {
  clear: DefaultInputSlot & { props: Record<string, any> }
  'prepend-inner': DefaultInputSlot
  'append-inner': DefaultInputSlot
  label: DefaultInputSlot & { label: string | undefined, props: Record<string, any> }
  loader: LoaderSlotProps
  default: VFieldSlot
}

export const VField = genericComponent<new <T>(
  props: {
    modelValue?: T
    'onUpdate:modelValue'?: (value: T) => void
  },
  slots: VFieldSlots
) => GenericProps<typeof props, typeof slots>>()({
  name: 'VField',

  inheritAttrs: false,

  props: {
    id: String,

    ...makeFocusProps(),
    ...makeVFieldProps(),
  },

  emits: {
    'update:focused': (focused: boolean) => true,
    'update:modelValue': (value: any) => true,
  },

  setup (props, { attrs, emit, slots }) {
    const { themeClasses } = provideTheme(props)
    const { loaderClasses } = useLoader(props)
    const { focusClasses, isFocused, focus, blur } = useFocus(props)
    const { InputIcon } = useInputIcon(props)
    const { roundedClasses } = useRounded(props)
    const { rtlClasses } = useRtl()

    const isActive = computed(() => props.dirty || props.active)
    const hasLabel = computed(() => !!(props.label || slots.label))
    const hasFloatingLabel = computed(() => !props.singleLine && hasLabel.value)

    const uid = useId()
    const id = computed(() => props.id || `input-${uid}`)
    const messagesId = computed(() => `${id.value}-messages`)

    const labelRef = ref<VFieldLabel>()
    const floatingLabelRef = ref<VFieldLabel>()
    const controlRef = ref<HTMLElement>()
    const isPlainOrUnderlined = computed(() => ['plain', 'underlined'].includes(props.variant))

    const { backgroundColorClasses, backgroundColorStyles } = useBackgroundColor(toRef(props, 'bgColor'))
    const { textColorClasses, textColorStyles } = useTextColor(computed(() => {
      return props.error || props.disabled ? undefined
        : isActive.value && isFocused.value ? props.color
        : props.baseColor
    }))

    watch(isActive, val => {
      if (hasFloatingLabel.value) {
        const el: HTMLElement = labelRef.value!.$el
        const targetEl: HTMLElement = floatingLabelRef.value!.$el

        requestAnimationFrame(() => {
          const rect = nullifyTransforms(el)
          const targetRect = targetEl.getBoundingClientRect()

          const x = targetRect.x - rect.x
          const y = targetRect.y - rect.y - (rect.height / 2 - targetRect.height / 2)

          const targetWidth = targetRect.width / 0.75
          const width = Math.abs(targetWidth - rect.width) > 1
            ? { maxWidth: convertToUnit(targetWidth) }
            : undefined

          const style = getComputedStyle(el)
          const targetStyle = getComputedStyle(targetEl)
          const duration = parseFloat(style.transitionDuration) * 1000 || 150
          const scale = parseFloat(targetStyle.getPropertyValue('--v-field-label-scale'))
          const color = targetStyle.getPropertyValue('color')

          el.style.visibility = 'visible'
          targetEl.style.visibility = 'hidden'

          animate(el, {
            transform: `translate(${x}px, ${y}px) scale(${scale})`,
            color,
            ...width,
          }, {
            duration,
            easing: standardEasing,
            direction: val ? 'normal' : 'reverse',
          }).finished.then(() => {
            el.style.removeProperty('visibility')
            targetEl.style.removeProperty('visibility')
          })
        })
      }
    }, { flush: 'post' })

    const slotProps = computed<DefaultInputSlot>(() => ({
      isActive,
      isFocused,
      controlRef,
      blur,
      focus,
    }))

    function onClick (e: MouseEvent) {
      if (e.target !== document.activeElement) {
        e.preventDefault()
      }
    }

    useRender(() => {
      const isOutlined = props.variant === 'outlined'
      const hasPrepend = !!(slots['prepend-inner'] || props.prependInnerIcon)
      const hasClear = !!(props.clearable || slots.clear) && !props.disabled
      const hasAppend = !!(slots['append-inner'] || props.appendInnerIcon || hasClear)
      const label = () => (
        slots.label
          ? slots.label({
            ...slotProps.value,
            label: props.label,
            props: { for: id.value },
          })
          : props.label
      )

      return (
        <div
          class={[
            'v-field',
            {
              'v-field--active': isActive.value,
              'v-field--appended': hasAppend,
              'v-field--center-affix': props.centerAffix ?? !isPlainOrUnderlined.value,
              'v-field--disabled': props.disabled,
              'v-field--dirty': props.dirty,
              'v-field--error': props.error,
              'v-field--flat': props.flat,
              'v-field--has-background': !!props.bgColor,
              'v-field--persistent-clear': props.persistentClear,
              'v-field--prepended': hasPrepend,
              'v-field--reverse': props.reverse,
              'v-field--single-line': props.singleLine,
              'v-field--no-label': !label(),
              [`v-field--variant-${props.variant}`]: true,
            },
            themeClasses.value,
            backgroundColorClasses.value,
            focusClasses.value,
            loaderClasses.value,
            roundedClasses.value,
            rtlClasses.value,
            props.class,
          ]}
          style={[
            backgroundColorStyles.value,
            props.style,
          ]}
          onClick={ onClick }
          { ...attrs }
        >
          <div class="v-field__overlay" />

          <LoaderSlot
            name="v-field"
            active={ !!props.loading }
            color={ props.error ? 'error' : (typeof props.loading === 'string' ? props.loading : props.color) }
            v-slots={{ default: slots.loader }}
          />

          { hasPrepend && (
            <div key="prepend" class="v-field__prepend-inner">
              { props.prependInnerIcon && (
                <InputIcon
                  key="prepend-icon"
                  name="prependInner"
                />
              )}

              { slots['prepend-inner']?.(slotProps.value) }
            </div>
          )}

          <div class="v-field__field" data-no-activator="">
            {['filled', 'solo', 'solo-inverted', 'solo-filled'].includes(props.variant) && hasFloatingLabel.value && (
              <VFieldLabel
                key="floating-label"
                ref={ floatingLabelRef }
                class={[textColorClasses.value]}
                floating
                for={ id.value }
                style={ textColorStyles.value }
              >
                { label() }
              </VFieldLabel>
            )}

            { hasLabel.value && (
              <VFieldLabel key="label" ref={ labelRef } for={ id.value }>
                { label() }
              </VFieldLabel>
            )}

            { slots.default?.({
              ...slotProps.value,
              props: {
                id: id.value,
                class: 'v-field__input',
                'aria-describedby': messagesId.value,
              },
              focus,
              blur,
            } as VFieldSlot)}
          </div>

          { hasClear && (
            <VExpandXTransition key="clear">
              <div
                class="v-field__clearable"
                v-show={ props.dirty }
                onMousedown={ (e: MouseEvent) => {
                  e.preventDefault()
                  e.stopPropagation()
                }}
              >
              <VDefaultsProvider
                defaults={{
                  VIcon: {
                    icon: props.clearIcon,
                  },
                }}
              >
                { slots.clear
                  ? slots.clear({
                    ...slotProps.value,
                    props: {
                      onFocus: focus,
                      onBlur: blur,
                      onClick: props['onClick:clear'],
                    },
                  })
                  : (
                    <InputIcon
                      name="clear"
                      onFocus={ focus }
                      onBlur={ blur }
                    />
                  )}
                </VDefaultsProvider>
              </div>
            </VExpandXTransition>
          )}

          { hasAppend && (
            <div key="append" class="v-field__append-inner">
              { slots['append-inner']?.(slotProps.value) }

              { props.appendInnerIcon && (
                <InputIcon
                  key="append-icon"
                  name="appendInner"
                />
              )}
            </div>
          )}

          <div
            class={[
              'v-field__outline',
              textColorClasses.value,
            ]}
            style={ textColorStyles.value }
          >
            { isOutlined && (
              <>
                <div class="v-field__outline__start" />

                { hasFloatingLabel.value && (
                  <div class="v-field__outline__notch">
                    <VFieldLabel ref={ floatingLabelRef } floating for={ id.value }>
                      { label() }
                    </VFieldLabel>
                  </div>
                )}

                <div class="v-field__outline__end" />
              </>
            )}

            { isPlainOrUnderlined.value && hasFloatingLabel.value && (
              <VFieldLabel ref={ floatingLabelRef } floating for={ id.value }>
                { label() }
              </VFieldLabel>
            )}
          </div>
        </div>
      )
    })

    return {
      controlRef,
    }
  },
})

export type VField = InstanceType<typeof VField><|MERGE_RESOLUTION|>--- conflicted
+++ resolved
@@ -24,11 +24,6 @@
   convertToUnit,
   EventProp,
   genericComponent,
-<<<<<<< HEAD
-  isOn,
-=======
-  getUid,
->>>>>>> 74df3acf
   nullifyTransforms,
   propsFactory,
   standardEasing,
