// Utils
import {
  defineComponent as _defineComponent, // eslint-disable-line no-restricted-imports
} from 'vue'
import { consoleWarn } from '@/util/console'
import { pick, toKebabCase } from '@/util/helpers'
import { propsFactory } from '@/util/propsFactory'
import { injectDefaults, internalUseDefaults } from '@/composables/defaults'

// Types
import type {
  AllowedComponentProps,
  ComponentCustomProps,
  ComponentInjectOptions,
  ComponentObjectPropsOptions,
  ComponentOptions,
  ComponentOptionsMixin,
  ComponentOptionsWithObjectProps,
  ComponentOptionsWithoutProps,
  ComponentPropsOptions,
  ComputedOptions,
  DefineComponent,
  EmitsOptions,
  ExtractDefaultPropTypes,
  ExtractPropTypes,
  FunctionalComponent,
  MethodOptions,
  ObjectEmitsOptions,
  SlotsType,
  VNode,
  VNodeChild,
  VNodeProps,
} from 'vue'

// No props
export function defineComponent<
  Props = {},
  RawBindings = {},
  D = {},
  C extends ComputedOptions = {},
  M extends MethodOptions = {},
  Mixin extends ComponentOptionsMixin = ComponentOptionsMixin,
  Extends extends ComponentOptionsMixin = ComponentOptionsMixin,
  E extends EmitsOptions = {},
  EE extends string = string,
  I extends {} = {},
  II extends string = string,
  S extends SlotsType = {},
>(
  options: ComponentOptionsWithoutProps<
    Props,
    RawBindings,
    D,
    C,
    M,
    Mixin,
    Extends,
    E,
    EE,
    I,
    II,
    S
  >
): DefineComponent<Props, RawBindings, D, C, M, Mixin, Extends, E, EE>

// Object Props
export function defineComponent<
  PropsOptions extends Readonly<ComponentPropsOptions>,
  RawBindings,
  D,
  C extends ComputedOptions = {},
  M extends MethodOptions = {},
  Mixin extends ComponentOptionsMixin = ComponentOptionsMixin,
  Extends extends ComponentOptionsMixin = ComponentOptionsMixin,
  E extends EmitsOptions = {},
  EE extends string = string,
  I extends {} = {},
  II extends string = string,
  S extends SlotsType = {},
>(
  options: ComponentOptionsWithObjectProps<
    PropsOptions,
    RawBindings,
    D,
    C,
    M,
    Mixin,
    Extends,
    E,
    EE,
    I,
    II,
    S
  >
): DefineComponent<PropsOptions, RawBindings, D, C, M, Mixin, Extends, E, EE> & FilterPropsOptions<PropsOptions>

// Implementation
export function defineComponent (options: ComponentOptions) {
  options._setup = options._setup ?? options.setup

  if (!options.name) {
    consoleWarn('The component is missing an explicit name, unable to generate default prop value')

    return options
  }

  if (options._setup) {
    options.props = propsFactory(options.props ?? {}, toKebabCase(options.name))()
    const propKeys = Object.keys(options.props)
    options.filterProps = function filterProps (props: Record<string, any>) {
      return pick(props, propKeys, ['class', 'style'])
    }

    options.props._as = String
    options.setup = function setup (props: Record<string, any>, ctx) {
      const defaults = injectDefaults()

      // Skip props proxy if defaults are not provided
      if (!defaults.value) return options._setup(props, ctx)

      const { props: _props, provideSubDefaults } = internalUseDefaults(props, props._as ?? options.name, defaults)

      const setupBindings = options._setup(_props, ctx)

      provideSubDefaults()

      return setupBindings
    }
  }

  return options
}

type ToListeners<T extends string | number | symbol> = { [K in T]: K extends `on${infer U}` ? Uncapitalize<U> : K }[T]

export type SlotsToProps<
<<<<<<< HEAD
  U extends RawSlots,
=======
  U extends Record<string, any[]> | Record<string, Slot>,
  Generic extends boolean = false,
>>>>>>> 680f4ef0
  T = U extends Record<string, any[]> ? MakeSlots<U> : U
> = {
  $children?: (
    | VNodeChild
    | (T extends { default: infer V } ? V : {})
    | { [K in keyof T]?: T[K] }
  )
  'v-slots'?: { [K in keyof T]?: T[K] | false }
} & {
  [K in keyof T as `v-slot:${K & string}`]?: T[K] | false
} & (Generic extends false ? {
  $slots?: { [K in keyof T]?: T[K] }
} : {})

type RawSlots = Record<string, any[]> | Record<string, Slot>
type Slot<T extends any[] = any[]> = (...args: T) => VNodeChild
type VueSlot<T extends any[] = any[]> = (...args: T) => VNode[]
export type MakeSlots<T extends RawSlots> = {
  [K in keyof T]: T[K] extends any[] ? Slot<T[K]> : T[K]
}
type MakeInternalSlots<T extends RawSlots> = {
  [K in keyof T]: T[K] extends any[] ? VueSlot<T[K]> : T[K]
}

export type GenericProps<Props, Slots extends Record<string, any[]>> = {
  $props: Props & SlotsToProps<Slots, true>
  $slots: MakeSlots<Slots>
}

type DefineComponentWithGenericProps<T extends (new (props: Record<string, any>, slots: RawSlots) => {
  $props?: Record<string, any>
})> = <
  PropsOptions extends Readonly<ComponentObjectPropsOptions>,
  RawBindings,
  D,
  C extends ComputedOptions = {},
  M extends MethodOptions = {},
  Mixin extends ComponentOptionsMixin = ComponentOptionsMixin,
  Extends extends ComponentOptionsMixin = ComponentOptionsMixin,
  E extends EmitsOptions = Record<string, any>,
  EE extends string = string,
  I extends ComponentInjectOptions = {},
  II extends string = string,
  // Slots extends RawSlots = ConstructorParameters<T> extends [any, infer SS extends RawSlots | undefined] ? Exclude<SS, undefined> : {},
  Slots extends RawSlots = ConstructorParameters<T>[1],
  S extends SlotsType = SlotsType<Partial<MakeInternalSlots<Slots>>>,
  III = InstanceType<T>,
  P = III extends Record<'$props', any>
    ? Omit<PropsOptions, keyof III['$props']>
    : PropsOptions,
  Base = DefineComponent<
    P,
    RawBindings,
    D,
    C,
    M,
    Mixin,
    Extends,
    E extends any[] ? E : III extends Record<'$props', any> ? Omit<E, ToListeners<keyof III['$props']>> : E,
    EE,
    PublicProps,
    ExtractPropTypes<P> & ({} extends E ? {} : EmitsToProps<E>),
    ExtractDefaultPropTypes<P>,
    S
  >
>(
  options: ComponentOptionsWithObjectProps<PropsOptions, RawBindings, D, C, M, Mixin, Extends, E, EE, I, II, S>
) => Base & T & FilterPropsOptions<PropsOptions>

type DefineComponentWithSlots<Slots extends RawSlots> = <
  PropsOptions extends Readonly<ComponentPropsOptions>,
  RawBindings,
  D,
  C extends ComputedOptions = {},
  M extends MethodOptions = {},
  Mixin extends ComponentOptionsMixin = ComponentOptionsMixin,
  Extends extends ComponentOptionsMixin = ComponentOptionsMixin,
  E extends EmitsOptions = Record<string, any>,
  EE extends string = string,
  I extends ComponentInjectOptions = {},
  II extends string = string,
  S extends SlotsType = SlotsType<Partial<MakeInternalSlots<Slots>>>,
>(
  options: ComponentOptionsWithObjectProps<PropsOptions, RawBindings, D, C, M, Mixin, Extends, E, EE, I, II, S>
) => DefineComponent<
  ExtractPropTypes<PropsOptions> & SlotsToProps<Slots>,
  RawBindings,
  D,
  C,
  M,
  Mixin,
  Extends,
  E,
  EE,
  PublicProps,
  ExtractPropTypes<PropsOptions> & SlotsToProps<Slots> & ({} extends E ? {} : EmitsToProps<E>),
  ExtractDefaultPropTypes<PropsOptions>,
  S
> & FilterPropsOptions<PropsOptions>

// No argument - simple default slot
export function genericComponent (exposeDefaults?: boolean): DefineComponentWithSlots<{ default: [] }>

// Generic constructor argument - generic props and slots
export function genericComponent<T extends (new (props: Record<string, any>, slots: any) => {
  $props?: Record<string, any>
})> (exposeDefaults?: boolean): DefineComponentWithGenericProps<T>

// Slots argument - simple slots
export function genericComponent<
  Slots extends RawSlots
> (exposeDefaults?: boolean): DefineComponentWithSlots<Slots>

// Implementation
export function genericComponent (exposeDefaults = true) {
  return (options: any) => ((exposeDefaults ? defineComponent : _defineComponent) as any)(options)
}

export function defineFunctionalComponent<
  T extends FunctionalComponent<Props>,
  PropsOptions = ComponentObjectPropsOptions,
  Defaults = ExtractDefaultPropTypes<PropsOptions>,
  Props = Readonly<ExtractPropTypes<PropsOptions>>,
> (props: PropsOptions, render: T): FunctionalComponent<Partial<Defaults> & Omit<Props, keyof Defaults>> {
  render.props = props as any
  return render as any
}

type EmitsToProps<T extends EmitsOptions> = T extends string[]
  ? {
    [K in string & `on${Capitalize<T[number]>}`]?: (...args: any[]) => any
  }
  : T extends ObjectEmitsOptions
    ? {
      [K in string &
        `on${Capitalize<string & keyof T>}`]?: K extends `on${infer C}`
        ? T[Uncapitalize<C>] extends null
          ? (...args: any[]) => any
          : (
            ...args: T[Uncapitalize<C>] extends (...args: infer P) => any
              ? P
              : never
          ) => any
        : never
    }
    : {}

type PublicProps =
  & VNodeProps
  & AllowedComponentProps
  & ComponentCustomProps

// Adds a filterProps method to the component options
export interface FilterPropsOptions<PropsOptions extends Readonly<ComponentPropsOptions>, Props = ExtractPropTypes<PropsOptions>> {
  filterProps<
    T extends Partial<Props>,
    U extends Exclude<keyof Props, Exclude<keyof Props, keyof T>>
  > (props: T): [yes: Partial<Pick<T, U>>, no: Omit<T, U>]
}<|MERGE_RESOLUTION|>--- conflicted
+++ resolved
@@ -134,12 +134,8 @@
 type ToListeners<T extends string | number | symbol> = { [K in T]: K extends `on${infer U}` ? Uncapitalize<U> : K }[T]
 
 export type SlotsToProps<
-<<<<<<< HEAD
   U extends RawSlots,
-=======
-  U extends Record<string, any[]> | Record<string, Slot>,
   Generic extends boolean = false,
->>>>>>> 680f4ef0
   T = U extends Record<string, any[]> ? MakeSlots<U> : U
 > = {
   $children?: (
