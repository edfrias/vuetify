// Utilities
import {
  camelize,
  capitalize,
  Comment,
  Fragment,
  isVNode,
  reactive,
  shallowRef,
  toRef,
  unref,
  watchEffect,
} from 'vue'
import { IN_BROWSER } from '@/util/globals'

// Types
import type {
  ComponentInternalInstance,
  ComponentPublicInstance,
  ComputedGetter,
  InjectionKey,
  PropType,
  Ref,
  ToRef,
  VNode,
  VNodeArrayChildren,
  VNodeChild,
} from 'vue'

export function getNestedValue (obj: any, path: (string | number)[], fallback?: any): any {
  const last = path.length - 1

  if (last < 0) return obj === undefined ? fallback : obj

  for (let i = 0; i < last; i++) {
    if (obj == null) {
      return fallback
    }
    obj = obj[path[i]]
  }

  if (obj == null) return fallback

  return obj[path[last]] === undefined ? fallback : obj[path[last]]
}

export function deepEqual (a: any, b: any): boolean {
  if (a === b) return true

  if (
    a instanceof Date &&
    b instanceof Date &&
    a.getTime() !== b.getTime()
  ) {
    // If the values are Date, compare them as timestamps
    return false
  }

  if (a !== Object(a) || b !== Object(b)) {
    // If the values aren't objects, they were already checked for equality
    return false
  }

  const props = Object.keys(a)

  if (props.length !== Object.keys(b).length) {
    // Different number of props, don't bother to check
    return false
  }

  return props.every(p => deepEqual(a[p], b[p]))
}

export function getObjectValueByPath (obj: any, path?: string | null, fallback?: any): any {
  // credit: http://stackoverflow.com/questions/6491463/accessing-nested-javascript-objects-with-string-key#comment55278413_6491621
  if (obj == null || !path || typeof path !== 'string') return fallback
  if (obj[path] !== undefined) return obj[path]
  path = path.replace(/\[(\w+)\]/g, '.$1') // convert indexes to properties
  path = path.replace(/^\./, '') // strip a leading dot
  return getNestedValue(obj, path.split('.'), fallback)
}

export type SelectItemKey<T = Record<string, any>> =
  | boolean | null | undefined // Ignored
  | string // Lookup by key, can use dot notation for nested objects
  | readonly (string | number)[] // Nested lookup by key, each array item is a key in the next level
  | ((item: T, fallback?: any) => any)

export function getPropertyFromItem (
  item: any,
  property: SelectItemKey,
  fallback?: any
): any {
  if (property === true) return item === undefined ? fallback : item

  if (property == null || typeof property === 'boolean') return fallback

  if (item !== Object(item)) {
    if (typeof property !== 'function') return fallback

    const value = property(item, fallback)

    return typeof value === 'undefined' ? fallback : value
  }

  if (typeof property === 'string') return getObjectValueByPath(item, property, fallback)

  if (Array.isArray(property)) return getNestedValue(item, property, fallback)

  if (typeof property !== 'function') return fallback

  const value = property(item, fallback)

  return typeof value === 'undefined' ? fallback : value
}

export function createRange (length: number, start = 0): number[] {
  return Array.from({ length }, (v, k) => start + k)
}

export function getZIndex (el?: Element | null): number {
  if (!el || el.nodeType !== Node.ELEMENT_NODE) return 0

  const index = Number(window.getComputedStyle(el).getPropertyValue('z-index'))

  if (!index) return getZIndex(el.parentNode as Element)
  return index
}

export function convertToUnit (str: number, unit?: string): string
export function convertToUnit (str: string | number | null | undefined, unit?: string): string | undefined
export function convertToUnit (str: string | number | null | undefined, unit = 'px'): string | undefined {
  if (str == null || str === '') {
    return undefined
  }
  const num = Number(str)
  if (isNaN(num)) {
    return String(str)
  } else if (!isFinite(num)) {
    return undefined
  } else {
    return `${num}${unit}`
  }
}

export function isObject (obj: any): obj is Record<string, any> {
  return obj !== null && typeof obj === 'object' && !Array.isArray(obj)
}

export function isPlainObject (obj: any): obj is Record<string, any> {
  let proto
  return obj !== null && typeof obj === 'object' && (
    (proto = Object.getPrototypeOf(obj)) === Object.prototype ||
    proto === null
  )
}

export function refElement (obj?: ComponentPublicInstance<any> | HTMLElement): HTMLElement | undefined {
  if (obj && '$el' in obj) {
    const el = obj.$el as HTMLElement
    if (el?.nodeType === Node.TEXT_NODE) {
      // Multi-root component, use the first element
      return el.nextElementSibling as HTMLElement
    }
    return el
  }
  return obj as HTMLElement
}

// KeyboardEvent.keyCode aliases
export const keyCodes = Object.freeze({
  enter: 13,
  tab: 9,
  delete: 46,
  esc: 27,
  space: 32,
  up: 38,
  down: 40,
  left: 37,
  right: 39,
  end: 35,
  home: 36,
  del: 46,
  backspace: 8,
  insert: 45,
  pageup: 33,
  pagedown: 34,
  shift: 16,
})

export const keyValues: Record<string, string> = Object.freeze({
  enter: 'Enter',
  tab: 'Tab',
  delete: 'Delete',
  esc: 'Escape',
  space: 'Space',
  up: 'ArrowUp',
  down: 'ArrowDown',
  left: 'ArrowLeft',
  right: 'ArrowRight',
  end: 'End',
  home: 'Home',
  del: 'Delete',
  backspace: 'Backspace',
  insert: 'Insert',
  pageup: 'PageUp',
  pagedown: 'PageDown',
  shift: 'Shift',
})

export function keys<O extends {}> (o: O) {
  return Object.keys(o) as (keyof O)[]
}

export function has<T extends string> (obj: object, key: T[]): obj is Record<T, unknown> {
  return key.every(k => obj.hasOwnProperty(k))
}

type MaybePick<
  T extends object,
  U extends Extract<keyof T, string>
> = Record<string, unknown> extends T ? Partial<Pick<T, U>> : Pick<T, U>

// Array of keys
export function pick<
  T extends object,
  U extends Extract<keyof T, string>
> (obj: T, paths: U[]): MaybePick<T, U> {
  const found: any = {}

  for (const key of paths) {
    if (Object.prototype.hasOwnProperty.call(obj, key)) {
      found[key] = obj[key]
    }
  }

  return found
}

// Array of keys
export function pickWithRest<
  T extends object,
  U extends Extract<keyof T, string>,
  E extends Extract<keyof T, string>
> (obj: T, paths: U[], exclude?: E[]): [yes: MaybePick<T, Exclude<U, E>>, no: Omit<T, Exclude<U, E>>]
// Array of keys or RegExp to test keys against
export function pickWithRest<
  T extends object,
  U extends Extract<keyof T, string>,
  E extends Extract<keyof T, string>
> (obj: T, paths: (U | RegExp)[], exclude?: E[]): [yes: Partial<T>, no: Partial<T>]
export function pickWithRest<
  T extends object,
  U extends Extract<keyof T, string>,
  E extends Extract<keyof T, string>
> (obj: T, paths: (U | RegExp)[], exclude?: E[]): [yes: Partial<T>, no: Partial<T>] {
  const found = Object.create(null)
  const rest = Object.create(null)

  for (const key in obj) {
    if (
      paths.some(path => path instanceof RegExp
        ? path.test(key)
        : path === key
      ) && !exclude?.some(path => path === key)
    ) {
      found[key] = obj[key]
    } else {
      rest[key] = obj[key]
    }
  }

  return [found, rest]
}

export function omit<
  T extends object,
  U extends Extract<keyof T, string>
> (obj: T, exclude: U[]): Omit<T, U> {
  const clone = { ...obj }

  exclude.forEach(prop => delete clone[prop])

  return clone
}

const onRE = /^on[^a-z]/
export const isOn = (key: string) => onRE.test(key)

const bubblingEvents = [
  'onAfterscriptexecute',
  'onAnimationcancel',
  'onAnimationend',
  'onAnimationiteration',
  'onAnimationstart',
  'onAuxclick',
  'onBeforeinput',
  'onBeforescriptexecute',
  'onChange',
  'onClick',
  'onCompositionend',
  'onCompositionstart',
  'onCompositionupdate',
  'onContextmenu',
  'onCopy',
  'onCut',
  'onDblclick',
  'onFocusin',
  'onFocusout',
  'onFullscreenchange',
  'onFullscreenerror',
  'onGesturechange',
  'onGestureend',
  'onGesturestart',
  'onGotpointercapture',
  'onInput',
  'onKeydown',
  'onKeypress',
  'onKeyup',
  'onLostpointercapture',
  'onMousedown',
  'onMousemove',
  'onMouseout',
  'onMouseover',
  'onMouseup',
  'onMousewheel',
  'onPaste',
  'onPointercancel',
  'onPointerdown',
  'onPointerenter',
  'onPointerleave',
  'onPointermove',
  'onPointerout',
  'onPointerover',
  'onPointerup',
  'onReset',
  'onSelect',
  'onSubmit',
  'onTouchcancel',
  'onTouchend',
  'onTouchmove',
  'onTouchstart',
  'onTransitioncancel',
  'onTransitionend',
  'onTransitionrun',
  'onTransitionstart',
  'onWheel',
]

const compositionIgnoreKeys = [
  'ArrowUp',
  'ArrowDown',
  'ArrowRight',
  'ArrowLeft',
  'Enter',
  'Escape',
  'Tab',
  ' ',
]

export function isComposingIgnoreKey (e: KeyboardEvent): boolean {
  return e.isComposing && compositionIgnoreKeys.includes(e.key)
}

/**
 * Filter attributes that should be applied to
 * the root element of an input component. Remaining
 * attributes should be passed to the <input> element inside.
 */
export function filterInputAttrs (attrs: Record<string, unknown>) {
  const [events, props] = pickWithRest(attrs, [onRE])
  const inputEvents = omit(events, bubblingEvents)
  const [rootAttrs, inputAttrs] = pickWithRest(props, ['class', 'style', 'id', /^data-/])
  Object.assign(rootAttrs, events)
  Object.assign(inputAttrs, inputEvents)
  return [rootAttrs, inputAttrs]
}

/**
 * Returns the set difference of B and A, i.e. the set of elements in B but not in A
 */
export function arrayDiff (a: any[], b: any[]): any[] {
  const diff: any[] = []
  for (let i = 0; i < b.length; i++) {
    if (!a.includes(b[i])) diff.push(b[i])
  }
  return diff
}

type IfAny<T, Y, N> = 0 extends (1 & T) ? Y : N;
export function wrapInArray<T> (
  v: T | null | undefined
): T extends readonly any[]
    ? IfAny<T, T[], T>
    : NonNullable<T>[] {
  return v == null
    ? [] as any
    : Array.isArray(v)
      ? v as any : [v] as any
}

export function defaultFilter (value: any, search: string | null, item: any) {
  return value != null &&
    search != null &&
    typeof value !== 'boolean' &&
    value.toString().toLocaleLowerCase().indexOf(search.toLocaleLowerCase()) !== -1
}

export function debounce (fn: Function, delay: MaybeRef<number>) {
  let timeoutId = 0 as any
  const wrap = (...args: any[]) => {
    clearTimeout(timeoutId)
    timeoutId = setTimeout(() => fn(...args), unref(delay))
  }
  wrap.clear = () => {
    clearTimeout(timeoutId)
  }
  wrap.immediate = fn
  return wrap
}

export function throttle<T extends (...args: any[]) => any> (fn: T, limit: number) {
  let throttling = false
  return (...args: Parameters<T>): void | ReturnType<T> => {
    if (!throttling) {
      throttling = true
      setTimeout(() => throttling = false, limit)
      return fn(...args)
    }
  }
}

export function clamp (value: number, min = 0, max = 1) {
  return Math.max(min, Math.min(max, value))
}

export function getDecimals (value: number) {
  const trimmedStr = value.toString().trim()
  return trimmedStr.includes('.')
    ? (trimmedStr.length - trimmedStr.indexOf('.') - 1)
    : 0
}

export function padEnd (str: string, length: number, char = '0') {
  return str + char.repeat(Math.max(0, length - str.length))
}

export function padStart (str: string, length: number, char = '0') {
  return char.repeat(Math.max(0, length - str.length)) + str
}

export function chunk (str: string, size = 1) {
  const chunked: string[] = []
  let index = 0
  while (index < str.length) {
    chunked.push(str.substr(index, size))
    index += size
  }
  return chunked
}

export function chunkArray (array: any[], size = 1) {
  return Array.from({ length: Math.ceil(array.length / size) }, (v, i) =>
    array.slice(i * size, i * size + size)
  )
}

export function humanReadableFileSize (bytes: number, base: 1000 | 1024 = 1000): string {
  if (bytes < base) {
    return `${bytes} B`
  }

  const prefix = base === 1024 ? ['Ki', 'Mi', 'Gi'] : ['k', 'M', 'G']
  let unit = -1
  while (Math.abs(bytes) >= base && unit < prefix.length - 1) {
    bytes /= base
    ++unit
  }
  return `${bytes.toFixed(1)} ${prefix[unit]}B`
}

export function mergeDeep (
  source: Record<string, any> = {},
  target: Record<string, any> = {},
  arrayFn?: (a: unknown[], b: unknown[]) => unknown[],
) {
  const out: Record<string, any> = {}

  for (const key in source) {
    out[key] = source[key]
  }

  for (const key in target) {
    const sourceProperty = source[key]
    const targetProperty = target[key]

    // Only continue deep merging if
    // both properties are plain objects
    if (isPlainObject(sourceProperty) && isPlainObject(targetProperty)) {
      out[key] = mergeDeep(sourceProperty, targetProperty, arrayFn)

      continue
    }

    if (arrayFn && Array.isArray(sourceProperty) && Array.isArray(targetProperty)) {
      out[key] = arrayFn(sourceProperty, targetProperty)

      continue
    }

    out[key] = targetProperty
  }

  return out
}

export function flattenFragments (nodes: VNode[]): VNode[] {
  return nodes.map(node => {
    if (node.type === Fragment) {
      return flattenFragments(node.children as VNode[])
    } else {
      return node
    }
  }).flat()
}

export function toKebabCase (str = '') {
  if (toKebabCase.cache.has(str)) return toKebabCase.cache.get(str)!
  const kebab = str
    .replace(/[^a-z]/gi, '-')
    .replace(/\B([A-Z])/g, '-$1')
    .toLowerCase()
  toKebabCase.cache.set(str, kebab)
  return kebab
}
toKebabCase.cache = new Map<string, string>()

export type MaybeRef<T> = T | Ref<T>

export function findChildrenWithProvide (
  key: InjectionKey<any> | symbol,
  vnode?: VNodeChild,
): ComponentInternalInstance[] {
  if (!vnode || typeof vnode !== 'object') return []

  if (Array.isArray(vnode)) {
    return vnode.map(child => findChildrenWithProvide(key, child)).flat(1)
  } else if (vnode.suspense) {
    return findChildrenWithProvide(key, vnode.ssContent!)
  } else if (Array.isArray(vnode.children)) {
    return vnode.children.map(child => findChildrenWithProvide(key, child)).flat(1)
  } else if (vnode.component) {
    if (Object.getOwnPropertySymbols(vnode.component.provides).includes(key as symbol)) {
      return [vnode.component]
    } else if (vnode.component.subTree) {
      return findChildrenWithProvide(key, vnode.component.subTree).flat(1)
    }
  }

  return []
}

export class CircularBuffer<T = never> {
  readonly #arr: Array<T> = []
  #pointer = 0

  constructor (public readonly size: number) {}

  get isFull () {
    return this.#arr.length === this.size
  }

  push (val: T) {
    this.#arr[this.#pointer] = val
    this.#pointer = (this.#pointer + 1) % this.size
  }

  values (): T[] {
    return this.#arr.slice(this.#pointer).concat(this.#arr.slice(0, this.#pointer))
  }

  clear () {
    this.#arr.length = 0
    this.#pointer = 0
  }
}

export type UnionToIntersection<U> =
  (U extends any ? (k: U) => void : never) extends ((k: infer I) => void) ? I : never

export function getEventCoordinates (e: MouseEvent | TouchEvent) {
  if ('touches' in e) {
    return { clientX: e.touches[0].clientX, clientY: e.touches[0].clientY }
  }

  return { clientX: e.clientX, clientY: e.clientY }
}

// Only allow a single return type
type NotAUnion<T> = [T] extends [infer U] ? _NotAUnion<U, U> : never
type _NotAUnion<T, U> = U extends any ? [T] extends [U] ? unknown : never : never

type ToReadonlyRefs<T> = { [K in keyof T]: Readonly<ToRef<T[K]>> }

/**
 * Convert a computed ref to a record of refs.
 * The getter function must always return an object with the same keys.
 */
export function destructComputed<T extends object> (getter: ComputedGetter<T & NotAUnion<T>>): ToReadonlyRefs<T>
export function destructComputed<T extends object> (getter: ComputedGetter<T>) {
  const refs = reactive({}) as T
  watchEffect(() => {
    const base = getter()
    for (const key in base) {
      refs[key] = base[key]
    }
  }, { flush: 'sync' })
  const obj = {} as ToReadonlyRefs<T>
  for (const key in refs) {
    obj[key] = toRef(() => refs[key]) as any
  }
  return obj
}

/** Array.includes but value can be any type */
export function includes (arr: readonly any[], val: any) {
  return arr.includes(val)
}

export function eventName (propName: string) {
  return propName[2].toLowerCase() + propName.slice(3)
}

// TODO: this should be an array but vue's types don't accept arrays: vuejs/core#8025
export type EventProp<T extends any[] = any[], F = (...args: T) => void> = F
export const EventProp = <T extends any[] = any[]>() => [Function, Array] as PropType<EventProp<T>>

export function hasEvent (props: Record<string, any>, name: string) {
  name = 'on' + capitalize(name)
  return !!(props[name] || props[`${name}Once`] || props[`${name}Capture`] || props[`${name}OnceCapture`] || props[`${name}CaptureOnce`])
}

export function callEvent<T extends any[]> (handler: EventProp<T> | EventProp<T>[] | undefined, ...args: T) {
  if (Array.isArray(handler)) {
    for (const h of handler) {
      h(...args)
    }
  } else if (typeof handler === 'function') {
    handler(...args)
  }
}

export function focusableChildren (el: Element, filterByTabIndex = true) {
  const targets = ['button', '[href]', 'input:not([type="hidden"])', 'select', 'textarea', '[tabindex]']
    .map(s => `${s}${filterByTabIndex ? ':not([tabindex="-1"])' : ''}:not([disabled])`)
    .join(', ')
  return [...el.querySelectorAll(targets)] as HTMLElement[]
}

export function getNextElement (elements: HTMLElement[], location?: 'next' | 'prev', condition?: (el: HTMLElement) => boolean) {
  let _el
  let idx = elements.indexOf(document.activeElement as HTMLElement)
  const inc = location === 'next' ? 1 : -1
  do {
    idx += inc
    _el = elements[idx]
  } while ((!_el || _el.offsetParent == null || !(condition?.(_el) ?? true)) && idx < elements.length && idx >= 0)
  return _el
}

export function focusChild (el: Element, location?: 'next' | 'prev' | 'first' | 'last' | number) {
  const focusable = focusableChildren(el)

  if (location == null) {
    if (el === document.activeElement || !el.contains(document.activeElement)) {
      focusable[0]?.focus()
    }
  } else if (location === 'first') {
    focusable[0]?.focus()
  } else if (location === 'last') {
    focusable.at(-1)?.focus()
  } else if (typeof location === 'number') {
    focusable[location]?.focus()
  } else {
    const _el = getNextElement(focusable, location)
    if (_el) _el.focus()
    else focusChild(el, location === 'next' ? 'first' : 'last')
  }
}

export function isEmpty (val: any): boolean {
  return val === null || val === undefined || (typeof val === 'string' && val.trim() === '')
}

export function noop () {}

/** Returns null if the selector is not supported or we can't check */
export function matchesSelector (el: Element | undefined, selector: string): boolean | null {
  const supportsSelector = IN_BROWSER &&
    typeof CSS !== 'undefined' &&
    typeof CSS.supports !== 'undefined' &&
    CSS.supports(`selector(${selector})`)

  if (!supportsSelector) return null

  try {
    return !!el && el.matches(selector)
  } catch (err) {
    return null
  }
}

export function ensureValidVNode (vnodes: VNodeArrayChildren): VNodeArrayChildren | null {
  return vnodes.some(child => {
    if (!isVNode(child)) return true
    if (child.type === Comment) return false
    return child.type !== Fragment ||
      ensureValidVNode(child.children as VNodeArrayChildren)
  })
    ? vnodes
    : null
}

export function defer (timeout: number, cb: () => void) {
  if (!IN_BROWSER || timeout === 0) {
    cb()

    return () => {}
  }

  const timeoutId = window.setTimeout(cb, timeout)

  return () => window.clearTimeout(timeoutId)
}

export function isClickInsideElement (event: MouseEvent, targetDiv: HTMLElement) {
  const mouseX = event.clientX
  const mouseY = event.clientY

  const divRect = targetDiv.getBoundingClientRect()
  const divLeft = divRect.left
  const divTop = divRect.top
  const divRight = divRect.right
  const divBottom = divRect.bottom

  return mouseX >= divLeft && mouseX <= divRight && mouseY >= divTop && mouseY <= divBottom
}

export type TemplateRef = {
  (target: Element | ComponentPublicInstance | null): void
  value: HTMLElement | ComponentPublicInstance | null | undefined
  readonly el: HTMLElement | undefined
}
export function templateRef () {
  const el = shallowRef<HTMLElement | ComponentPublicInstance | null>()
  const fn = (target: HTMLElement | ComponentPublicInstance | null) => {
    el.value = target
  }
  Object.defineProperty(fn, 'value', {
    enumerable: true,
    get: () => el.value,
    set: val => el.value = val,
  })
  Object.defineProperty(fn, 'el', {
    enumerable: true,
    get: () => refElement(el.value),
  })

  return fn as TemplateRef
}

export function checkPrintable (e: KeyboardEvent) {
  const isPrintableChar = e.key.length === 1
  const noModifier = !e.ctrlKey && !e.metaKey && !e.altKey
  return isPrintableChar && noModifier
}

export type Primitive = string | number | boolean | symbol | bigint
export function isPrimitive (value: unknown): value is Primitive {
  return typeof value === 'string' || typeof value === 'number' || typeof value === 'boolean' || typeof value === 'bigint'
}

export function extractNumber (text: string, decimalDigitsLimit: number | null) {
  const cleanText = text.split('')
    .filter(x => /[\d\-.]/.test(x))
    .filter((x, i, all) => (i === 0 && /[-]/.test(x)) || // sign allowed at the start
        (x === '.' && i === all.indexOf('.')) || // decimal separator allowed only once
        /\d/.test(x))
    .join('')

  if (decimalDigitsLimit === 0) {
    return cleanText.split('.')[0]
  }

  if (decimalDigitsLimit !== null && /\.\d/.test(cleanText)) {
    const parts = cleanText.split('.')
    return [
      parts[0],
      parts[1].substring(0, decimalDigitsLimit),
    ].join('.')
  }

  return cleanText
}

export function camelizeProps<T extends Record<string, unknown>> (props: T | null): T {
  const out = {} as T
  for (const prop in props) {
    out[camelize(prop) as keyof T] = props[prop]
  }
  return out
}

<<<<<<< HEAD
export function filterFilesByAcceptType (files: null | FileList | File[], acceptType?: string): File[] {
  if (!files) return []
  if (!acceptType) return Array.from(files)
  return Array.from(files).filter(file => file.type === acceptType)
=======
export function onlyDefinedProps (props: Record<string, any>) {
  const booleanAttributes = ['checked', 'disabled']
  return Object.fromEntries(Object.entries(props)
    .filter(([key, v]) => booleanAttributes.includes(key) ? !!v : v !== undefined))
>>>>>>> fef3588a
}<|MERGE_RESOLUTION|>--- conflicted
+++ resolved
@@ -811,15 +811,14 @@
   return out
 }
 
-<<<<<<< HEAD
 export function filterFilesByAcceptType (files: null | FileList | File[], acceptType?: string): File[] {
   if (!files) return []
   if (!acceptType) return Array.from(files)
   return Array.from(files).filter(file => file.type === acceptType)
-=======
+}
+
 export function onlyDefinedProps (props: Record<string, any>) {
   const booleanAttributes = ['checked', 'disabled']
   return Object.fromEntries(Object.entries(props)
     .filter(([key, v]) => booleanAttributes.includes(key) ? !!v : v !== undefined))
->>>>>>> fef3588a
 }