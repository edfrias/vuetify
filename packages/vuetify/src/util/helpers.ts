--- conflicted
+++ resolved
@@ -710,7 +710,6 @@
   return () => window.clearTimeout(timeoutId)
 }
 
-<<<<<<< HEAD
 export function eagerComputed<T> (fn: () => T, options?: WatchOptions): Readonly<Ref<T>> {
   const result = shallowRef()
 
@@ -722,7 +721,8 @@
   })
 
   return readonly(result)
-=======
+}
+
 export function isClickInsideElement (event: MouseEvent, targetDiv: HTMLElement) {
   const mouseX = event.clientX
   const mouseY = event.clientY
@@ -734,5 +734,4 @@
   const divBottom = divRect.bottom
 
   return mouseX >= divLeft && mouseX <= divRight && mouseY >= divTop && mouseY <= divBottom
->>>>>>> 3175d9b9
 }