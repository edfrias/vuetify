import type { TouchStoredHandlers } from './directives/touch'
import type { ComponentPublicInstance, FunctionalComponent, VNode } from 'vue'

import { IconProps } from '@/composables/icons'
import type { RouteLocationRaw } from 'vue-router'

declare global {
  interface HTMLCollection {
    [Symbol.iterator] (): IterableIterator<Element>
  }

  interface Element {
<<<<<<< HEAD
    _clickOutside?: {
      lastMousedownWasOutside: boolean
      onClick: EventListener
      onMousedown: EventListener
    }
    _onResize?: {
      handler: () => void
      options: AddEventListenerOptions
    }
=======
    getElementsByClassName(classNames: string): NodeListOf<HTMLElement>
  }

  interface HTMLElement {
    _clickOutside?: Record<number, {
      onClick: EventListener
      onMousedown: EventListener
    } | undefined> & { lastMousedownWasOutside: boolean }
    _onResize?: Record<number, {
      callback: () => void
      options?: boolean | AddEventListenerOptions
    } | undefined>
>>>>>>> b786cdd1
    _ripple?: {
      enabled?: boolean
      centered?: boolean
      class?: string
      circle?: boolean
      touched?: boolean
      isTouch?: boolean
      showTimer?: number
      showTimerCommit?: (() => void) | null
    }
    _observe?: Record<number, {
      init: boolean
      observer: IntersectionObserver
    } | undefined>
    _mutate?: Record<number, {
      observer: MutationObserver
    } | undefined>
    _onScroll?: Record<number, {
      handler: EventListenerOrEventListenerObject
      options: AddEventListenerOptions
      target?: EventTarget
    } | undefined>
    _touchHandlers?: {
      [_uid: number]: TouchStoredHandlers
    }
    _transitionInitialStyles?: {
      position: string
      top: string
      left: string
      width: string
      height: string
    }

    getElementsByClassName(classNames: string): NodeListOf<HTMLElement>
  }

  interface WheelEvent {
    path?: EventTarget[]
  }

  interface UIEvent {
    initUIEvent (
      typeArg: string,
      canBubbleArg: boolean,
      cancelableArg: boolean,
      viewArg: Window,
      detailArg: number,
    ): void
  }

  function parseInt(s: string | number, radix?: number): number
  function parseFloat(string: string | number): number

  export type Dictionary<T> = Record<string, T>

  export type Writable<T> = {
    -readonly [P in keyof T]: T[P];
  }

  export const __VUETIFY_VERSION__: string
  export const __REQUIRED_VUE__: string

  namespace JSX {
    interface Element extends VNode {}
    interface IntrinsicAttributes {
      [name: string]: any
    }
  }
}

declare module 'vue' {
  export type JSXComponent<Props = any> = { new (): ComponentPublicInstance<Props> } | FunctionalComponent<Props>
}

declare module '@vue/runtime-core' {
  export interface ComponentInternalInstance {
    ctx: Record<string, unknown>
    provides: Record<string, unknown>
  }
}

declare module '@vue/runtime-dom' {
  import type { Events } from '@vue/runtime-dom'

  type UnionToIntersection<U> =
    (U extends any ? (k: U) => void : never) extends ((k: infer I) => void) ? I : never

  type Combine<T extends string> = T | {
    [K in T]: {
      [L in Exclude<T, K>]: `${K}${Exclude<T, K>}` | `${K}${L}${Exclude<T, K | L>}`
    }[Exclude<T, K>]
  }[T]

  type Modifiers = Combine<'Passive' | 'Capture' | 'Once'>

  type ModifiedEvents = UnionToIntersection<{
    [K in keyof Events]: { [L in `${K}${Modifiers}`]: Events[K] }
  }[keyof Events]>

  type EventHandlers<E> = {
    [K in keyof E]?: E[K] extends Function ? E[K] : (payload: E[K]) => void
  }

  export interface HTMLAttributes extends EventHandlers<ModifiedEvents> {}

  type CustomProperties = {
    [k in `--${string}`]: any
  }

  export interface CSSProperties extends CustomProperties {}
}

declare module 'vue-router' {
  export interface RouterLinkOptions {
    to: RouteLocationRaw
    replace?: boolean
  }
}<|MERGE_RESOLUTION|>--- conflicted
+++ resolved
@@ -10,30 +10,14 @@
   }
 
   interface Element {
-<<<<<<< HEAD
-    _clickOutside?: {
-      lastMousedownWasOutside: boolean
-      onClick: EventListener
-      onMousedown: EventListener
-    }
-    _onResize?: {
-      handler: () => void
-      options: AddEventListenerOptions
-    }
-=======
-    getElementsByClassName(classNames: string): NodeListOf<HTMLElement>
-  }
-
-  interface HTMLElement {
     _clickOutside?: Record<number, {
       onClick: EventListener
       onMousedown: EventListener
     } | undefined> & { lastMousedownWasOutside: boolean }
     _onResize?: Record<number, {
-      callback: () => void
-      options?: boolean | AddEventListenerOptions
+      handler: () => void
+      options: AddEventListenerOptions
     } | undefined>
->>>>>>> b786cdd1
     _ripple?: {
       enabled?: boolean
       centered?: boolean
