--- conflicted
+++ resolved
@@ -15,8 +15,10 @@
       handler: jest.fn(),
       ...args,
     },
+    instance: {
+      $: { uid: 1 },
+    },
   } as any
-  const vnode = { context: { _uid: 1 } } as any
 
   let shadowClickHandler: any
   let outsideClickHandler: any
@@ -40,15 +42,10 @@
   jest.spyOn(window.document, 'removeEventListener')
   jest.spyOn(shadowRoot, 'removeEventListener')
 
-<<<<<<< HEAD
-  ClickOutside.mounted(shadowEl as HTMLElement, binding as any)
-=======
-  ClickOutside.inserted(shadowEl as HTMLElement, binding, vnode)
->>>>>>> b786cdd1
+  ClickOutside.mounted(shadowEl as HTMLElement, binding)
 
   return {
     binding,
-    vnode,
     callback: binding.value.handler,
     shadowEl: shadowEl as HTMLElement,
     outsideEl: outsideEl as HTMLElement,
@@ -62,27 +59,18 @@
 
 describe('click-outside.js within the Shadow DOM', () => {
   it('should register and unregister handler outside of the shadow DOM', () => {
-    const { outsideClickHandler, shadowEl, binding, vnode } = bootstrap()
+    const { outsideClickHandler, shadowEl, binding } = bootstrap()
     expect(window.document.addEventListener).toHaveBeenCalledWith('click', outsideClickHandler, true)
 
-<<<<<<< HEAD
-    ClickOutside.unmounted(shadowEl)
-    expect(window.document.body.removeEventListener).toHaveBeenCalledWith('click', outsideClickHandler, true)
-=======
-    ClickOutside.unbind(shadowEl, binding, vnode)
+    ClickOutside.unmounted(shadowEl, binding)
     expect(window.document.removeEventListener).toHaveBeenCalledWith('click', outsideClickHandler, true)
->>>>>>> b786cdd1
   })
 
   it('should register and unregister handler within the shadow DOM', () => {
-    const { shadowClickHandler, shadowRoot, shadowEl, binding, vnode } = bootstrap()
+    const { shadowClickHandler, shadowRoot, shadowEl, binding } = bootstrap()
     expect(shadowRoot.addEventListener).toHaveBeenCalledWith('click', shadowClickHandler, true)
 
-<<<<<<< HEAD
-    ClickOutside.unmounted(shadowEl)
-=======
-    ClickOutside.unbind(shadowEl, binding, vnode)
->>>>>>> b786cdd1
+    ClickOutside.unmounted(shadowEl, binding)
     expect(shadowRoot.removeEventListener).toHaveBeenCalledWith('click', shadowClickHandler, true)
   })
 
