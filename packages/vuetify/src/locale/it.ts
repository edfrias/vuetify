--- conflicted
+++ resolved
@@ -70,11 +70,7 @@
   },
   rating: {
     ariaLabel: {
-<<<<<<< HEAD
-      item: 'Rating {0} of {1}',
-=======
-      icon: 'Valutazione {0} di {1}',
->>>>>>> 86d3b804
+      item: 'Valutazione {0} di {1}',
     },
   },
 }