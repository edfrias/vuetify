--- conflicted
+++ resolved
@@ -73,12 +73,9 @@
       item: 'القييم {0} من {1}',
     },
   },
-<<<<<<< HEAD
   infiniteScroll: {
     loadMore: 'Load more',
     empty: 'No more',
   },
-=======
   loading: 'Loading...',
->>>>>>> dac2445d
 }