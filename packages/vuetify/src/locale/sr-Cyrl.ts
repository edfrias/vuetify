export default {
  badge: 'Значка',
  open: 'Отвори',
  close: 'Затвори',
  dismiss: 'Одбаци',
  confirmEdit: {
    ok: 'У реду',
    cancel: 'Откажи',
  },
  dataIterator: {
    noResultsText: 'Ни један запис није пронађен',
    loadingText: 'Учитавање ставке...',
  },
  dataTable: {
    itemsPerPageText: 'Редова по страници:',
    ariaLabel: {
      sortDescending: 'Сортирано опадајуће.',
      sortAscending: 'Сортирано растуће.',
      sortNone: 'Није сортирано.',
      activateNone: 'Кликни да уклониш сортирање.',
      activateDescending: 'Кликни да сортираш опадајуће.',
      activateAscending: 'Кликни да сортираш растуће.',
    },
    sortBy: 'Сортирај по',
  },
  dataFooter: {
    itemsPerPageText: 'Ставки по страници:',
    itemsPerPageAll: 'Све',
    nextPage: 'Следећа страница',
    prevPage: 'Претходна страница',
    firstPage: 'Прва страница',
    lastPage: 'Последња страница',
    pageText: '{0}-{1} од {2}',
  },
  dateRangeInput: {
    divider: 'до',
  },
  datePicker: {
    itemsSelected: '{0} изабрано',
    range: {
      title: 'Изаберите датуме',
      header: 'Унесите датуме',
    },
    title: 'Изаберите датум',
    header: 'Унесите датум',
    input: {
      placeholder: 'Унесите датум',
    },
  },
  noDataText: 'Нема доступних података',
  carousel: {
    prev: 'Претходна слика',
    next: 'Следећа слика',
    ariaLabel: {
      delimiter: 'Слика {0} од {1}',
    },
  },
  calendar: {
    moreEvents: '{0} више',
    today: 'Данас',
  },
  input: {
    clear: 'Очисти {0}',
    prependAction: '{0} претходна акција',
    appendAction: '{0} додатна акција',
    otp: 'Унесите OTP знак {0}',
  },
  fileInput: {
    counter: '{0} фајлова',
    counterSize: '{0} фајлова ({1} укупно)',
  },
  fileUpload: {
    title: 'Превуците и отпустите фајлове овде',
    divider: 'или',
    browse: 'Прегледај фајлове',
  },
  timePicker: {
    am: 'АМ',
    pm: 'ПМ',
    title: 'Изаберите време',
  },
  pagination: {
    ariaLabel: {
      root: 'Навигација страницама',
      next: 'Следећа страница',
      previous: 'Претходна страница',
      page: 'Иди на страницу {0}',
      currentPage: 'Тренутна страница, страница {0}',
      first: 'Прва страница',
      last: 'Последња страница',
    },
  },
  stepper: {
    next: 'Следеће',
    prev: 'Претходно',
  },
  rating: {
    ariaLabel: {
      item: 'Оцена {0} од {1}',
    },
  },
  loading: 'Учитавање...',
  infiniteScroll: {
    loadMore: 'Учитај више',
    empty: 'Нема више података',
  },
  rules: {
    required: 'Ово поље је обавезно',
    email: 'Унесите важећу е-маил адресу',
    number: 'Ово поље може садржати само бројеве',
    integer: 'Ово поље може садржати само целе бројеве',
    capital: 'Ово поље може садржати само велика слова',
    maxLength: 'Морате унети максимум {0} карактера',
    minLength: 'Морате унети минимум {0} карактера',
    strictLength: 'Дужина унетог поља није важећа',
    exclude: 'Карактер {0} није дозвољен',
    notEmpty: 'Изаберите бар једну вредност',
    pattern: 'Неважећи формат',
  },
<<<<<<< HEAD
  command: {
    select: 'за избор',
    navigate: 'за навигацију',
    goBack: 'за повратак',
    close: 'за затварање',
    then: 'затим',
    placeholder: 'Укуцајте команду или претражите...',
  },
=======
>>>>>>> 421a6f68
  hotkey: {
    then: 'затим',
    ctrl: 'Ctrl',
    command: 'Command',
    shift: 'Shift',
    alt: 'Alt',
    option: 'Option',
    enter: 'Enter',
    escape: 'Escape',
    upArrow: 'Стрелица нагоре',
    downArrow: 'Стрелица надоле',
    leftArrow: 'Стрелица налево',
    rightArrow: 'Стрелица надесно',
    backspace: 'Backspace',
<<<<<<< HEAD
=======
    space: 'Размак',
    plus: 'плус',
    shortcut: 'Пречица на тастатури: {0}',
>>>>>>> 421a6f68
  },
}<|MERGE_RESOLUTION|>--- conflicted
+++ resolved
@@ -117,7 +117,6 @@
     notEmpty: 'Изаберите бар једну вредност',
     pattern: 'Неважећи формат',
   },
-<<<<<<< HEAD
   command: {
     select: 'за избор',
     navigate: 'за навигацију',
@@ -126,8 +125,6 @@
     then: 'затим',
     placeholder: 'Укуцајте команду или претражите...',
   },
-=======
->>>>>>> 421a6f68
   hotkey: {
     then: 'затим',
     ctrl: 'Ctrl',
@@ -142,11 +139,8 @@
     leftArrow: 'Стрелица налево',
     rightArrow: 'Стрелица надесно',
     backspace: 'Backspace',
-<<<<<<< HEAD
-=======
     space: 'Размак',
     plus: 'плус',
     shortcut: 'Пречица на тастатури: {0}',
->>>>>>> 421a6f68
   },
 }