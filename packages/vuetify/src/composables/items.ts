--- conflicted
+++ resolved
@@ -101,12 +101,7 @@
     return value.map(item => transformItem(props, item))
   }
 
-<<<<<<< HEAD
-  function transformOut <T> (value: InternalItem<T>[]) {
-    if (props.returnObject) return value.map(({ raw: item }) => item)
-=======
-  function transformOut (value: InternalItem[]) {
->>>>>>> f8c57464
+  function transformOut (value: InternalItem<T>[]) {
     return value.map(({ props }) => props.value)
   }
 
