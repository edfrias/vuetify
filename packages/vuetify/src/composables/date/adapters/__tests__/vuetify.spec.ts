--- conflicted
+++ resolved
@@ -53,7 +53,6 @@
     timezoneMock.unregister()
   })
 
-<<<<<<< HEAD
   describe('isAfterDay', () => {
     const dateUtils = new VuetifyDateAdapter({ locale: 'en-us' })
 
@@ -96,7 +95,8 @@
     ])('returns %s when comparing %s and %s', (date1, date2, expected) => {
       expect(dateUtils.isSameYear(date1, date2)).toBe(expected)
     })
-=======
+  })
+
   it('returns correct start of week', () => {
     let instance = new VuetifyDateAdapter({ locale: 'en-US' })
 
@@ -135,6 +135,5 @@
     expect(date?.getMonth()).toBe(3)
     expect(date?.getDate()).toBe(14)
     expect(date?.getDay()).toBe(0)
->>>>>>> 71d41182
   })
 })