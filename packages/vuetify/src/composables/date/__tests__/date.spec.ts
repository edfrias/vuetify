--- conflicted
+++ resolved
@@ -98,7 +98,61 @@
     expect(adapter2.getWeek(new Date('2025-01-05'))).toBe(1) // sunday
     expect(adapter2.getWeek(new Date('2025-01-06'))).toBe(2) // monday
   })
-<<<<<<< HEAD
+
+  describe('createDateRange', () => {
+    const { instance: vuetifyDate } = createDate(undefined, createLocale())
+
+    it('should create a single date array when only start date is provided', () => {
+      const start = new Date('2024-01-01')
+      const result = vuetifyDate.createDateRange(start)
+
+      expect(result).toHaveLength(1)
+      expect(result[0]).toEqual(start)
+    })
+
+    it('should handle same start and stop date', () => {
+      const date = new Date('2024-01-01')
+      const result = vuetifyDate.createDateRange(date, date)
+
+      expect(result[0]).toEqual(date)
+      expect(result[1]).toEqual(vuetifyDate.endOfDay(date))
+    })
+
+    it('should create a range of dates between start and stop', () => {
+      const start = new Date('2024-01-01')
+      const stop = new Date('2024-01-03')
+      const result = vuetifyDate.createDateRange(start, stop)
+
+      expect(result).toHaveLength(3)
+      expect(result[0]).toEqual(start)
+      expect(result[1]).toEqual(new Date('2024-01-02'))
+      expect(result[2]).toEqual(vuetifyDate.endOfDay(stop))
+    })
+
+    it('should handle dates in different months', () => {
+      const start = new Date('2024-01-30')
+      const stop = new Date('2024-02-02')
+      const result = vuetifyDate.createDateRange(start, stop)
+
+      expect(result).toHaveLength(4)
+      expect(result[0]).toEqual(start)
+      expect(result[1]).toEqual(new Date('2024-01-31'))
+      expect(result[2]).toEqual(new Date('2024-02-01'))
+      expect(result[3]).toEqual(vuetifyDate.endOfDay(stop))
+    })
+
+    it('should handle dates in different years', () => {
+      const start = new Date('2024-12-30')
+      const stop = new Date('2025-01-02')
+      const result = vuetifyDate.createDateRange(start, stop)
+
+      expect(result).toHaveLength(4)
+      expect(result[0]).toEqual(start)
+      expect(result[1]).toEqual(new Date('2024-12-31'))
+      expect(result[2]).toEqual(new Date('2025-01-01'))
+      expect(result[3]).toEqual(vuetifyDate.endOfDay(stop))
+    })
+  })
 })
 
 describe('StringDateAdapter', () => {
@@ -177,61 +231,5 @@
     const adapter2 = new StringDateAdapter({ locale: 'fr' })
     expect(adapter2.getWeek('2025-01-05')).toBe(1) // sunday
     expect(adapter2.getWeek('2025-01-06')).toBe(2) // monday
-=======
-
-  describe('createDateRange', () => {
-    const { instance: vuetifyDate } = createDate(undefined, createLocale())
-
-    it('should create a single date array when only start date is provided', () => {
-      const start = new Date('2024-01-01')
-      const result = vuetifyDate.createDateRange(start)
-
-      expect(result).toHaveLength(1)
-      expect(result[0]).toEqual(start)
-    })
-
-    it('should handle same start and stop date', () => {
-      const date = new Date('2024-01-01')
-      const result = vuetifyDate.createDateRange(date, date)
-
-      expect(result[0]).toEqual(date)
-      expect(result[1]).toEqual(vuetifyDate.endOfDay(date))
-    })
-
-    it('should create a range of dates between start and stop', () => {
-      const start = new Date('2024-01-01')
-      const stop = new Date('2024-01-03')
-      const result = vuetifyDate.createDateRange(start, stop)
-
-      expect(result).toHaveLength(3)
-      expect(result[0]).toEqual(start)
-      expect(result[1]).toEqual(new Date('2024-01-02'))
-      expect(result[2]).toEqual(vuetifyDate.endOfDay(stop))
-    })
-
-    it('should handle dates in different months', () => {
-      const start = new Date('2024-01-30')
-      const stop = new Date('2024-02-02')
-      const result = vuetifyDate.createDateRange(start, stop)
-
-      expect(result).toHaveLength(4)
-      expect(result[0]).toEqual(start)
-      expect(result[1]).toEqual(new Date('2024-01-31'))
-      expect(result[2]).toEqual(new Date('2024-02-01'))
-      expect(result[3]).toEqual(vuetifyDate.endOfDay(stop))
-    })
-
-    it('should handle dates in different years', () => {
-      const start = new Date('2024-12-30')
-      const stop = new Date('2025-01-02')
-      const result = vuetifyDate.createDateRange(start, stop)
-
-      expect(result).toHaveLength(4)
-      expect(result[0]).toEqual(start)
-      expect(result[1]).toEqual(new Date('2024-12-31'))
-      expect(result[2]).toEqual(new Date('2025-01-01'))
-      expect(result[3]).toEqual(vuetifyDate.endOfDay(stop))
-    })
->>>>>>> 631cc290
   })
 })