// Composables
import { useDate } from '@/composables/date/date'
import { useProxiedModel } from '@/composables/proxiedModel'

// Utilities
import { computed } from 'vue'
import { propsFactory, wrapInArray } from '@/util'

// Types
import type { PropType } from 'vue'

// Types
export interface CalendarProps {
  allowedDates: unknown[] | ((date: unknown) => boolean) | undefined
  disabled: boolean
  displayValue?: unknown
  modelValue: unknown[] | undefined
  max: unknown
  min: unknown
  showAdjacentMonths: boolean
  month: number | string | undefined
  weekdays: number[]
  year: number | string | undefined
  weeksInMonth: 'dynamic' | 'static'
  firstDayOfWeek: number | string | undefined
  weekdayFormat: 'long' | 'short' | 'narrow' | undefined

  'onUpdate:modelValue': ((value: unknown[]) => void) | undefined
  'onUpdate:month': ((value: number) => void) | undefined
  'onUpdate:year': ((value: number) => void) | undefined
}

export type CalendarDay = {
  date: Date
  formatted: string
  isAdjacent: boolean
  isDisabled: boolean
  isEnd: boolean
  isHidden: boolean
  isSame: boolean
  isSelected: boolean
  isStart: boolean
  isToday: boolean
  isWeekEnd: boolean
  isWeekStart: boolean
  isoDate: string
  localized: string
  month: number
  year: number
}

export type CalendarWeekdays = 0 | 1 | 2 | 3 | 4 | 5 | 6

// Composables
export const makeCalendarProps = propsFactory({
  allowedDates: [Array, Function] as PropType<unknown[] | ((date: unknown) => boolean)>,
  disabled: {
    type: Boolean,
    default: null,
  },
  displayValue: null as any as PropType<unknown>,
  modelValue: Array as PropType<unknown[]>,
  month: [Number, String],
  max: null as any as PropType<unknown>,
  min: null as any as PropType<unknown>,
  showAdjacentMonths: Boolean,
  year: [Number, String],
  weekdays: {
    type: Array as PropType<CalendarWeekdays[]>,
    default: () => [0, 1, 2, 3, 4, 5, 6],
  },
  weeksInMonth: {
    type: String as PropType<'dynamic' | 'static'>,
    default: 'dynamic',
  },
  firstDayOfWeek: {
    type: [Number, String],
    default: undefined,
  },
  weekdayFormat: String as PropType<'long' | 'short' | 'narrow' | undefined>,
}, 'calendar')

export function useCalendar (props: CalendarProps) {
  const adapter = useDate()
  const model = useProxiedModel(
    props,
    'modelValue',
    [],
    v => wrapInArray(v).map(i => adapter.date(i)),
  )
  const displayValue = computed(() => {
    if (props.displayValue) return adapter.date(props.displayValue)
    if (model.value.length > 0) return adapter.date(model.value[0])
    if (props.min) return adapter.date(props.min)
    if (Array.isArray(props.allowedDates)) return adapter.date(props.allowedDates[0])

    return adapter.date()
  })

  const year = useProxiedModel(
    props,
    'year',
    undefined,
    v => {
      const value = v != null ? Number(v) : adapter.getYear(displayValue.value)

      return adapter.startOfYear(adapter.setYear(adapter.date(), value))
    },
    v => adapter.getYear(v)
  )

  const month = useProxiedModel(
    props,
    'month',
    undefined,
    v => {
      const value = v != null ? Number(v) : adapter.getMonth(displayValue.value)
      const date = adapter.setYear(adapter.startOfMonth(adapter.date()), adapter.getYear(year.value))

      return adapter.setMonth(date, value)
    },
    v => adapter.getMonth(v)
  )

  const weekdayLabels = computed(() => {
<<<<<<< HEAD
    const labels = adapter.getWeekdays(props.firstDayOfWeek, props.weekdayFormat)

    return weekDays.value.map(day => labels[day])
=======
    const firstDayOfWeek = adapter.toJsDate(adapter.startOfWeek(adapter.date(), props.firstDayOfWeek)).getDay()
    return adapter.getWeekdays(props.firstDayOfWeek)
      .filter((_, i) => props.weekdays.includes((i + firstDayOfWeek) % 7))
>>>>>>> cbe83733
  })

  const weeksInMonth = computed(() => {
    const weeks = adapter.getWeekArray(month.value, props.firstDayOfWeek)

    const days = weeks.flat()

    // Make sure there's always 6 weeks in month (6 * 7 days)
    // if weeksInMonth is 'static'
    const daysInMonth = 6 * 7
    if (props.weeksInMonth === 'static' && days.length < daysInMonth) {
      const lastDay = days[days.length - 1]

      let week = []
      for (let day = 1; day <= daysInMonth - days.length; day++) {
        week.push(adapter.addDays(lastDay, day))

        if (day % 7 === 0) {
          weeks.push(week)
          week = []
        }
      }
    }

    return weeks
  })

  function genDays (days: Date[], today: Date): CalendarDay[] {
    return days.filter(date => {
      return props.weekdays.includes(adapter.toJsDate(date).getDay())
    }).map((date, index) => {
      const isoDate = adapter.toISO(date)
      const isAdjacent = !adapter.isSameMonth(date, month.value)
      const isStart = adapter.isSameDay(date, adapter.startOfMonth(month.value))
      const isEnd = adapter.isSameDay(date, adapter.endOfMonth(month.value))
      const isSame = adapter.isSameDay(date, month.value)
      const weekdaysCount = props.weekdays.length

      return {
        date,
        formatted: adapter.format(date, 'keyboardDate'),
        isAdjacent,
        isDisabled: isDisabled(date),
        isEnd,
        isHidden: isAdjacent && !props.showAdjacentMonths,
        isSame,
        isSelected: model.value.some(value => adapter.isSameDay(date, value)),
        isStart,
        isToday: adapter.isSameDay(date, today),
        isWeekEnd: index % weekdaysCount === weekdaysCount - 1,
        isWeekStart: index % weekdaysCount === 0,
        isoDate,
        localized: adapter.format(date, 'dayOfMonth'),
        month: adapter.getMonth(date),
        year: adapter.getYear(date),
      }
    })
  }

  const daysInWeek = computed(() => {
    const lastDay = adapter.startOfWeek(displayValue.value, props.firstDayOfWeek)
    const week: Date[] = []
    for (let day = 0; day <= 6; day++) {
      week.push(adapter.addDays(lastDay, day) as Date)
    }

    const today = adapter.date() as Date

    return genDays(week as Date[], today as Date)
  })

  const daysInMonth = computed(() => {
    const days = weeksInMonth.value.flat() as Date[]
    const today = adapter.date() as Date

    return genDays(days as Date[], today)
  })

  const weekNumbers = computed(() => {
    return weeksInMonth.value.map(week => {
      return week.length ? adapter.getWeek(week[0], props.firstDayOfWeek) : null
    })
  })

  function isDisabled (value: unknown) {
    if (props.disabled) return true

    const date = adapter.date(value)

    if (props.min && adapter.isAfter(adapter.date(props.min), date)) return true
    if (props.max && adapter.isAfter(date, adapter.date(props.max))) return true

    if (Array.isArray(props.allowedDates) && props.allowedDates.length > 0) {
      return !props.allowedDates.some(d => adapter.isSameDay(adapter.date(d), date))
    }

    if (typeof props.allowedDates === 'function') {
      return !props.allowedDates(date)
    }

    return false
  }

  return {
    displayValue,
    daysInMonth,
    daysInWeek,
    genDays,
    model,
    weeksInMonth,
    weekdayLabels,
    weekNumbers,
  }
}<|MERGE_RESOLUTION|>--- conflicted
+++ resolved
@@ -123,15 +123,9 @@
   )
 
   const weekdayLabels = computed(() => {
-<<<<<<< HEAD
-    const labels = adapter.getWeekdays(props.firstDayOfWeek, props.weekdayFormat)
-
-    return weekDays.value.map(day => labels[day])
-=======
     const firstDayOfWeek = adapter.toJsDate(adapter.startOfWeek(adapter.date(), props.firstDayOfWeek)).getDay()
-    return adapter.getWeekdays(props.firstDayOfWeek)
+    return adapter.getWeekdays(props.firstDayOfWeek, props.weekdayFormat)
       .filter((_, i) => props.weekdays.includes((i + firstDayOfWeek) % 7))
->>>>>>> cbe83733
   })
 
   const weeksInMonth = computed(() => {
