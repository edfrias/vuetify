--- conflicted
+++ resolved
@@ -2,12 +2,8 @@
 import { createDisplay } from '../display'
 
 // Utilities
-<<<<<<< HEAD
-import { page } from '@vitest/browser/context'
+import { page } from '@test'
 import { effectScope } from 'vue'
-=======
-import { page } from '@test'
->>>>>>> 6df851f2
 
 const breakpoints = [
   'xs',
