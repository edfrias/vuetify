--- conflicted
+++ resolved
@@ -59,8 +59,8 @@
     --v-activated-opacity: 0.12;
     --v-pressed-opacity: 0.12;
     --v-dragged-opacity: 0.08;
-    --v-theme-kbd: 33, 37, 41;
-    --v-theme-on-kbd: 255, 255, 255;
+    --v-theme-kbd: 238, 238, 238;
+    --v-theme-on-kbd: 0, 0, 0;
     --v-theme-code: 245, 245, 245;
     --v-theme-on-code: 0, 0, 0;
   }
@@ -117,8 +117,8 @@
     --v-activated-opacity: 0.12;
     --v-pressed-opacity: 0.12;
     --v-dragged-opacity: 0.08;
-    --v-theme-kbd: 33, 37, 41;
-    --v-theme-on-kbd: 255, 255, 255;
+    --v-theme-kbd: 238, 238, 238;
+    --v-theme-on-kbd: 0, 0, 0;
     --v-theme-code: 245, 245, 245;
     --v-theme-on-code: 0, 0, 0;
   }
@@ -132,9 +132,9 @@
     --v-theme-surface-bright-overlay-multiplier: 2;
     --v-theme-surface-light: 66,66,66;
     --v-theme-surface-light-overlay-multiplier: 1;
-    --v-theme-surface-variant: 163,163,163;
+    --v-theme-surface-variant: 200,200,200;
     --v-theme-surface-variant-overlay-multiplier: 2;
-    --v-theme-on-surface-variant: 66,66,66;
+    --v-theme-on-surface-variant: 0,0,0;
     --v-theme-primary: 33,150,243;
     --v-theme-primary-overlay-multiplier: 2;
     --v-theme-primary-darken-1: 39,124,193;
@@ -175,7 +175,7 @@
     --v-activated-opacity: 0.12;
     --v-pressed-opacity: 0.16;
     --v-dragged-opacity: 0.08;
-    --v-theme-kbd: 33, 37, 41;
+    --v-theme-kbd: 66, 66, 66;
     --v-theme-on-kbd: 255, 255, 255;
     --v-theme-code: 52, 52, 52;
     --v-theme-on-code: 204, 204, 204;
@@ -422,8 +422,8 @@
     --v-activated-opacity: 0.12;
     --v-pressed-opacity: 0.12;
     --v-dragged-opacity: 0.08;
-    --v-theme-kbd: 33, 37, 41;
-    --v-theme-on-kbd: 255, 255, 255;
+    --v-theme-kbd: 238, 238, 238;
+    --v-theme-on-kbd: 0, 0, 0;
     --v-theme-code: 245, 245, 245;
     --v-theme-on-code: 0, 0, 0;
   }
@@ -480,8 +480,8 @@
     --v-activated-opacity: 0.12;
     --v-pressed-opacity: 0.12;
     --v-dragged-opacity: 0.08;
-    --v-theme-kbd: 33, 37, 41;
-    --v-theme-on-kbd: 255, 255, 255;
+    --v-theme-kbd: 238, 238, 238;
+    --v-theme-on-kbd: 0, 0, 0;
     --v-theme-code: 245, 245, 245;
     --v-theme-on-code: 0, 0, 0;
   }
@@ -495,9 +495,9 @@
     --v-theme-surface-bright-overlay-multiplier: 2;
     --v-theme-surface-light: 66,66,66;
     --v-theme-surface-light-overlay-multiplier: 1;
-    --v-theme-surface-variant: 163,163,163;
+    --v-theme-surface-variant: 200,200,200;
     --v-theme-surface-variant-overlay-multiplier: 2;
-    --v-theme-on-surface-variant: 66,66,66;
+    --v-theme-on-surface-variant: 0,0,0;
     --v-theme-primary: 33,150,243;
     --v-theme-primary-overlay-multiplier: 2;
     --v-theme-primary-darken-1: 39,124,193;
@@ -538,7 +538,7 @@
     --v-activated-opacity: 0.12;
     --v-pressed-opacity: 0.16;
     --v-dragged-opacity: 0.08;
-    --v-theme-kbd: 33, 37, 41;
+    --v-theme-kbd: 66, 66, 66;
     --v-theme-on-kbd: 255, 255, 255;
     --v-theme-code: 52, 52, 52;
     --v-theme-on-code: 204, 204, 204;
@@ -737,7 +737,6 @@
     id="vuetify-theme-stylesheet"
     type="text/css"
   >
-<<<<<<< HEAD
     @layer vuetify.theme {
   :root {
     --v-theme-background: 255,255,255;
@@ -791,8 +790,8 @@
     --v-activated-opacity: 0.12;
     --v-pressed-opacity: 0.12;
     --v-dragged-opacity: 0.08;
-    --v-theme-kbd: 33, 37, 41;
-    --v-theme-on-kbd: 255, 255, 255;
+    --v-theme-kbd: 238, 238, 238;
+    --v-theme-on-kbd: 0, 0, 0;
     --v-theme-code: 245, 245, 245;
     --v-theme-on-code: 0, 0, 0;
   }
@@ -849,8 +848,8 @@
     --v-activated-opacity: 0.12;
     --v-pressed-opacity: 0.12;
     --v-dragged-opacity: 0.08;
-    --v-theme-kbd: 33, 37, 41;
-    --v-theme-on-kbd: 255, 255, 255;
+    --v-theme-kbd: 238, 238, 238;
+    --v-theme-on-kbd: 0, 0, 0;
     --v-theme-code: 245, 245, 245;
     --v-theme-on-code: 0, 0, 0;
   }
@@ -864,9 +863,9 @@
     --v-theme-surface-bright-overlay-multiplier: 2;
     --v-theme-surface-light: 66,66,66;
     --v-theme-surface-light-overlay-multiplier: 1;
-    --v-theme-surface-variant: 163,163,163;
+    --v-theme-surface-variant: 200,200,200;
     --v-theme-surface-variant-overlay-multiplier: 2;
-    --v-theme-on-surface-variant: 66,66,66;
+    --v-theme-on-surface-variant: 0,0,0;
     --v-theme-primary: 33,150,243;
     --v-theme-primary-overlay-multiplier: 2;
     --v-theme-primary-darken-1: 39,124,193;
@@ -907,7 +906,7 @@
     --v-activated-opacity: 0.12;
     --v-pressed-opacity: 0.16;
     --v-dragged-opacity: 0.08;
-    --v-theme-kbd: 33, 37, 41;
+    --v-theme-kbd: 66, 66, 66;
     --v-theme-on-kbd: 255, 255, 255;
     --v-theme-code: 52, 52, 52;
     --v-theme-on-code: 204, 204, 204;
@@ -1094,363 +1093,6 @@
   .on-warning {
     color: rgb(var(--v-theme-on-warning));
   }
-=======
-    :root {
-      --v-theme-background: 255,255,255;
-      --v-theme-background-overlay-multiplier: 1;
-      --v-theme-surface: 255,255,255;
-      --v-theme-surface-overlay-multiplier: 1;
-      --v-theme-surface-bright: 255,255,255;
-      --v-theme-surface-bright-overlay-multiplier: 1;
-      --v-theme-surface-light: 238,238,238;
-      --v-theme-surface-light-overlay-multiplier: 1;
-      --v-theme-surface-variant: 66,66,66;
-      --v-theme-surface-variant-overlay-multiplier: 2;
-      --v-theme-on-surface-variant: 238,238,238;
-      --v-theme-primary: 24,103,192;
-      --v-theme-primary-overlay-multiplier: 2;
-      --v-theme-primary-darken-1: 31,85,146;
-      --v-theme-primary-darken-1-overlay-multiplier: 2;
-      --v-theme-secondary: 72,169,166;
-      --v-theme-secondary-overlay-multiplier: 1;
-      --v-theme-secondary-darken-1: 1,135,134;
-      --v-theme-secondary-darken-1-overlay-multiplier: 1;
-      --v-theme-error: 176,0,32;
-      --v-theme-error-overlay-multiplier: 2;
-      --v-theme-info: 33,150,243;
-      --v-theme-info-overlay-multiplier: 1;
-      --v-theme-success: 76,175,80;
-      --v-theme-success-overlay-multiplier: 1;
-      --v-theme-warning: 251,140,0;
-      --v-theme-warning-overlay-multiplier: 1;
-      --v-theme-on-background: 0,0,0;
-      --v-theme-on-surface: 0,0,0;
-      --v-theme-on-surface-bright: 0,0,0;
-      --v-theme-on-surface-light: 0,0,0;
-      --v-theme-on-primary: 255,255,255;
-      --v-theme-on-primary-darken-1: 255,255,255;
-      --v-theme-on-secondary: 255,255,255;
-      --v-theme-on-secondary-darken-1: 255,255,255;
-      --v-theme-on-error: 255,255,255;
-      --v-theme-on-info: 255,255,255;
-      --v-theme-on-success: 255,255,255;
-      --v-theme-on-warning: 255,255,255;
-      --v-border-color: 0, 0, 0;
-      --v-border-opacity: 0.12;
-      --v-high-emphasis-opacity: 0.87;
-      --v-medium-emphasis-opacity: 0.6;
-      --v-disabled-opacity: 0.38;
-      --v-idle-opacity: 0.04;
-      --v-hover-opacity: 0.04;
-      --v-focus-opacity: 0.12;
-      --v-selected-opacity: 0.08;
-      --v-activated-opacity: 0.12;
-      --v-pressed-opacity: 0.12;
-      --v-dragged-opacity: 0.08;
-      --v-theme-kbd: 238, 238, 238;
-      --v-theme-on-kbd: 0, 0, 0;
-      --v-theme-code: 245, 245, 245;
-      --v-theme-on-code: 0, 0, 0;
-    }
-    .v-theme--light {
-      color-scheme: normal;
-      --v-theme-background: 255,255,255;
-      --v-theme-background-overlay-multiplier: 1;
-      --v-theme-surface: 255,255,255;
-      --v-theme-surface-overlay-multiplier: 1;
-      --v-theme-surface-bright: 255,255,255;
-      --v-theme-surface-bright-overlay-multiplier: 1;
-      --v-theme-surface-light: 238,238,238;
-      --v-theme-surface-light-overlay-multiplier: 1;
-      --v-theme-surface-variant: 66,66,66;
-      --v-theme-surface-variant-overlay-multiplier: 2;
-      --v-theme-on-surface-variant: 238,238,238;
-      --v-theme-primary: 24,103,192;
-      --v-theme-primary-overlay-multiplier: 2;
-      --v-theme-primary-darken-1: 31,85,146;
-      --v-theme-primary-darken-1-overlay-multiplier: 2;
-      --v-theme-secondary: 72,169,166;
-      --v-theme-secondary-overlay-multiplier: 1;
-      --v-theme-secondary-darken-1: 1,135,134;
-      --v-theme-secondary-darken-1-overlay-multiplier: 1;
-      --v-theme-error: 176,0,32;
-      --v-theme-error-overlay-multiplier: 2;
-      --v-theme-info: 33,150,243;
-      --v-theme-info-overlay-multiplier: 1;
-      --v-theme-success: 76,175,80;
-      --v-theme-success-overlay-multiplier: 1;
-      --v-theme-warning: 251,140,0;
-      --v-theme-warning-overlay-multiplier: 1;
-      --v-theme-on-background: 0,0,0;
-      --v-theme-on-surface: 0,0,0;
-      --v-theme-on-surface-bright: 0,0,0;
-      --v-theme-on-surface-light: 0,0,0;
-      --v-theme-on-primary: 255,255,255;
-      --v-theme-on-primary-darken-1: 255,255,255;
-      --v-theme-on-secondary: 255,255,255;
-      --v-theme-on-secondary-darken-1: 255,255,255;
-      --v-theme-on-error: 255,255,255;
-      --v-theme-on-info: 255,255,255;
-      --v-theme-on-success: 255,255,255;
-      --v-theme-on-warning: 255,255,255;
-      --v-border-color: 0, 0, 0;
-      --v-border-opacity: 0.12;
-      --v-high-emphasis-opacity: 0.87;
-      --v-medium-emphasis-opacity: 0.6;
-      --v-disabled-opacity: 0.38;
-      --v-idle-opacity: 0.04;
-      --v-hover-opacity: 0.04;
-      --v-focus-opacity: 0.12;
-      --v-selected-opacity: 0.08;
-      --v-activated-opacity: 0.12;
-      --v-pressed-opacity: 0.12;
-      --v-dragged-opacity: 0.08;
-      --v-theme-kbd: 238, 238, 238;
-      --v-theme-on-kbd: 0, 0, 0;
-      --v-theme-code: 245, 245, 245;
-      --v-theme-on-code: 0, 0, 0;
-    }
-    .v-theme--dark {
-      color-scheme: dark;
-      --v-theme-background: 18,18,18;
-      --v-theme-background-overlay-multiplier: 1;
-      --v-theme-surface: 33,33,33;
-      --v-theme-surface-overlay-multiplier: 1;
-      --v-theme-surface-bright: 204,191,214;
-      --v-theme-surface-bright-overlay-multiplier: 2;
-      --v-theme-surface-light: 66,66,66;
-      --v-theme-surface-light-overlay-multiplier: 1;
-      --v-theme-surface-variant: 200,200,200;
-      --v-theme-surface-variant-overlay-multiplier: 2;
-      --v-theme-on-surface-variant: 0,0,0;
-      --v-theme-primary: 33,150,243;
-      --v-theme-primary-overlay-multiplier: 2;
-      --v-theme-primary-darken-1: 39,124,193;
-      --v-theme-primary-darken-1-overlay-multiplier: 2;
-      --v-theme-secondary: 84,182,178;
-      --v-theme-secondary-overlay-multiplier: 2;
-      --v-theme-secondary-darken-1: 72,169,166;
-      --v-theme-secondary-darken-1-overlay-multiplier: 2;
-      --v-theme-error: 207,102,121;
-      --v-theme-error-overlay-multiplier: 2;
-      --v-theme-info: 33,150,243;
-      --v-theme-info-overlay-multiplier: 2;
-      --v-theme-success: 76,175,80;
-      --v-theme-success-overlay-multiplier: 2;
-      --v-theme-warning: 251,140,0;
-      --v-theme-warning-overlay-multiplier: 2;
-      --v-theme-on-background: 255,255,255;
-      --v-theme-on-surface: 255,255,255;
-      --v-theme-on-surface-bright: 0,0,0;
-      --v-theme-on-surface-light: 255,255,255;
-      --v-theme-on-primary: 255,255,255;
-      --v-theme-on-primary-darken-1: 255,255,255;
-      --v-theme-on-secondary: 255,255,255;
-      --v-theme-on-secondary-darken-1: 255,255,255;
-      --v-theme-on-error: 255,255,255;
-      --v-theme-on-info: 255,255,255;
-      --v-theme-on-success: 255,255,255;
-      --v-theme-on-warning: 255,255,255;
-      --v-border-color: 255, 255, 255;
-      --v-border-opacity: 0.12;
-      --v-high-emphasis-opacity: 1;
-      --v-medium-emphasis-opacity: 0.7;
-      --v-disabled-opacity: 0.5;
-      --v-idle-opacity: 0.1;
-      --v-hover-opacity: 0.04;
-      --v-focus-opacity: 0.12;
-      --v-selected-opacity: 0.08;
-      --v-activated-opacity: 0.12;
-      --v-pressed-opacity: 0.16;
-      --v-dragged-opacity: 0.08;
-      --v-theme-kbd: 66, 66, 66;
-      --v-theme-on-kbd: 255, 255, 255;
-      --v-theme-code: 52, 52, 52;
-      --v-theme-on-code: 204, 204, 204;
-    }
-    .bg-background {
-      --v-theme-overlay-multiplier: var(--v-theme-background-overlay-multiplier);
-      background-color: rgb(var(--v-theme-background)) !important;
-      color: rgb(var(--v-theme-on-background)) !important;
-    }
-    .bg-surface {
-      --v-theme-overlay-multiplier: var(--v-theme-surface-overlay-multiplier);
-      background-color: rgb(var(--v-theme-surface)) !important;
-      color: rgb(var(--v-theme-on-surface)) !important;
-    }
-    .bg-surface-bright {
-      --v-theme-overlay-multiplier: var(--v-theme-surface-bright-overlay-multiplier);
-      background-color: rgb(var(--v-theme-surface-bright)) !important;
-      color: rgb(var(--v-theme-on-surface-bright)) !important;
-    }
-    .bg-surface-light {
-      --v-theme-overlay-multiplier: var(--v-theme-surface-light-overlay-multiplier);
-      background-color: rgb(var(--v-theme-surface-light)) !important;
-      color: rgb(var(--v-theme-on-surface-light)) !important;
-    }
-    .bg-surface-variant {
-      --v-theme-overlay-multiplier: var(--v-theme-surface-variant-overlay-multiplier);
-      background-color: rgb(var(--v-theme-surface-variant)) !important;
-      color: rgb(var(--v-theme-on-surface-variant)) !important;
-    }
-    .bg-primary {
-      --v-theme-overlay-multiplier: var(--v-theme-primary-overlay-multiplier);
-      background-color: rgb(var(--v-theme-primary)) !important;
-      color: rgb(var(--v-theme-on-primary)) !important;
-    }
-    .bg-primary-darken-1 {
-      --v-theme-overlay-multiplier: var(--v-theme-primary-darken-1-overlay-multiplier);
-      background-color: rgb(var(--v-theme-primary-darken-1)) !important;
-      color: rgb(var(--v-theme-on-primary-darken-1)) !important;
-    }
-    .bg-secondary {
-      --v-theme-overlay-multiplier: var(--v-theme-secondary-overlay-multiplier);
-      background-color: rgb(var(--v-theme-secondary)) !important;
-      color: rgb(var(--v-theme-on-secondary)) !important;
-    }
-    .bg-secondary-darken-1 {
-      --v-theme-overlay-multiplier: var(--v-theme-secondary-darken-1-overlay-multiplier);
-      background-color: rgb(var(--v-theme-secondary-darken-1)) !important;
-      color: rgb(var(--v-theme-on-secondary-darken-1)) !important;
-    }
-    .bg-error {
-      --v-theme-overlay-multiplier: var(--v-theme-error-overlay-multiplier);
-      background-color: rgb(var(--v-theme-error)) !important;
-      color: rgb(var(--v-theme-on-error)) !important;
-    }
-    .bg-info {
-      --v-theme-overlay-multiplier: var(--v-theme-info-overlay-multiplier);
-      background-color: rgb(var(--v-theme-info)) !important;
-      color: rgb(var(--v-theme-on-info)) !important;
-    }
-    .bg-success {
-      --v-theme-overlay-multiplier: var(--v-theme-success-overlay-multiplier);
-      background-color: rgb(var(--v-theme-success)) !important;
-      color: rgb(var(--v-theme-on-success)) !important;
-    }
-    .bg-warning {
-      --v-theme-overlay-multiplier: var(--v-theme-warning-overlay-multiplier);
-      background-color: rgb(var(--v-theme-warning)) !important;
-      color: rgb(var(--v-theme-on-warning)) !important;
-    }
-    .text-background {
-      color: rgb(var(--v-theme-background)) !important;
-    }
-    .border-background {
-      --v-border-color: var(--v-theme-background);
-    }
-    .text-surface {
-      color: rgb(var(--v-theme-surface)) !important;
-    }
-    .border-surface {
-      --v-border-color: var(--v-theme-surface);
-    }
-    .text-surface-bright {
-      color: rgb(var(--v-theme-surface-bright)) !important;
-    }
-    .border-surface-bright {
-      --v-border-color: var(--v-theme-surface-bright);
-    }
-    .text-surface-light {
-      color: rgb(var(--v-theme-surface-light)) !important;
-    }
-    .border-surface-light {
-      --v-border-color: var(--v-theme-surface-light);
-    }
-    .text-surface-variant {
-      color: rgb(var(--v-theme-surface-variant)) !important;
-    }
-    .border-surface-variant {
-      --v-border-color: var(--v-theme-surface-variant);
-    }
-    .on-surface-variant {
-      color: rgb(var(--v-theme-on-surface-variant)) !important;
-    }
-    .text-primary {
-      color: rgb(var(--v-theme-primary)) !important;
-    }
-    .border-primary {
-      --v-border-color: var(--v-theme-primary);
-    }
-    .text-primary-darken-1 {
-      color: rgb(var(--v-theme-primary-darken-1)) !important;
-    }
-    .border-primary-darken-1 {
-      --v-border-color: var(--v-theme-primary-darken-1);
-    }
-    .text-secondary {
-      color: rgb(var(--v-theme-secondary)) !important;
-    }
-    .border-secondary {
-      --v-border-color: var(--v-theme-secondary);
-    }
-    .text-secondary-darken-1 {
-      color: rgb(var(--v-theme-secondary-darken-1)) !important;
-    }
-    .border-secondary-darken-1 {
-      --v-border-color: var(--v-theme-secondary-darken-1);
-    }
-    .text-error {
-      color: rgb(var(--v-theme-error)) !important;
-    }
-    .border-error {
-      --v-border-color: var(--v-theme-error);
-    }
-    .text-info {
-      color: rgb(var(--v-theme-info)) !important;
-    }
-    .border-info {
-      --v-border-color: var(--v-theme-info);
-    }
-    .text-success {
-      color: rgb(var(--v-theme-success)) !important;
-    }
-    .border-success {
-      --v-border-color: var(--v-theme-success);
-    }
-    .text-warning {
-      color: rgb(var(--v-theme-warning)) !important;
-    }
-    .border-warning {
-      --v-border-color: var(--v-theme-warning);
-    }
-    .on-background {
-      color: rgb(var(--v-theme-on-background)) !important;
-    }
-    .on-surface {
-      color: rgb(var(--v-theme-on-surface)) !important;
-    }
-    .on-surface-bright {
-      color: rgb(var(--v-theme-on-surface-bright)) !important;
-    }
-    .on-surface-light {
-      color: rgb(var(--v-theme-on-surface-light)) !important;
-    }
-    .on-primary {
-      color: rgb(var(--v-theme-on-primary)) !important;
-    }
-    .on-primary-darken-1 {
-      color: rgb(var(--v-theme-on-primary-darken-1)) !important;
-    }
-    .on-secondary {
-      color: rgb(var(--v-theme-on-secondary)) !important;
-    }
-    .on-secondary-darken-1 {
-      color: rgb(var(--v-theme-on-secondary-darken-1)) !important;
-    }
-    .on-error {
-      color: rgb(var(--v-theme-on-error)) !important;
-    }
-    .on-info {
-      color: rgb(var(--v-theme-on-info)) !important;
-    }
-    .on-success {
-      color: rgb(var(--v-theme-on-success)) !important;
-    }
-    .on-warning {
-      color: rgb(var(--v-theme-on-warning)) !important;
-    }
->>>>>>> a17b3d17
 
 }
   </style>
