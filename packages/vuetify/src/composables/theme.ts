--- conflicted
+++ resolved
@@ -422,8 +422,8 @@
     return lines.map((str, i) => i === 0 ? str : `    ${str}`).join('')
   })
 
-  const themeClasses = computed(() => parsedOptions.isDisabled ? undefined : `${parsedOptions.prefix}theme--${name.value}`)
-  const themeNames = computed(() => Object.keys(computedThemes.value))
+  const themeClasses = toRef(() => parsedOptions.isDisabled ? undefined : `${parsedOptions.prefix}theme--${name.value}`)
+  const themeNames = toRef(() => Object.keys(computedThemes.value))
 
   if (SUPPORTS_MATCH_MEDIA) {
     const media = window.matchMedia('(prefers-color-scheme: dark)')
@@ -484,7 +484,6 @@
     }
   }
 
-<<<<<<< HEAD
   function change (themeName: string) {
     if (!themeNames.value.includes(themeName)) {
       consoleWarn(`Theme "${themeName}" not found on the Vuetify theme instance`)
@@ -518,9 +517,6 @@
       return true
     },
   }) as typeof name
-=======
-  const themeClasses = toRef(() => parsedOptions.isDisabled ? undefined : `v-theme--${name.value}`)
->>>>>>> a4c8029c
 
   return {
     install,
@@ -552,11 +548,7 @@
   const name = toRef(() => props.theme ?? theme.name.value)
   const current = toRef(() => theme.themes.value[name.value])
 
-<<<<<<< HEAD
-  const themeClasses = computed(() => theme.isDisabled ? undefined : `${theme.prefix}theme--${name.value}`)
-=======
-  const themeClasses = toRef(() => theme.isDisabled ? undefined : `v-theme--${name.value}`)
->>>>>>> a4c8029c
+  const themeClasses = toRef(() => theme.isDisabled ? undefined : `${theme.prefix}theme--${name.value}`)
 
   const newTheme: ThemeInstance = {
     ...theme,
