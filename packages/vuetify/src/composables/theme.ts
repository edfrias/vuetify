--- conflicted
+++ resolved
@@ -318,13 +318,8 @@
   function getHead () {
     return {
       style: [{
-<<<<<<< HEAD
-        children: styles.value,
+        textContent: styles.value,
         id: parsedOptions.stylesheetId,
-=======
-        textContent: styles.value,
-        id: 'vuetify-theme-stylesheet',
->>>>>>> 74df3acf
         nonce: parsedOptions.cspNonce || false as never,
       }],
     }
