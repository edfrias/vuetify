// Utilities
import {
  computed,
  getCurrentScope,
  inject,
  onScopeDispose,
  provide,
  ref,
  shallowRef,
  watch,
  watchEffect,
} from 'vue'
import {
  consoleWarn,
  createRange,
  darken,
  deprecate,
  getCurrentInstance,
  getForeground,
  getLuma,
  IN_BROWSER,
  lighten,
  mergeDeep,
  parseColor,
  propsFactory,
  RGBtoHex,
  SUPPORTS_MATCH_MEDIA,
} from '@/util'

// Types
import type { VueHeadClient } from '@unhead/vue'
import type { HeadClient } from '@vueuse/head'
import type { App, DeepReadonly, InjectionKey, Ref } from 'vue'

type DeepPartial<T> = T extends object ? { [P in keyof T]?: DeepPartial<T[P]> } : T

export type ThemeOptions = false | {
  cspNonce?: string
  defaultTheme?: 'light' | 'dark' | 'system' | string
  variations?: false | VariationsOptions
  themes?: Record<string, ThemeDefinition>
  stylesheetId?: string
  scope?: string
  unimportant?: boolean
}
export type ThemeDefinition = DeepPartial<InternalThemeDefinition>

interface InternalThemeOptions {
  cspNonce?: string
  isDisabled: boolean
  defaultTheme: 'light' | 'dark' | 'system' | string
  prefix: string
  variations: false | VariationsOptions
  themes: Record<string, InternalThemeDefinition>
  stylesheetId: string
  scope?: string
  scoped: boolean
  unimportant: boolean
  utilities: boolean
}

interface VariationsOptions {
  colors: string[]
  lighten: number
  darken: number
}

interface InternalThemeDefinition {
  dark: boolean
  colors: Colors
  variables: Record<string, string | number>
}

export interface Colors extends BaseColors, OnColors {
  [key: string]: string
}

interface BaseColors {
  background: string
  surface: string
  primary: string
  secondary: string
  success: string
  warning: string
  error: string
  info: string
}

interface OnColors {
  'on-background': string
  'on-surface': string
  'on-primary': string
  'on-secondary': string
  'on-success': string
  'on-warning': string
  'on-error': string
  'on-info': string
}

export interface ThemeInstance {
  change: (themeName: string) => void
  cycle: (themeArray?: string[]) => void
  toggle: (themeArray?: [string, string]) => void

  readonly isDisabled: boolean
  readonly themes: Ref<Record<string, InternalThemeDefinition>>

  readonly name: Readonly<Ref<string>>
  readonly current: DeepReadonly<Ref<InternalThemeDefinition>>
  readonly computedThemes: DeepReadonly<Ref<Record<string, InternalThemeDefinition>>>
  readonly prefix: string

  readonly themeClasses: Readonly<Ref<string | undefined>>
  readonly styles: Readonly<Ref<string>>

  readonly global: {
    readonly name: Ref<string>
    readonly current: DeepReadonly<Ref<InternalThemeDefinition>>
  }
}

export const ThemeSymbol: InjectionKey<ThemeInstance> = Symbol.for('vuetify:theme')

export const makeThemeProps = propsFactory({
  theme: String,
}, 'theme')

function genDefaults () {
  return {
    defaultTheme: 'light',
    prefix: 'v-',
    variations: { colors: [], lighten: 0, darken: 0 },
    themes: {
      light: {
        dark: false,
        colors: {
          background: '#FFFFFF',
          surface: '#FFFFFF',
          'surface-bright': '#FFFFFF',
          'surface-light': '#EEEEEE',
          'surface-variant': '#424242',
          'on-surface-variant': '#EEEEEE',
          primary: '#1867C0',
          'primary-darken-1': '#1F5592',
          secondary: '#48A9A6',
          'secondary-darken-1': '#018786',
          error: '#B00020',
          info: '#2196F3',
          success: '#4CAF50',
          warning: '#FB8C00',
        },
        variables: {
          'border-color': '#000000',
          'border-opacity': 0.12,
          'high-emphasis-opacity': 0.87,
          'medium-emphasis-opacity': 0.60,
          'disabled-opacity': 0.38,
          'idle-opacity': 0.04,
          'hover-opacity': 0.04,
          'focus-opacity': 0.12,
          'selected-opacity': 0.08,
          'activated-opacity': 0.12,
          'pressed-opacity': 0.12,
          'dragged-opacity': 0.08,
          'theme-kbd': '#212529',
          'theme-on-kbd': '#FFFFFF',
          'theme-code': '#F5F5F5',
          'theme-on-code': '#000000',
        },
      },
      dark: {
        dark: true,
        colors: {
          background: '#121212',
          surface: '#212121',
          'surface-bright': '#ccbfd6',
          'surface-light': '#424242',
          'surface-variant': '#a3a3a3',
          'on-surface-variant': '#424242',
          primary: '#2196F3',
          'primary-darken-1': '#277CC1',
          secondary: '#54B6B2',
          'secondary-darken-1': '#48A9A6',
          error: '#CF6679',
          info: '#2196F3',
          success: '#4CAF50',
          warning: '#FB8C00',
        },
        variables: {
          'border-color': '#FFFFFF',
          'border-opacity': 0.12,
          'high-emphasis-opacity': 1,
          'medium-emphasis-opacity': 0.70,
          'disabled-opacity': 0.50,
          'idle-opacity': 0.10,
          'hover-opacity': 0.04,
          'focus-opacity': 0.12,
          'selected-opacity': 0.08,
          'activated-opacity': 0.12,
          'pressed-opacity': 0.16,
          'dragged-opacity': 0.08,
          'theme-kbd': '#212529',
          'theme-on-kbd': '#FFFFFF',
          'theme-code': '#343434',
          'theme-on-code': '#CCCCCC',
        },
      },
    },
    stylesheetId: 'vuetify-theme-stylesheet',
    scoped: false,
    unimportant: false,
    utilities: true,
  }
}

function parseThemeOptions (options: ThemeOptions = genDefaults()): InternalThemeOptions {
  const defaults = genDefaults()

  if (!options) return { ...defaults, isDisabled: true } as any

  const themes: Record<string, InternalThemeDefinition> = {}
  for (const [key, theme] of Object.entries(options.themes ?? {})) {
    const defaultTheme = theme.dark || key === 'dark'
      ? defaults.themes?.dark
      : defaults.themes?.light
    themes[key] = mergeDeep(defaultTheme, theme) as InternalThemeDefinition
  }

  return mergeDeep(
    defaults,
    { ...options, themes },
  ) as InternalThemeOptions
}

function createCssClass (lines: string[], selector: string, content: string[], scope?: string) {
  lines.push(
    `${getScopedSelector(selector, scope)} {\n`,
    ...content.map(line => `  ${line};\n`),
    '}\n',
  )
}

function genCssVariables (theme: InternalThemeDefinition, prefix: string) {
  const lightOverlay = theme.dark ? 2 : 1
  const darkOverlay = theme.dark ? 1 : 2

  const variables: string[] = []
  for (const [key, value] of Object.entries(theme.colors)) {
    const rgb = parseColor(value)
    variables.push(`--${prefix}theme-${key}: ${rgb.r},${rgb.g},${rgb.b}`)
    if (!key.startsWith('on-')) {
      variables.push(`--${prefix}theme-${key}-overlay-multiplier: ${getLuma(value) > 0.18 ? lightOverlay : darkOverlay}`)
    }
  }

  for (const [key, value] of Object.entries(theme.variables)) {
    const color = typeof value === 'string' && value.startsWith('#') ? parseColor(value) : undefined
    const rgb = color ? `${color.r}, ${color.g}, ${color.b}` : undefined
    variables.push(`--${prefix}${key}: ${rgb ?? value}`)
  }

  return variables
}

function genVariation (name: string, color: string, variations: VariationsOptions | false) {
  const object: Record<string, string> = {}
  if (variations) {
    for (const variation of (['lighten', 'darken'] as const)) {
      const fn = variation === 'lighten' ? lighten : darken
      for (const amount of createRange(variations[variation], 1)) {
        object[`${name}-${variation}-${amount}`] = RGBtoHex(fn(parseColor(color), amount))
      }
    }
  }
  return object
}

function genVariations (colors: InternalThemeDefinition['colors'], variations: VariationsOptions | false) {
  if (!variations) return {}

  let variationColors = {}
  for (const name of variations.colors) {
    const color = colors[name]

    if (!color) continue

    variationColors = {
      ...variationColors,
      ...genVariation(name, color, variations),
    }
  }
  return variationColors
}

function genOnColors (colors: InternalThemeDefinition['colors']) {
  const onColors = {} as InternalThemeDefinition['colors']

  for (const color of Object.keys(colors)) {
    if (color.startsWith('on-') || colors[`on-${color}`]) continue

    const onColor = `on-${color}` as keyof OnColors
    const colorVal = parseColor(colors[color])

    onColors[onColor] = getForeground(colorVal)
  }

  return onColors
}

function getScopedSelector (selector: string, scope?: string) {
  if (!scope) return selector

  const scopeSelector = `:where(${scope})`

  return selector === ':root' ? scopeSelector : `${scopeSelector} ${selector}`
}

function upsertStyles (id: string, cspNonce: string | undefined, styles: string) {
  const styleEl = getOrCreateStyleElement(id, cspNonce)

  if (!styleEl) return

  styleEl.innerHTML = styles
}

function getOrCreateStyleElement (id: string, cspNonce?: string) {
  if (!IN_BROWSER) return null

  let style = document.getElementById(id) as HTMLStyleElement | null

  if (!style) {
    style = document.createElement('style')
    style.id = id
    style.type = 'text/css'

    if (cspNonce) style.setAttribute('nonce', cspNonce)

    document.head.appendChild(style)
  }

  return style
}

// Composables
export function createTheme (options?: ThemeOptions): ThemeInstance & { install: (app: App) => void } {
  const parsedOptions = parseThemeOptions(options)
  const _name = shallowRef(parsedOptions.defaultTheme)
  const themes = ref(parsedOptions.themes)
  const systemName = shallowRef('light')

  const name = computed({
    get () {
      return _name.value === 'system' ? systemName.value : _name.value
    },
    set (val: string) {
      _name.value = val
    },
  })

  const computedThemes = computed(() => {
    const acc: Record<string, InternalThemeDefinition> = {}
    for (const [name, original] of Object.entries(themes.value)) {
      const colors = {
        ...original.colors,
        ...genVariations(original.colors, parsedOptions.variations),
      }

      acc[name] = {
        ...original,
        colors: {
          ...colors,
          ...genOnColors(colors),
        },
      }
    }
    return acc
  })

  const current = computed(() => computedThemes.value[name.value])

  const styles = computed(() => {
    const lines: string[] = []
    const important = parsedOptions.unimportant ? '' : ' !important'
    const scoped = parsedOptions.scoped ? parsedOptions.prefix : ''

    if (current.value?.dark) {
      createCssClass(lines, ':root', ['color-scheme: dark'], parsedOptions.scope)
    }

    createCssClass(lines, ':root', genCssVariables(current.value, parsedOptions.prefix), parsedOptions.scope)

    for (const [themeName, theme] of Object.entries(computedThemes.value)) {
      createCssClass(lines, `.${parsedOptions.prefix}theme--${themeName}`, [
        `color-scheme: ${theme.dark ? 'dark' : 'normal'}`,
        ...genCssVariables(theme, parsedOptions.prefix),
      ], parsedOptions.scope)
    }

    if (parsedOptions.utilities) {
      const bgLines: string[] = []
      const fgLines: string[] = []

<<<<<<< HEAD
    const colors = new Set(Object.values(computedThemes.value).flatMap(theme => Object.keys(theme.colors)))
    for (const key of colors) {
      if (/^on-[a-z]/.test(key)) {
        createCssClass(fgLines, `.${key}`, [`color: rgb(var(--v-theme-${key}))`])
      } else {
        createCssClass(bgLines, `.bg-${key}`, [
          `--v-theme-overlay-multiplier: var(--v-theme-${key}-overlay-multiplier)`,
          `background-color: rgb(var(--v-theme-${key}))`,
          `color: rgb(var(--v-theme-on-${key}))`,
        ])
        createCssClass(fgLines, `.text-${key}`, [`color: rgb(var(--v-theme-${key}))`])
        createCssClass(fgLines, `.border-${key}`, [`--v-border-color: var(--v-theme-${key})`])
=======
      const colors = new Set(Object.values(computedThemes.value).flatMap(theme => Object.keys(theme.colors)))
      for (const key of colors) {
        if (key.startsWith('on-')) {
          createCssClass(fgLines, `.${key}`, [`color: rgb(var(--${parsedOptions.prefix}theme-${key}))${important}`], parsedOptions.scope)
        } else {
          createCssClass(bgLines, `.${scoped}bg-${key}`, [
            `--${parsedOptions.prefix}theme-overlay-multiplier: var(--${parsedOptions.prefix}theme-${key}-overlay-multiplier)`,
            `background-color: rgb(var(--${parsedOptions.prefix}theme-${key}))${important}`,
            `color: rgb(var(--${parsedOptions.prefix}theme-on-${key}))${important}`,
          ], parsedOptions.scope)
          createCssClass(fgLines, `.${scoped}text-${key}`, [`color: rgb(var(--${parsedOptions.prefix}theme-${key}))${important}`], parsedOptions.scope)
          createCssClass(fgLines, `.${scoped}border-${key}`, [`--${parsedOptions.prefix}border-color: var(--${parsedOptions.prefix}theme-${key})`], parsedOptions.scope)
        }
>>>>>>> 8393a412
      }

      lines.push(...bgLines, ...fgLines)
    }

    return '@layer vuetify.theme {\n' + lines.map(v => `  ${v}`).join('') + '\n}'
  })

  const themeClasses = computed(() => parsedOptions.isDisabled ? undefined : `${parsedOptions.prefix}theme--${name.value}`)
  const themeNames = computed(() => Object.keys(computedThemes.value))

  if (SUPPORTS_MATCH_MEDIA) {
    const media = window.matchMedia('(prefers-color-scheme: dark)')

    function updateSystemName () {
      systemName.value = media.matches ? 'dark' : 'light'
    }

    updateSystemName()

    media.addEventListener('change', updateSystemName, { passive: true })

    if (getCurrentScope()) {
      onScopeDispose(() => {
        media.removeEventListener('change', updateSystemName)
      })
    }
  }

  function install (app: App) {
    if (parsedOptions.isDisabled) return

    const head = app._context.provides.usehead as HeadClient & VueHeadClient<any> | undefined
    if (head) {
      function getHead () {
        return {
          style: [{
            textContent: styles.value,
            id: parsedOptions.stylesheetId,
            nonce: parsedOptions.cspNonce || false as never,
          }],
        }
      }

      if (head.push) {
        const entry = head.push(getHead)
        if (IN_BROWSER) {
          watch(styles, () => { entry.patch(getHead) })
        }
      } else {
        if (IN_BROWSER) {
          head.addHeadObjs(computed(getHead))
          watchEffect(() => head.updateDOM())
        } else {
          head.addHeadObjs(getHead())
        }
      }
    } else {
      if (IN_BROWSER) {
        watch(styles, updateStyles, { immediate: true })
      } else {
        updateStyles()
      }

      function updateStyles () {
        upsertStyles(parsedOptions.stylesheetId, parsedOptions.cspNonce, styles.value)
      }
    }
  }

  function change (themeName: string) {
    if (!themeNames.value.includes(themeName)) {
      consoleWarn(`Theme "${themeName}" not found on the Vuetify theme instance`)
      return
    }

    name.value = themeName
  }

  function cycle (themeArray: string[] = themeNames.value) {
    const currentIndex = themeArray.indexOf(name.value)
    const nextIndex = currentIndex === -1 ? 0 : (currentIndex + 1) % themeArray.length

    change(themeArray[nextIndex])
  }

  function toggle (themeArray: [string, string] = ['light', 'dark']) {
    cycle(themeArray)
  }

  const globalName = new Proxy(name, {
    get (target, prop) {
      return target[prop as keyof typeof target]
    },
    set (target, prop, val) {
      if (prop === 'value') {
        deprecate(`theme.global.name.value = ${val}`, `theme.change('${val}')`)
      }
      // @ts-expect-error
      target[prop] = val
      return true
    },
  }) as typeof name

  return {
    install,
    change,
    cycle,
    toggle,
    isDisabled: parsedOptions.isDisabled,
    name,
    themes,
    current,
    computedThemes,
    prefix: parsedOptions.prefix,
    themeClasses,
    styles,
    global: {
      name: globalName,
      current,
    },
  }
}

export function provideTheme (props: { theme?: string }) {
  getCurrentInstance('provideTheme')

  const theme = inject(ThemeSymbol, null)

  if (!theme) throw new Error('Could not find Vuetify theme injection')

  const name = computed(() => props.theme ?? theme.name.value)
  const current = computed(() => theme.themes.value[name.value])

  const themeClasses = computed(() => theme.isDisabled ? undefined : `${theme.prefix}theme--${name.value}`)

  const newTheme: ThemeInstance = {
    ...theme,
    name,
    current,
    themeClasses,
  }

  provide(ThemeSymbol, newTheme)

  return newTheme
}

export function useTheme () {
  getCurrentInstance('useTheme')

  const theme = inject(ThemeSymbol, null)

  if (!theme) throw new Error('Could not find Vuetify theme injection')

  return theme
}<|MERGE_RESOLUTION|>--- conflicted
+++ resolved
@@ -208,7 +208,7 @@
     },
     stylesheetId: 'vuetify-theme-stylesheet',
     scoped: false,
-    unimportant: false,
+    unimportant: true,
     utilities: true,
   }
 }
@@ -400,20 +400,6 @@
       const bgLines: string[] = []
       const fgLines: string[] = []
 
-<<<<<<< HEAD
-    const colors = new Set(Object.values(computedThemes.value).flatMap(theme => Object.keys(theme.colors)))
-    for (const key of colors) {
-      if (/^on-[a-z]/.test(key)) {
-        createCssClass(fgLines, `.${key}`, [`color: rgb(var(--v-theme-${key}))`])
-      } else {
-        createCssClass(bgLines, `.bg-${key}`, [
-          `--v-theme-overlay-multiplier: var(--v-theme-${key}-overlay-multiplier)`,
-          `background-color: rgb(var(--v-theme-${key}))`,
-          `color: rgb(var(--v-theme-on-${key}))`,
-        ])
-        createCssClass(fgLines, `.text-${key}`, [`color: rgb(var(--v-theme-${key}))`])
-        createCssClass(fgLines, `.border-${key}`, [`--v-border-color: var(--v-theme-${key})`])
-=======
       const colors = new Set(Object.values(computedThemes.value).flatMap(theme => Object.keys(theme.colors)))
       for (const key of colors) {
         if (key.startsWith('on-')) {
@@ -427,7 +413,6 @@
           createCssClass(fgLines, `.${scoped}text-${key}`, [`color: rgb(var(--${parsedOptions.prefix}theme-${key}))${important}`], parsedOptions.scope)
           createCssClass(fgLines, `.${scoped}border-${key}`, [`--${parsedOptions.prefix}border-color: var(--${parsedOptions.prefix}theme-${key})`], parsedOptions.scope)
         }
->>>>>>> 8393a412
       }
 
       lines.push(...bgLines, ...fgLines)
