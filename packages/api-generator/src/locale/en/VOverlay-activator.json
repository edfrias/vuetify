--- conflicted
+++ resolved
@@ -1,21 +1,12 @@
 {
   "props": {
-<<<<<<< HEAD
-    "activator": "MISSING DESCRIPTION ([edit in github](https://github.com/vuetifyjs/vuetify/tree/master/packages/api-generator/src/locale/en/v-overlay-activator.json))",
-    "activatorProps": "MISSING DESCRIPTION ([edit in github](https://github.com/vuetifyjs/vuetify/tree/master/packages/api-generator/src/locale/en/v-overlay-activator.json))",
-    "closeOnContentClick": "Closes component when you click on its content",
-    "openOnClick": "MISSING DESCRIPTION ([edit in github](https://github.com/vuetifyjs/vuetify/tree/master/packages/api-generator/src/locale/en/v-overlay-activator.json))",
-    "openOnHover": "MISSING DESCRIPTION ([edit in github](https://github.com/vuetifyjs/vuetify/tree/master/packages/api-generator/src/locale/en/v-overlay-activator.json))",
-    "openOnFocus": "MISSING DESCRIPTION ([edit in github](https://github.com/vuetifyjs/vuetify/tree/master/packages/api-generator/src/locale/en/v-overlay-activator.json))",
-    "target": "For locationStrategy=\"connected\", specify an element or array of x,y coordinates that the overlay should position itself relative to. This will be the activator element by default."
-=======
     "activator": "Explicitly sets the overlay's activator.",
     "activatorProps": "Apply custom properties to the activator.",
     "contentProps": "Apply custom properties to the content.",
     "closeOnContentClick": "Closes component when you click on its content.",
     "location": "Specifies the anchor point for positioning the component, using directional cues to align it either horizontally, vertically, or both..",
     "openOnClick": "Activate the component when the activator is clicked.",
-    "openOnFocus": "Activate the component when the activator is focused."
->>>>>>> f2d88883
+    "openOnFocus": "Activate the component when the activator is focused.",
+    "target": "For locationStrategy=\"connected\", specify an element or array of x,y coordinates that the overlay should position itself relative to. This will be the activator element by default."
   }
 }