{
  "props": {
    "alignDot": "Align the dot to the **start** or **end** of the item.",
    "color": "Applies specified color to the item dot - supports utility colors (for example `success` or `purple`) or css color (`#033` or `rgba(255, 0, 0, 0.5)`). Find a list of built-in classes on the [colors page](/styles/colors#material-colors).",
    "dotColor": "Color of the item dot.",
    "fillDot": "Remove outer border of item dot, making the color fill the entire dot.",
    "hideDot": "Hide the timeline item dot.",
    "hideOpposite": "Hide opposite content if it exists.",
    "icon": "Apply a specific icon to the inside dot using the [v-icon](/components/icons/) component.",
    "iconColor": "Color of the icon.",
    "index": "Used to allow dynamically shown items to be re-inserted in the correct position.",
    "lineInset": "Specifies the distance between the line and the dot of the item.",
<<<<<<< HEAD
    "side": "Display the item on one side of the timeline, either **start** or **end**. This will override the implicit ordering of items, unless `v-timeline` has it's own **side** prop defined.",
=======
    "side": "Show the item either **before** or **after** the timeline. This will override the implicit ordering of items, but will in turn be overridden by the `v-timeline` **single-side** prop.",
>>>>>>> c7c2fa4d
    "size": "Size of the item dot"
  },
  "slots": {
    "icon": "Used to customize the icon inside the item dot.",
    "opposite": "Used to customize the opposite side of timeline items."
  }
}<|MERGE_RESOLUTION|>--- conflicted
+++ resolved
@@ -10,11 +10,7 @@
     "iconColor": "Color of the icon.",
     "index": "Used to allow dynamically shown items to be re-inserted in the correct position.",
     "lineInset": "Specifies the distance between the line and the dot of the item.",
-<<<<<<< HEAD
-    "side": "Display the item on one side of the timeline, either **start** or **end**. This will override the implicit ordering of items, unless `v-timeline` has it's own **side** prop defined.",
-=======
     "side": "Show the item either **before** or **after** the timeline. This will override the implicit ordering of items, but will in turn be overridden by the `v-timeline` **single-side** prop.",
->>>>>>> c7c2fa4d
     "size": "Size of the item dot"
   },
   "slots": {
