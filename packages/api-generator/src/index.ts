import fs from 'fs/promises'
import path from 'path'
<<<<<<< HEAD
import { components as _components } from 'vuetify/dist/vuetify.js'
import { components as labsComponents } from 'vuetify/dist/vuetify-labs.js'
import { components as _componentsInfo } from 'vuetify/dist/json/importMap.json'
import { components as labsComponentsInfo } from 'vuetify/dist/json/importMap-labs.json'
=======
import { components } from 'vuetify/dist/vuetify-labs.js'
import importMap from 'vuetify/dist/json/importMap.json' assert { type: 'json' }
import importMapLabs from 'vuetify/dist/json/importMap-labs.json' assert { type: 'json' }
>>>>>>> 1515a12a
import { kebabCase } from './helpers/text'
import { generateComposableDataFromTypes, generateDirectiveDataFromTypes } from './types'
import Piscina from 'piscina'
import { addDescriptions, addDirectiveDescriptions, stringifyProps } from './utils'
import * as os from 'os'
import mkdirp from 'mkdirp'
import { createVeturApi } from './vetur'
import rimraf from 'rimraf'
import { createWebTypesApi } from './web-types'
import inspector from 'inspector'
import yargs from 'yargs'
import { execSync } from 'child_process'

type TranslationData = {
  [type in 'props' | 'events' | 'slots' | 'exposed']?: {
    [name in string]?: string
  }
}

const yar = yargs(process.argv.slice(2))
  .option('components', {
    type: 'array',
  })
  .option('skip-directives', {
    type: 'boolean',
  })
  .option('skip-composables', {
    type: 'boolean',
  })
  .option('missing-descriptions', {
    type: 'boolean',
  })

<<<<<<< HEAD
const components = {
  ..._components,
  ...labsComponents,
}
const componentsInfo = {
  ..._componentsInfo,
  ...labsComponentsInfo,
=======
const componentsInfo = {
  ...importMap.components,
  ...importMapLabs.components,
>>>>>>> 1515a12a
}

const run = async () => {
  const argv = await yar.argv
  const locales = ['en']

  // Components
  const pool = new Piscina({
    filename: './lib/worker.mjs',
    niceIncrement: 10,
    maxThreads: inspector.url() ? 1 : Math.max(1, Math.floor(Math.min(os.cpus().length / 2, os.freemem() / (1.1 * 1024 ** 3)))),
  })

  const template = await fs.readFile('./templates/component.d.ts', 'utf-8')

  await mkdirp('./templates/tmp')
  for (const component in components) {
    // await fs.writeFile(`./templates/tmp/${component}.d.ts`, template.replaceAll('__component__', component))
    await fs.writeFile(`./templates/tmp/${component}.d.ts`,
      template.replaceAll('__component__', component)
        .replaceAll('__name__', componentsInfo[component].from.replace('.mjs', '.js'))
    )
  }

  const outPath = new URL('../../docs/src/api/data/', import.meta.url).pathname

  const componentData = await Promise.all(
    Object.entries(components).map(([componentName, componentInstance]) => {
      if (argv.components && !argv.components.includes(componentName)) return null

      return pool.run(
        JSON.stringify({
          componentName,
          componentProps: stringifyProps(componentInstance.props),
          locales,
          outPath,
        })
      )
    }).filter(Boolean)
  )

  // Missing descriptions
  if (argv.missingDescriptions) {
    const currentBranch = execSync('git branch --show-current', { encoding: 'utf-8' }).trim()
    const translations: { [filename in string]?: TranslationData } = {}

    async function readData (filename: string): Promise<TranslationData> {
      if (!(filename in translations)) {
        try {
          const data = JSON.parse(await fs.readFile(filename, 'utf-8'))

          for (const type of ['props', 'events', 'slots', 'exposed']) {
            for (const item in data[type] ?? {}) {
              if (data[type][item].startsWith('MISSING DESCRIPTION')) {
                delete data[type][item]
              }
            }
          }

          translations[filename] = data
        } catch (e) {
          translations[filename] = {}
        }
      }

      return translations[filename]
    }

    for (const component of componentData) {
      for (const type of ['props', 'events', 'slots', 'exposed']) {
        for (const name in component[type]) {
          if (type === 'props' && !component[type][name].source) {
            console.warn(`Missing source for ${component.kebabName} ${type}: ${name}`)
          }

          const filename = type === 'props'
            ? kebabCase(component[type][name].source ?? component.componentName)
            : component.kebabName

          for (const locale of locales) {
            const sourceData = await readData(`./src/locale/${locale}/${filename}.json`)
            const githubUrl = `https://github.com/vuetifyjs/vuetify/tree/${currentBranch}/packages/api-generator/src/locale/${locale}/${filename}.json`

            sourceData[type] ??= {}
            sourceData[type][name] ??= `MISSING DESCRIPTION ([edit in github](${githubUrl}))`
          }
        }
      }
    }

    for (const filename in translations) {
      try {
        await fs.writeFile(filename, JSON.stringify(translations[filename], null, 2) + '\n')
      } catch (e: unknown) {
        console.error(filename, e)
      }
    }

    process.exit()
  }

  // Composables
  if (!argv.skipComposables) {
    const composables = await Promise.all(generateComposableDataFromTypes().map(async composable => {
      const kebabName = kebabCase(composable.name)
      await addDescriptions(composable.name, composable.data, [kebabName], locales)
      return { fileName: kebabName, displayName: composable.name, ...composable }
    }))

    for (const { displayName, fileName, data } of composables) {
      await fs.writeFile(path.resolve(outPath, `${fileName}.json`), JSON.stringify({ displayName, fileName, ...data }, null, 2))
    }
  }

  // Directives
  let directives: any[] = []
  if (!argv.skipDirectives) {
    directives = await Promise.all(generateDirectiveDataFromTypes().map(async directive => {
      const kebabName = kebabCase(directive.name)
      await addDirectiveDescriptions(directive.name, directive, [kebabName], locales)

      return { fileName: kebabName, displayName: `v-${kebabName}`, ...directive }
    }))

    for (const { displayName, fileName, ...directive } of directives) {
      await fs.writeFile(path.resolve(outPath, `${fileName}.json`), JSON.stringify({ displayName, fileName, ...directive }, null, 2))
    }
  }

  rimraf.sync(path.resolve('./dist'))
  await fs.mkdir(path.resolve('./dist'))
  createVeturApi(componentData)
  createWebTypesApi(componentData, directives)
  await fs.mkdir(path.resolve('../vuetify/dist/json'), { recursive: true })
  await fs.copyFile(path.resolve('./dist/tags.json'), path.resolve('../vuetify/dist/json/tags.json'))
  await fs.copyFile(path.resolve('./dist/attributes.json'), path.resolve('../vuetify/dist/json/attributes.json'))
  await fs.copyFile(path.resolve('./dist/web-types.json'), path.resolve('../vuetify/dist/json/web-types.json'))
  rimraf.sync(path.resolve('./templates/tmp'))
}

run()<|MERGE_RESOLUTION|>--- conflicted
+++ resolved
@@ -1,15 +1,8 @@
 import fs from 'fs/promises'
 import path from 'path'
-<<<<<<< HEAD
-import { components as _components } from 'vuetify/dist/vuetify.js'
-import { components as labsComponents } from 'vuetify/dist/vuetify-labs.js'
-import { components as _componentsInfo } from 'vuetify/dist/json/importMap.json'
-import { components as labsComponentsInfo } from 'vuetify/dist/json/importMap-labs.json'
-=======
 import { components } from 'vuetify/dist/vuetify-labs.js'
 import importMap from 'vuetify/dist/json/importMap.json' assert { type: 'json' }
 import importMapLabs from 'vuetify/dist/json/importMap-labs.json' assert { type: 'json' }
->>>>>>> 1515a12a
 import { kebabCase } from './helpers/text'
 import { generateComposableDataFromTypes, generateDirectiveDataFromTypes } from './types'
 import Piscina from 'piscina'
@@ -43,19 +36,9 @@
     type: 'boolean',
   })
 
-<<<<<<< HEAD
-const components = {
-  ..._components,
-  ...labsComponents,
-}
-const componentsInfo = {
-  ..._componentsInfo,
-  ...labsComponentsInfo,
-=======
 const componentsInfo = {
   ...importMap.components,
   ...importMapLabs.components,
->>>>>>> 1515a12a
 }
 
 const run = async () => {
