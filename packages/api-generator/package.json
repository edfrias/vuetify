{
  "name": "@vuetify/api-generator",
<<<<<<< HEAD
  "version": "3.6.0-alpha.1",
=======
  "version": "3.5.16",
>>>>>>> 71d41182
  "private": true,
  "description": "",
  "scripts": {
    "build": "node --import tsx --no-warnings src/index.ts",
    "lint": "eslint --ext .ts,.json src -f codeframe --max-warnings 0",
    "lint:fix": "yarn lint --fix"
  },
  "author": "",
  "license": "ISC",
  "dependencies": {
    "deepmerge": "^4.3.1",
<<<<<<< HEAD
    "piscina": "^4.2.1",
    "prettier": "^3.1.1",
    "ts-morph": "^20.0.0",
    "tsx": "^4.6.2",
    "vue": "^3.4.19",
    "vuetify": "^3.6.0-alpha.1"
=======
    "piscina": "^4.4.0",
    "prettier": "^3.2.5",
    "ts-morph": "^22.0.0",
    "tsx": "^4.7.2",
    "vue": "^3.4.21",
    "vuetify": "^3.5.16"
>>>>>>> 71d41182
  },
  "devDependencies": {
    "@types/stringify-object": "^4.0.5"
  }
}<|MERGE_RESOLUTION|>--- conflicted
+++ resolved
@@ -1,10 +1,6 @@
 {
   "name": "@vuetify/api-generator",
-<<<<<<< HEAD
   "version": "3.6.0-alpha.1",
-=======
-  "version": "3.5.16",
->>>>>>> 71d41182
   "private": true,
   "description": "",
   "scripts": {
@@ -16,21 +12,12 @@
   "license": "ISC",
   "dependencies": {
     "deepmerge": "^4.3.1",
-<<<<<<< HEAD
-    "piscina": "^4.2.1",
-    "prettier": "^3.1.1",
-    "ts-morph": "^20.0.0",
-    "tsx": "^4.6.2",
-    "vue": "^3.4.19",
-    "vuetify": "^3.6.0-alpha.1"
-=======
     "piscina": "^4.4.0",
     "prettier": "^3.2.5",
     "ts-morph": "^22.0.0",
     "tsx": "^4.7.2",
     "vue": "^3.4.21",
-    "vuetify": "^3.5.16"
->>>>>>> 71d41182
+    "vuetify": "^3.6.0-alpha.1"
   },
   "devDependencies": {
     "@types/stringify-object": "^4.0.5"
