--- conflicted
+++ resolved
@@ -17,11 +17,7 @@
     "ts-morph": "^22.0.0",
     "tsx": "^4.7.2",
     "vue": "^3.4.27",
-<<<<<<< HEAD
-    "vuetify": "^3.6.13-3.7.0-beta.0.0"
-=======
     "vuetify": "workspace:*"
->>>>>>> 88b6f1cc
   },
   "devDependencies": {
     "@types/stringify-object": "^4.0.5",
