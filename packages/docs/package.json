--- conflicted
+++ resolved
@@ -3,11 +3,7 @@
   "description": "A Vue.js project",
   "private": true,
   "author": "John Leider <john@vuetifyjs.com>",
-<<<<<<< HEAD
   "version": "2.3.0-beta.0",
-=======
-  "version": "2.2.26",
->>>>>>> b078a85c
   "scripts": {
     "dev": "cross-env NODE_ENV=development webpack-dev-server --config build/webpack.client.config.js --hot --progress",
     "build": "rimraf dist && cross-env NODE_ENV=production webpack --config build/webpack.prod.config.js --no-progress --hide-modules && yarn prerender",
@@ -17,11 +13,7 @@
     "lint:fix": "yarn lint --fix"
   },
   "dependencies": {
-<<<<<<< HEAD
     "@vuetify/api-generator": "^2.3.0-beta.0",
-=======
-    "@vuetify/api-generator": "^2.2.26",
->>>>>>> b078a85c
     "babel-polyfill": "^6.26.0",
     "chokidar": "^3.0.2",
     "compression": "^1.7.4",
@@ -51,11 +43,7 @@
     "vue-router": "^3.0.7",
     "vue-server-renderer": "^2.6.10",
     "vuelidate": "^0.7.4",
-<<<<<<< HEAD
     "vuetify": "^2.3.0-beta.0",
-=======
-    "vuetify": "^2.2.26",
->>>>>>> b078a85c
     "vuex": "^3.1.1",
     "vuex-pathify": "^1.4.0",
     "vuex-router-sync": "^5.0.0",
