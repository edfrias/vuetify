<template>
  <v-select :items="items" item-title="name" label="User">
<<<<<<< HEAD
    <template v-slot:item="{ props, item }">
      <v-list-item v-bind="props" :subtitle="item.department"></v-list-item>
=======
    <template v-slot:item="{ props: itemProps, item }">
      <v-list-item v-bind="itemProps" :subtitle="item.raw.department"></v-list-item>
>>>>>>> 8393a412
    </template>
  </v-select>
</template>

<script setup>
  const items = [
    {
      name: 'John',
      department: 'Marketing',
    },
    {
      name: 'Jane',
      department: 'Engineering',
    },
    {
      name: 'Joe',
      department: 'Sales',
    },
    {
      name: 'Janet',
      department: 'Engineering',
    },
    {
      name: 'Jake',
      department: 'Marketing',
    },
    {
      name: 'Jack',
      department: 'Sales',
    },
  ]
</script>

<script>
  export default {
    data: () => ({
      items: [
        {
          name: 'John',
          department: 'Marketing',
        },
        {
          name: 'Jane',
          department: 'Engineering',
        },
        {
          name: 'Joe',
          department: 'Sales',
        },
        {
          name: 'Janet',
          department: 'Engineering',
        },
        {
          name: 'Jake',
          department: 'Marketing',
        },
        {
          name: 'Jack',
          department: 'Sales',
        },
      ],
    }),
  }
</script><|MERGE_RESOLUTION|>--- conflicted
+++ resolved
@@ -1,12 +1,7 @@
 <template>
   <v-select :items="items" item-title="name" label="User">
-<<<<<<< HEAD
-    <template v-slot:item="{ props, item }">
-      <v-list-item v-bind="props" :subtitle="item.department"></v-list-item>
-=======
     <template v-slot:item="{ props: itemProps, item }">
-      <v-list-item v-bind="itemProps" :subtitle="item.raw.department"></v-list-item>
->>>>>>> 8393a412
+      <v-list-item v-bind="itemProps" :subtitle="item.department"></v-list-item>
     </template>
   </v-select>
 </template>
