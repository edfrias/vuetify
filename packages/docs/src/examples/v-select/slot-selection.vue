<template>
  <v-select
    v-model="value"
    :items="items"
    label="Select Item"
    multiple
  >
    <template v-slot:selection="{ item, index }">
<<<<<<< HEAD
      <v-chip v-if="index < 2">
        <span>{{ item }}</span>
      </v-chip>
=======
      <v-chip v-if="index < 2" :text="item.title"></v-chip>

>>>>>>> 8393a412
      <span
        v-if="index === 2"
        class="text-grey text-caption align-self-center"
      >
        (+{{ value.length - 2 }} others)
      </span>
    </template>
  </v-select>
</template>

<script setup>
  import { shallowRef } from 'vue'

  const value = shallowRef(['foo', 'bar', 'fizz'])
  const items = ['foo', 'bar', 'fizz', 'buzz', 'fizzbuzz', 'foobar']
</script>

<script>
  export default {
    data: () => ({
      value: ['foo', 'bar', 'fizz'],
      items: ['foo', 'bar', 'fizz', 'buzz', 'fizzbuzz', 'foobar'],
    }),
  }
</script><|MERGE_RESOLUTION|>--- conflicted
+++ resolved
@@ -6,14 +6,8 @@
     multiple
   >
     <template v-slot:selection="{ item, index }">
-<<<<<<< HEAD
-      <v-chip v-if="index < 2">
-        <span>{{ item }}</span>
-      </v-chip>
-=======
-      <v-chip v-if="index < 2" :text="item.title"></v-chip>
+      <v-chip v-if="index < 2" :text="item"></v-chip>
 
->>>>>>> 8393a412
       <span
         v-if="index === 2"
         class="text-grey text-caption align-self-center"
