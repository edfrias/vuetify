<template>
  <v-sheet
    class="d-flex flex-column"
  >
    <v-snackbar
      :timeout="2000"
    >
<<<<<<< HEAD
      <template v-slot:activator="{ props }">
        <v-btn class="ma-2" v-bind="props">open</v-btn>
      </template>
      Lorem ipsum dolor sit amet consectetur.
=======
      snackbar with <strong>Shaped</strong> property.
>>>>>>> 86d3b804
    </v-snackbar>

    <v-snackbar
      :timeout="2000"
      color="blue-grey"
      rounded="pill"
    >
<<<<<<< HEAD
      <template v-slot:activator="{ props }">
        <v-btn rounded="pill" color="blue-grey" class="ma-2" v-bind="props">open</v-btn>
      </template>

      Lorem ipsum dolor sit amet consectetur.
    </v-snackbar>

    <v-snackbar
      :timeout="2000"
      color="deep-purple-accent-4"
      elevation="24"
    >
      <template v-slot:activator="{ props }">
        <v-btn color="deep-purple-accent-4" class="ma-2" v-bind="props">open</v-btn>
      </template>

      Lorem ipsum dolor sit amet consectetur.
=======
      rounded="pill"
    </v-snackbar>

    <v-snackbar
      :timeout="-1"
      :value="true"
      absolute
      centered
      left
      color="deep-purple accent-4"
      elevation="24"
    >
      snackbar with <strong>elevation: 24</strong> property.
    </v-snackbar>

    <v-snackbar
      :timeout="-1"
      :value="true"
      absolute
      centered
      right
      tile
      color="red accent-2"
    >
      snackbar with <strong>tile</strong> property.
>>>>>>> 86d3b804
    </v-snackbar>

    <v-snackbar
      :timeout="2000"
      color="primary"
      variant="tonal"
    >
<<<<<<< HEAD
      <template v-slot:activator="{ props }">
        <v-btn color="primary" variant="tonal" class="ma-2" v-bind="props">open</v-btn>
      </template>

      Lorem ipsum dolor sit amet consectetur.
=======
      snackbar with <strong>text</strong> property.
>>>>>>> 86d3b804
    </v-snackbar>

    <v-snackbar
      :timeout="2000"
      color="success"
      variant="outlined"
    >
<<<<<<< HEAD
      <template v-slot:activator="{ props }">
        <v-btn color="success" variant="outlined" class="ma-2" v-bind="props">open</v-btn>
      </template>

      Lorem ipsum dolor sit amet consectetur.
=======
      snackbar with <strong>outlined</strong> property.
>>>>>>> 86d3b804
    </v-snackbar>
  </v-sheet>
</template><|MERGE_RESOLUTION|>--- conflicted
+++ resolved
@@ -5,14 +5,11 @@
     <v-snackbar
       :timeout="2000"
     >
-<<<<<<< HEAD
       <template v-slot:activator="{ props }">
         <v-btn class="ma-2" v-bind="props">open</v-btn>
       </template>
+
       Lorem ipsum dolor sit amet consectetur.
-=======
-      snackbar with <strong>Shaped</strong> property.
->>>>>>> 86d3b804
     </v-snackbar>
 
     <v-snackbar
@@ -20,12 +17,11 @@
       color="blue-grey"
       rounded="pill"
     >
-<<<<<<< HEAD
       <template v-slot:activator="{ props }">
         <v-btn rounded="pill" color="blue-grey" class="ma-2" v-bind="props">open</v-btn>
       </template>
 
-      Lorem ipsum dolor sit amet consectetur.
+      Snackbar with <strong>rounded="pill"</strong>.
     </v-snackbar>
 
     <v-snackbar
@@ -37,34 +33,7 @@
         <v-btn color="deep-purple-accent-4" class="ma-2" v-bind="props">open</v-btn>
       </template>
 
-      Lorem ipsum dolor sit amet consectetur.
-=======
-      rounded="pill"
-    </v-snackbar>
-
-    <v-snackbar
-      :timeout="-1"
-      :value="true"
-      absolute
-      centered
-      left
-      color="deep-purple accent-4"
-      elevation="24"
-    >
-      snackbar with <strong>elevation: 24</strong> property.
-    </v-snackbar>
-
-    <v-snackbar
-      :timeout="-1"
-      :value="true"
-      absolute
-      centered
-      right
-      tile
-      color="red accent-2"
-    >
-      snackbar with <strong>tile</strong> property.
->>>>>>> 86d3b804
+      Snackbar with <strong>elevation="24"</strong>.
     </v-snackbar>
 
     <v-snackbar
@@ -72,15 +41,11 @@
       color="primary"
       variant="tonal"
     >
-<<<<<<< HEAD
       <template v-slot:activator="{ props }">
         <v-btn color="primary" variant="tonal" class="ma-2" v-bind="props">open</v-btn>
       </template>
 
-      Lorem ipsum dolor sit amet consectetur.
-=======
-      snackbar with <strong>text</strong> property.
->>>>>>> 86d3b804
+      Snackbar with <strong>tonal</strong> variant.
     </v-snackbar>
 
     <v-snackbar
@@ -88,15 +53,11 @@
       color="success"
       variant="outlined"
     >
-<<<<<<< HEAD
       <template v-slot:activator="{ props }">
         <v-btn color="success" variant="outlined" class="ma-2" v-bind="props">open</v-btn>
       </template>
 
-      Lorem ipsum dolor sit amet consectetur.
-=======
-      snackbar with <strong>outlined</strong> property.
->>>>>>> 86d3b804
+      Snackbar with <strong>outlined</strong> variant.
     </v-snackbar>
   </v-sheet>
 </template>