--- conflicted
+++ resolved
@@ -80,23 +80,5 @@
     >
       <v-container style="height: 1000px;"></v-container>
     </v-sheet>
-<<<<<<< HEAD
   </v-layout>
-</template>
-
-<script>
-  export default {
-    data: () => ({
-      items: [
-        { title: 'Click Me' },
-        { title: 'Click Me' },
-        { title: 'Click Me' },
-        { title: 'Click Me 2' },
-      ],
-    }),
-  }
-</script>
-=======
-  </v-card>
-</template>
->>>>>>> 86d3b804
+</template>