<template>
  <div>
<<<<<<< HEAD
    <v-sheet
      class="d-flex mb-6 bg-surface-variant"
      height="100"
    >
      <v-sheet class="ma-2 pa-2">Flex item</v-sheet>
      <v-sheet class="ma-2 pa-2 align-self-start">align-self-start</v-sheet>
      <v-sheet class="ma-2 pa-2">Flex item</v-sheet>
    </v-sheet>

    <v-sheet
      class="d-flex mb-6 bg-surface-variant"
      height="100"
    >
      <v-sheet class="ma-2 pa-2">Flex item</v-sheet>
      <v-sheet class="ma-2 pa-2 align-self-end">align-self-end</v-sheet>
      <v-sheet class="ma-2 pa-2">Flex item</v-sheet>
    </v-sheet>

    <v-sheet
      class="d-flex mb-6 bg-surface-variant"
      height="100"
    >
      <v-sheet class="ma-2 pa-2">Flex item</v-sheet>
      <v-sheet class="ma-2 pa-2 align-self-center">align-self-center</v-sheet>
      <v-sheet class="ma-2 pa-2">Flex item</v-sheet>
    </v-sheet>

    <v-sheet
      class="d-flex mb-6 bg-surface-variant"
      height="100"
    >
      <v-sheet class="ma-2 pa-2">Flex item</v-sheet>
      <v-sheet class="ma-2 pa-2 align-self-baseline">align-self-baseline</v-sheet>
      <v-sheet class="ma-2 pa-2">Flex item</v-sheet>
    </v-sheet>

    <v-sheet
      class="d-flex mb-6 bg-surface-variant"
      height="100"
    >
      <v-sheet class="ma-2 pa-2">Flex item</v-sheet>
      <v-sheet class="ma-2 pa-2 align-self-auto">align-self-auto</v-sheet>
      <v-sheet class="ma-2 pa-2">Flex item</v-sheet>
    </v-sheet>

    <v-sheet
      class="d-flex mb-6 bg-surface-variant"
      height="100"
    >
      <v-sheet class="ma-2 pa-2">Flex item</v-sheet>
      <v-sheet class="ma-2 pa-2 align-self-stretch">align-self-stretch</v-sheet>
      <v-sheet class="ma-2 pa-2">Flex item</v-sheet>
    </v-sheet>
=======
    <v-card class="d-flex mb-6" color="grey lighten-2" flat height="100" tile>
      <v-card class="pa-2" outlined tile>
        flex item
      </v-card>

      <v-card class="pa-2 align-self-start" outlined tile>
        Aligned start
      </v-card>

      <v-card class="pa-2" outlined tile>
        flex item
      </v-card>
    </v-card>

    <v-card class="d-flex mb-6" color="grey lighten-2" flat height="100" tile>
      <v-card class="pa-2" outlined tile>
        flex item
      </v-card>

      <v-card class="pa-2 align-self-center" outlined tile>
        Aligned center
      </v-card>

      <v-card class="pa-2" outlined tile>
        flex item
      </v-card>
    </v-card>

    <v-card class="d-flex mb-6" color="grey lighten-2" flat height="100" tile>
      <v-card class="pa-2" outlined tile>
        flex item
      </v-card>

      <v-card class="pa-2 align-self-end" outlined tile>
        Aligned end
      </v-card>

      <v-card class="pa-2" outlined tile>
        flex item
      </v-card>
    </v-card>

    <v-card class="d-flex mb-6" color="grey lighten-2" flat height="100" tile>
      <v-card class="pa-2" outlined tile>
        flex item
      </v-card>

      <v-card class="pa-2 align-self-baseline" outlined tile>
        Aligned baseline
      </v-card>

      <v-card class="pa-2" outlined tile>
        flex item
      </v-card>
    </v-card>

    <v-card class="d-flex mb-6" color="grey lighten-2" flat height="100" tile>
      <v-card class="pa-2" outlined tile>
        flex item
      </v-card>

      <v-card class="pa-2 align-self-auto" outlined tile>
        Aligned auto
      </v-card>

      <v-card class="pa-2" outlined tile>
        flex item
      </v-card>
    </v-card>

    <v-card class="d-flex mb-6" color="grey lighten-2" flat height="100" tile>
      <v-card class="pa-2" outlined tile>
        flex item
      </v-card>

      <v-card class="pa-2 align-self-stretch" outlined tile>
        Aligned stretch
      </v-card>

      <v-card class="pa-2" outlined tile>
        flex item
      </v-card>
    </v-card>
>>>>>>> 86d3b804
  </div>
</template><|MERGE_RESOLUTION|>--- conflicted
+++ resolved
@@ -1,6 +1,5 @@
 <template>
   <div>
-<<<<<<< HEAD
     <v-sheet
       class="d-flex mb-6 bg-surface-variant"
       height="100"
@@ -54,90 +53,5 @@
       <v-sheet class="ma-2 pa-2 align-self-stretch">align-self-stretch</v-sheet>
       <v-sheet class="ma-2 pa-2">Flex item</v-sheet>
     </v-sheet>
-=======
-    <v-card class="d-flex mb-6" color="grey lighten-2" flat height="100" tile>
-      <v-card class="pa-2" outlined tile>
-        flex item
-      </v-card>
-
-      <v-card class="pa-2 align-self-start" outlined tile>
-        Aligned start
-      </v-card>
-
-      <v-card class="pa-2" outlined tile>
-        flex item
-      </v-card>
-    </v-card>
-
-    <v-card class="d-flex mb-6" color="grey lighten-2" flat height="100" tile>
-      <v-card class="pa-2" outlined tile>
-        flex item
-      </v-card>
-
-      <v-card class="pa-2 align-self-center" outlined tile>
-        Aligned center
-      </v-card>
-
-      <v-card class="pa-2" outlined tile>
-        flex item
-      </v-card>
-    </v-card>
-
-    <v-card class="d-flex mb-6" color="grey lighten-2" flat height="100" tile>
-      <v-card class="pa-2" outlined tile>
-        flex item
-      </v-card>
-
-      <v-card class="pa-2 align-self-end" outlined tile>
-        Aligned end
-      </v-card>
-
-      <v-card class="pa-2" outlined tile>
-        flex item
-      </v-card>
-    </v-card>
-
-    <v-card class="d-flex mb-6" color="grey lighten-2" flat height="100" tile>
-      <v-card class="pa-2" outlined tile>
-        flex item
-      </v-card>
-
-      <v-card class="pa-2 align-self-baseline" outlined tile>
-        Aligned baseline
-      </v-card>
-
-      <v-card class="pa-2" outlined tile>
-        flex item
-      </v-card>
-    </v-card>
-
-    <v-card class="d-flex mb-6" color="grey lighten-2" flat height="100" tile>
-      <v-card class="pa-2" outlined tile>
-        flex item
-      </v-card>
-
-      <v-card class="pa-2 align-self-auto" outlined tile>
-        Aligned auto
-      </v-card>
-
-      <v-card class="pa-2" outlined tile>
-        flex item
-      </v-card>
-    </v-card>
-
-    <v-card class="d-flex mb-6" color="grey lighten-2" flat height="100" tile>
-      <v-card class="pa-2" outlined tile>
-        flex item
-      </v-card>
-
-      <v-card class="pa-2 align-self-stretch" outlined tile>
-        Aligned stretch
-      </v-card>
-
-      <v-card class="pa-2" outlined tile>
-        flex item
-      </v-card>
-    </v-card>
->>>>>>> 86d3b804
   </div>
 </template>