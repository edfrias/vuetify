--- conflicted
+++ resolved
@@ -6,19 +6,12 @@
   >
     <template v-for="(item, i) in items">
       <v-timeline-item
-<<<<<<< HEAD
-        v-if="index == null || index >= i"
-        :key="i"
-        :icon="item.complete ? 'mdi-check' : item.icon"
-        :color="item.complete ? 'success darken-1' : item.color"
-        :small="item.complete || item.small"
-        fill-dot
-      >
-=======
         v-if="typeof item === 'number'"
         :key="`divider-${i}`"
       >
-        <span slot="opposite">Completed</span>
+        <span slot="opposite">
+          Completed
+        </span>
       </v-timeline-item>
       <v-timeline-item
         v-else-if="index == null || index >= i"
@@ -28,7 +21,6 @@
         :small="item.complete || item.small"
         fill-dot
       >
->>>>>>> 01cc849b
         <strong
           slot="opposite"
           :class="index === i ? 'primary--text' : undefined"
@@ -36,13 +28,8 @@
         />
         <v-card
           :class="`elevation-${item.value ? 8 : 1}`"
-<<<<<<< HEAD
-          class="py-2"
-          hover
-=======
           :hover="!item.complete"
           class="py-2"
->>>>>>> 01cc849b
           @click.native="item.value = !item.value"
         >
           <v-card-title class="py-0 pr-2">
@@ -63,15 +50,9 @@
                 class="mr-2"
                 v-text="item.caption"
               />
-              <v-icon
-                small
-<<<<<<< HEAD
-              >
+              <v-icon small>
                 mdi-calendar
               </v-icon>
-=======
-              >mdi-calendar</v-icon>
->>>>>>> 01cc849b
             </v-btn>
           </v-card-title>
           <v-expand-transition>
