--- conflicted
+++ resolved
@@ -219,8 +219,6 @@
 );
 ```
 
-<<<<<<< HEAD
-=======
 ## Enabling CSS cascade layers
 
 <DocIntroduced version="3.6.0" />
@@ -243,7 +241,6 @@
 
 \* Layers invert `!important`, so anything trying to override an important vuetify style must also be in a layer. { class="text-caption" }
 
->>>>>>> 8393a412
 ## Caveats
 
 When using sass variables, there are a few considerations to be aware of.
