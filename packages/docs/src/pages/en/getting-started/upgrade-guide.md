--- conflicted
+++ resolved
@@ -157,14 +157,11 @@
 
 ### v-banner
 
-<<<<<<< HEAD
-- `color` now applies to the icon and action text. Use `bg-color` to change the background color.
-=======
 - The `actions` slot no longer provides a dismiss function.
 - `shaped` prop has been removed.
 - `icon-color` has been removed.
 - `single-line` has been replaced with `lines="one"`.
->>>>>>> f2d88883
+- `color` now applies to the icon and action text. Use `bg-color` to change the background color.
 
 ### v-btn/v-btn-toggle
 
