---
nav: Buttons
meta:
  title: Button component
  description: The button component communicates actions that a user can take and are typically placed in dialogs, forms, cards and toolbars.
  keywords: buttons, vuetify button component, vue button component
related:
  - /components/button-groups/
  - /components/icons/
  - /components/cards/
---

# Buttons

The `v-btn` component replaces the standard html button with a material design theme and a multitude of options. Any color helper class can be used to alter the background or text color. <inline slug="scrimba-buttons" />

![Button Entry](https://cdn.vuetifyjs.com/docs/images/components-temp/v-btn/v-btn-entry.png)

---

## Usage

Buttons in their simplest form contain uppercase text, a slight elevation, hover effect, and a ripple effect on click.

<usage name="v-btn" />

<entry />

## API

| Component | Description |
| - | - |
| [v-btn](/api/v-btn/) | Primary Component |

<api-inline hide-links />

## Anatomy

The recommended placement of elements inside of `v-btn` is:

* Place text in the center
* Place visual content around container text

![Button Anatomy](https://cdn.vuetifyjs.com/docs/images/components-temp/v-btn/v-btn-anatomy.png)

| Element / Area | Description |
| - | - |
| 1. Container | In addition to text, the Button container typically holds a [v-icon](/components/icons/) component |
| 2. Icon (optional) | Leading media content intended to improve visual context |
| 3. Text | A content area for displaying text and other inline elements |

<<<<<<< HEAD
## API

| Component | Description |
| - | - |
| [v-btn](/api/v-btn) | Primary Component |

<api-inline hide-links />

## Guide

The `v-btn` component is commonly used throughout Vuetify and is a staple for any application. It is used for everything from navigation to form submission; and can be styled in a multitude of ways.

The following code snippet is an example of a basic `v-btn` component only containing text:

```html
<v-btn>Button</v-btn>
```
=======
## Examples
>>>>>>> 27194646

### Props

There are a multitude of props that can be used to customize the `v-btn` appearance and behavior. Props such as **prepend-icon** and **append-icon** are a simple interface for adding positioned icons while props such as **block** and **stacked** are used to control the component's shape.

#### Density

The **density** prop is used to control the vertical space that the button takes up.

<example file="v-btn/prop-density" />

#### Size

The **size** property is used to control the size of the button and scales with density. The default size is **undefined** which essentially translates to **medium**.

<example file="v-btn/prop-size" />

#### Block

Block buttons extend the full available width of their container. This is useful for creating buttons that span the full width of a card or dialog.

<example file="v-btn/prop-block" />

#### Rounded

Use the **rounded** prop to control the border radius of a button.

<example file="v-btn/prop-rounded" />

#### Elevation

The **elevation** property provides up to 24 levels of shadow depth. By default, buttons rest at 2dp.

<example file="v-btn/prop-elevation" />

#### Ripple

The **ripple** property determines whether the [v-ripple](/directives/ripple/) directive is used.

<example file="v-btn/prop-ripple" />

#### Variants

The **variant** prop gives you easy access to several different button styles. Available variants are: **elevated**(default), **flat**, **tonal**, **outlined**, **text**, and **plain**.

| Value | Example | Description |
| - | - | - |
| **elevated** | <v-btn variant="elevated">Button</v-btn> | Elevates the button with a shadow |
| **flat** | <v-btn variant="flat">Button</v-btn> | Removes button shadow |{ .bg-surface-variant }
| **tonal** | <v-btn variant="tonal">Button</v-btn> | Background color is a lowered opacity of the current text color |
| **outlined** | <v-btn variant="outlined">Button</v-btn> | Applies a thin border with the current text color |
| **text** | <v-btn variant="text">Button</v-btn> | Removes the background and removes shadow |
| **plain** | <v-btn variant="plain">Button</v-btn> | Removes the background and lowers the opacity until hovered |


<alert type="info">

  The block applies **width: 100%** which can have overflow issues when inside of a flex container.

</alert>

#### Icon

Icons can be used for the primary content of a button. They are commonly used in the [v-toolbar](/components/toolbars/) and [v-app-bar](/components/app-bars/) components.

<example file="v-btn/prop-icon" />

#### Loaders

Using the loading prop, you can notify a user that there is processing taking place. The default behavior is to use a `v-progress-circular` component but this can be customized with the **loader** slot.

<example file="v-btn/prop-loaders" />

### Inside of bars

A common use-case is to use the `v-btn` with the **icon** property within a [v-toolbar](/components/toolbars/) or [v-app-bar](/components/app-bars/) component.

<example file="v-btn/misc-toolbar" />

<random />

## Examples

The following are a collection of examples that demonstrate more advanced and real world use of the `v-btn` component.

### Discord event

In this example we utilize multiple different button variants and styles.

<example file="v-btn/misc-discord-event" />

### Tax form comfirmation

This example utilizes the [v-text-field](/components/text-fields/) component the **loading** prop.

<example file="v-btn/misc-tax-form" />

### Dialog action

Buttons are often used to trigger actions within a [v-dialog](/components/dialogs/). In this example we use the **outlined** variant and the **color** prop to create a button that is visually distinct from the other buttons.

<example file="v-btn/misc-dialog-action" />

## Defaults Side Effects

There are instances where a set of default properties are injected or custom styling is applied to the `v-btn`. This can be for a variety of reasons, but the most common are:

* to match a design specification
* to provide a better visual appearance based upon context
* to avoid creating proprietary components; e.g. `v-bottom-navigation-btn` and `v-card-btn`

#### Bottom navigation

The `v-bottom-navigation` component **scopes** out all previously provided defaults and applies its own. This is to avoid changes made to `v-btn` in the [Global configuration](/features/global-configuration/). Buttons automatically register with `v-bottom-navigation`'s' group and will update the **model** when clicked.

| Documentation | API |
| - | - |
| [Toolbars](/components/toolbars/) | [v-toolbar](/api/v-toolbar/) |

| Property | Value |
| - | - |
| **variant** | `text` |

| Documentation | API |
| - | - |
| [Bottom navigation](/components/bottom-navigation/) | [v-bottom-navigation](/api/v-bottom-navigation/) |  |

| Property | Value |
| - | - |
| **color** | provided by `v-bottom-navigation` |
| **density** | provided by `v-bottom-navigation` |
| **stacked** | `true` when **mode** is `shift` |
| **variant** | `text` |<|MERGE_RESOLUTION|>--- conflicted
+++ resolved
@@ -49,15 +49,6 @@
 | 2. Icon (optional) | Leading media content intended to improve visual context |
 | 3. Text | A content area for displaying text and other inline elements |
 
-<<<<<<< HEAD
-## API
-
-| Component | Description |
-| - | - |
-| [v-btn](/api/v-btn) | Primary Component |
-
-<api-inline hide-links />
-
 ## Guide
 
 The `v-btn` component is commonly used throughout Vuetify and is a staple for any application. It is used for everything from navigation to form submission; and can be styled in a multitude of ways.
@@ -67,9 +58,6 @@
 ```html
 <v-btn>Button</v-btn>
 ```
-=======
-## Examples
->>>>>>> 27194646
 
 ### Props
 
@@ -123,7 +111,6 @@
 | **outlined** | <v-btn variant="outlined">Button</v-btn> | Applies a thin border with the current text color |
 | **text** | <v-btn variant="text">Button</v-btn> | Removes the background and removes shadow |
 | **plain** | <v-btn variant="plain">Button</v-btn> | Removes the background and lowers the opacity until hovered |
-
 
 <alert type="info">
 
@@ -181,7 +168,7 @@
 * to provide a better visual appearance based upon context
 * to avoid creating proprietary components; e.g. `v-bottom-navigation-btn` and `v-card-btn`
 
-#### Bottom navigation
+### Bottom navigation
 
 The `v-bottom-navigation` component **scopes** out all previously provided defaults and applies its own. This is to avoid changes made to `v-btn` in the [Global configuration](/features/global-configuration/). Buttons automatically register with `v-bottom-navigation`'s' group and will update the **model** when clicked.
 
