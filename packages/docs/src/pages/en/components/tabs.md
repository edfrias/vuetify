---
nav: Tabs
meta:
  title: Tabs component
  description: The tabs component provides a way to organize and navigate between groups of content that are related at the same level of hierarchy.
  keywords: tabs, vuetify tabs component, vue tabs component
related:
  - /components/icons/
  - /components/toolbars/
  - /components/windows/
---

# Tabs

The `v-tabs` component is used for hiding content behind a selectable item. This can also be used as a pseudo-navigation for a page, where the tabs are links and the tab-items are the content.

<entry />

## Usage

The `v-tabs` component is a styled extension of [v-slide-group](/components/slide-groups). It provides an easy to use interface for organizing content into separate sections.

<example file="v-tabs/usage" />

## API

<api-inline />

## Examples

### Props

#### Align with title

Make `v-tabs` line up with the `v-toolbar-title` component using the **align** prop (`v-app-bar-nav-icon` or `v-btn` must be used in `v-toolbar`).

<example file="v-tabs/prop-align-tabs-title" />

#### Align end

The **align** prop can also align tabs to the center or end.

<<<<<<< HEAD
<example file="v-tabs/prop-align-tabs-center" />

<example file="v-tabs/prop-align-tabs-end" />

=======
>>>>>>> 86d3b804
#### Center active

The **center-active** prop will make the active tab always centered

<example file="v-tabs/prop-center-active" />

#### Custom icons

**prev-icon** and **next-icon** can be used for applying custom pagination icons.

<example file="v-tabs/prop-icons" />

#### Fixed tabs

The **fixed-tabs** prop forces `v-tab` items to take up all available space up to their maximum width (300px), and centers them.

<example file="v-tabs/prop-fixed-tabs" />

#### Grow

The **grow** prop will make the tab items take up all available space with no limit.

<example file="v-tabs/prop-grow" />

#### Stacked

<<<<<<< HEAD
Using **stacked** prop you can have buttons that use both icons and text.
=======
Using **icons-and-text** prop increases the `v-tabs` height to 72px to allow for both icons as well as text to be used.
>>>>>>> 86d3b804

<example file="v-tabs/prop-stacked" />

#### Pagination

If the tab items overflow their container, pagination controls will appear on desktop. For mobile devices, arrows will only display with the **show-arrows** prop.

<example file="v-tabs/misc-pagination" />

#### Vertical tabs

The **direction** prop allows for `v-tab` components to stack vertically.

<example file="v-tabs/prop-direction" />

### Misc

#### Content

It is common to put `v-tabs` inside the **extension** slot of `v-toolbar`.

<example file="v-tabs/misc-content" />

#### Mobile tabs

On mobile you can use `v-tab` items with just icons to conserve space.

<example file="v-tabs/misc-mobile" />

#### Dynamic Tabs

Tabs can be dynamically added and removed. In this example when we add a new tab, we automatically change our model to match. As we add more tabs and overflow the container, the selected item will be automatically scrolled into view. Remove all `v-tab` items and the slider will disappear.

<example file="v-tabs/misc-dynamic" />

#### Overflow to menu

You can use a menu to hold additional tabs, swapping them out on the fly.

<example file="v-tabs/misc-overflow-to-menu" /><|MERGE_RESOLUTION|>--- conflicted
+++ resolved
@@ -40,13 +40,10 @@
 
 The **align** prop can also align tabs to the center or end.
 
-<<<<<<< HEAD
 <example file="v-tabs/prop-align-tabs-center" />
 
 <example file="v-tabs/prop-align-tabs-end" />
 
-=======
->>>>>>> 86d3b804
 #### Center active
 
 The **center-active** prop will make the active tab always centered
@@ -73,11 +70,7 @@
 
 #### Stacked
 
-<<<<<<< HEAD
-Using **stacked** prop you can have buttons that use both icons and text.
-=======
-Using **icons-and-text** prop increases the `v-tabs` height to 72px to allow for both icons as well as text to be used.
->>>>>>> 86d3b804
+Using **stacked** increases the `v-tabs` height to 72px to allow for both icons and text to be displayed.
 
 <example file="v-tabs/prop-stacked" />
 
