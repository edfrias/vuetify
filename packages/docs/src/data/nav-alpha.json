--- conflicted
+++ resolved
@@ -117,9 +117,7 @@
       "hover",
       "icons",
       "images",
-<<<<<<< HEAD
       "infinite-scroller",
-=======
       {
         "title": "layout",
         "items": [
@@ -131,7 +129,6 @@
           "system-bars"
         ]
       },
->>>>>>> 09ca1531
       "lazy",
       "lists",
       "no-ssr",
