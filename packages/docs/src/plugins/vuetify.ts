--- conflicted
+++ resolved
@@ -77,23 +77,18 @@
       themes: {
         light: {
           colors: {
-<<<<<<< HEAD
             'surface-variant-alt': '#dedede',
-=======
             primary: '#1867c0',
             secondary: '#5CBBF6',
             tertiary: '#E57373',
             accent: '#005CAF',
             quarternary: '#B0D1E8',
             'surface-bright': '#fafafa',
->>>>>>> 8464ab6c
           },
         },
         dark: {
           colors: {
-<<<<<<< HEAD
             'surface-variant-alt': '#333333',
-=======
             primary: '#2196F3',
             secondary: '#424242',
             tertiary: '#E57373',
@@ -116,7 +111,6 @@
           },
           variables: {
             'theme-code': '#15123d',
->>>>>>> 8464ab6c
           },
         },
       },
