{
  "name": "@vuetify/vuetify-root",
  "private": true,
  "husky": {
    "hooks": {
      "prepare-commit-msg": "node scripts/prepare-commit-message.js",
      "commit-msg": "node scripts/lint-commit-message.js",
      "pre-commit": "node scripts/warn-npm-install.js"
    }
  },
  "repository": {
    "type": "git",
    "url": "git+https://github.com/vuetifyjs/vuetify.git"
  },
  "scripts": {
    "dev": "node scripts/dev.js",
    "build": "node scripts/build.js",
    "lint": "lerna run lint --parallel --stream",
    "lint:fix": "lerna run lint:fix --parallel",
    "version": "node scripts/confirm-npm-tag.js",
    "prepare": "node scripts/post-install.js",
    "postversion": "node scripts/post-release-merge.js",
    "clean": "lerna clean",
    "changelog": "conventional-changelog -u -p vuetify",
    "all-checks": "pnpm run lint && lerna run test && lerna run cy:run && pnpm run build",
    "vue-ecosystem-ci:build": "pnpm --filter vuetify run build",
    "vue-ecosystem-ci:test": "pnpm --filter vuetify run lint && pnpm --filter vuetify run test"
  },
  "engines": {
    "node": ">=22.0.0"
  },
  "devDependencies": {
    "@babel/cli": "^7.24.8",
    "@babel/core": "^7.25.2",
    "@babel/preset-env": "^7.25.3",
    "@babel/preset-typescript": "^7.24.7",
    "@mdi/font": "7.4.47",
    "@mdi/js": "7.4.47",
    "@mdi/svg": "7.4.47",
    "@octokit/core": "^5.2.0",
    "@typescript-eslint/eslint-plugin": "^7.18.0",
    "@typescript-eslint/parser": "^7.18.0",
    "@unhead/vue": "^1.9.4",
    "@vue/compiler-sfc": "^3.5.13",
    "@vue/language-server": "^2.1.6",
    "@vue/runtime-core": "^3.5.13",
    "@vue/runtime-dom": "^3.5.13",
    "@vueuse/head": "^1.3.1",
    "babel-eslint": "^10.1.0",
    "conventional-changelog-cli": "^3.0.0",
    "conventional-changelog-vuetify": "^1.2.1",
    "conventional-github-releaser": "^3.1.5",
    "cross-spawn": "^7.0.6",
    "eslint": "^8.57.0",
    "eslint-config-standard": "^17.1.0",
    "eslint-formatter-codeframe": "^7.32.1",
    "eslint-plugin-import": "^2.29.1",
    "eslint-plugin-local-rules": "^2.0.1",
    "eslint-plugin-n": "^16.6.2",
    "eslint-plugin-promise": "^6.1.1",
    "eslint-plugin-react": "^7.34.1",
    "eslint-plugin-sonarjs": "^0.25.1",
    "eslint-plugin-vue": "^9.24.1",
    "eslint-plugin-vuetify": "^2.3.0",
    "glob": "^11.0.1",
    "husky": "^3.1.0",
    "inquirer": "^6.5.2",
    "lerna": "^8.1.9",
    "magic-string": "^0.30.9",
    "mkdirp": "^3.0.1",
    "moment": "^2.30.1",
    "rimraf": "^5.0.5",
    "sass": "^1.80.1",
    "sass-embedded": "^1.80.1",
    "semver": "^7.6.0",
    "shelljs": "^0.8.5",
    "stringify-object": "^5.0.0",
    "typescript": "~5.5.4",
    "upath": "^2.0.1",
    "vite-plugin-inspect": "10.2.1",
    "vite-plugin-warmup": "^0.1.0",
<<<<<<< HEAD
    "vue": "^3.5.13",
    "vue-analytics": "^5.16.1",
=======
    "vue": "3.4.38",
>>>>>>> 75d61a84
    "vue-router": "^4.5.0",
    "vue-tsc": "^2.0.29",
    "yargs": "^17.7.2"
  },
  "packageManager": "pnpm@9.10.0",
  "pnpm": {
    "patchedDependencies": {
      "@mdi/js@7.4.47": "patches/@mdi__js@7.4.47.patch",
      "@testing-library/vue": "patches/@testing-library__vue.patch",
      "vue-gtag-next": "patches/vue-gtag-next.patch"
    },
    "overrides": {
      "@testing-library/dom": "npm:@vuetify/testing-library-dom@1.0.2",
      "@types/node": "22.5.4",
      "tough-cookie": "5.0.0-rc.4"
    },
    "peerDependencyRules": {
      "allowedVersions": {
        "@sentry/vue>pinia": "3",
        "@testing-library/user-event>@testing-library/dom": "*",
        "vite-plugin-vue-layouts>vite": "6"
      }
    }
  }
}<|MERGE_RESOLUTION|>--- conflicted
+++ resolved
@@ -79,13 +79,7 @@
     "upath": "^2.0.1",
     "vite-plugin-inspect": "10.2.1",
     "vite-plugin-warmup": "^0.1.0",
-<<<<<<< HEAD
     "vue": "^3.5.13",
-    "vue-analytics": "^5.16.1",
-=======
-    "vue": "3.4.38",
->>>>>>> 75d61a84
-    "vue-router": "^4.5.0",
     "vue-tsc": "^2.0.29",
     "yargs": "^17.7.2"
   },
