--- conflicted
+++ resolved
@@ -88,15 +88,10 @@
     },
     "overrides": {
       "@testing-library/dom": "npm:@vuetify/testing-library-dom@1.0.2",
-<<<<<<< HEAD
-      "@types/node": "22.5.4",
-      "tough-cookie": "5.0.0-rc.4",
-      "rrweb-cssom": "0.8.0"
-=======
       "@types/node": "22.15.31",
       "@vue/babel-plugin-jsx": "npm:@vuetify/babel-plugin-jsx@1.6.0",
-      "tough-cookie": "5.1.2"
->>>>>>> a17b3d17
+      "tough-cookie": "5.1.2",
+      "rrweb-cssom": "0.8.0"
     },
     "peerDependencyRules": {
       "allowedVersions": {
