const merge = require('webpack-merge')
const baseWebpackConfig = require('./webpack.base.config')
const FriendlyErrorsPlugin = require('friendly-errors-webpack-plugin')
const ExtractTextPlugin = require('extract-text-webpack-plugin')
<<<<<<< HEAD
const BundleAnalyzerPlugin = require('webpack-bundle-analyzer').BundleAnalyzerPlugin
=======
const webpack = require('webpack')
>>>>>>> 97a852eb

// Helpers
const resolve = file => require('path').resolve(__dirname, file)

module.exports = merge(baseWebpackConfig, {
  devtool: '#cheap-module-eval-source-map',
  entry: {
    app: './dev/index.js'
  },
  output: {
    path: resolve('../dev'),
    publicPath: '/dev/',
    library: 'Vuetify'
  },
  resolve: {
    alias: {
      vuetify: resolve('../src'),
    }
  },
  module: {
    noParse: /es6-promise\.js$/, // avoid webpack shimming process
    rules: [
      {
        test: /\.vue$/,
        loaders: ['vue-loader', 'eslint-loader'],
        exclude: /node_modules/
      },
      {
        test: /\.js$/,
        loaders: ['babel-loader', 'eslint-loader'],
        exclude: /node_modules/
      },
      {
        test: /\.styl$/,
        use: ExtractTextPlugin.extract({
          use: ['css-loader', 'postcss-loader', 'stylus-loader']
        }),
        exclude: /node_modules/
      }
    ]
  },
  performance: {
    hints: false
  },
  devServer: {
    contentBase: resolve('../dev')
  },
  plugins: [
    new ExtractTextPlugin('vuetify.css'),
<<<<<<< HEAD
    new BundleAnalyzerPlugin({
      analyzerMode: 'static',
      reportFilename: resolve('../dev/report.html'),
=======
    new webpack.DefinePlugin({
      'process.env.NODE_ENV': "'development'"
>>>>>>> 97a852eb
    })
  ]
})<|MERGE_RESOLUTION|>--- conflicted
+++ resolved
@@ -2,11 +2,8 @@
 const baseWebpackConfig = require('./webpack.base.config')
 const FriendlyErrorsPlugin = require('friendly-errors-webpack-plugin')
 const ExtractTextPlugin = require('extract-text-webpack-plugin')
-<<<<<<< HEAD
 const BundleAnalyzerPlugin = require('webpack-bundle-analyzer').BundleAnalyzerPlugin
-=======
 const webpack = require('webpack')
->>>>>>> 97a852eb
 
 // Helpers
 const resolve = file => require('path').resolve(__dirname, file)
@@ -56,14 +53,12 @@
   },
   plugins: [
     new ExtractTextPlugin('vuetify.css'),
-<<<<<<< HEAD
     new BundleAnalyzerPlugin({
       analyzerMode: 'static',
-      reportFilename: resolve('../dev/report.html'),
-=======
+      reportFilename: resolve('../dev/report.html')
+    }),
     new webpack.DefinePlugin({
       'process.env.NODE_ENV': "'development'"
->>>>>>> 97a852eb
     })
   ]
 })