(function webpackUniversalModuleDefinition(root, factory) {
	if(typeof exports === 'object' && typeof module === 'object')
		module.exports = factory();
	else if(typeof define === 'function' && define.amd)
		define([], factory);
	else if(typeof exports === 'object')
		exports["Vuetify"] = factory();
	else
		root["Vuetify"] = factory();
})(this, function() {
return /******/ (function(modules) { // webpackBootstrap
/******/ 	// The module cache
/******/ 	var installedModules = {};
/******/
/******/ 	// The require function
/******/ 	function __webpack_require__(moduleId) {
/******/
/******/ 		// Check if module is in cache
/******/ 		if(installedModules[moduleId]) {
/******/ 			return installedModules[moduleId].exports;
/******/ 		}
/******/ 		// Create a new module (and put it into the cache)
/******/ 		var module = installedModules[moduleId] = {
/******/ 			i: moduleId,
/******/ 			l: false,
/******/ 			exports: {}
/******/ 		};
/******/
/******/ 		// Execute the module function
/******/ 		modules[moduleId].call(module.exports, module, module.exports, __webpack_require__);
/******/
/******/ 		// Flag the module as loaded
/******/ 		module.l = true;
/******/
/******/ 		// Return the exports of the module
/******/ 		return module.exports;
/******/ 	}
/******/
/******/
/******/ 	// expose the modules object (__webpack_modules__)
/******/ 	__webpack_require__.m = modules;
/******/
/******/ 	// expose the module cache
/******/ 	__webpack_require__.c = installedModules;
/******/
/******/ 	// define getter function for harmony exports
/******/ 	__webpack_require__.d = function(exports, name, getter) {
/******/ 		if(!__webpack_require__.o(exports, name)) {
/******/ 			Object.defineProperty(exports, name, {
/******/ 				configurable: false,
/******/ 				enumerable: true,
/******/ 				get: getter
/******/ 			});
/******/ 		}
/******/ 	};
/******/
/******/ 	// getDefaultExport function for compatibility with non-harmony modules
/******/ 	__webpack_require__.n = function(module) {
/******/ 		var getter = module && module.__esModule ?
/******/ 			function getDefault() { return module['default']; } :
/******/ 			function getModuleExports() { return module; };
/******/ 		__webpack_require__.d(getter, 'a', getter);
/******/ 		return getter;
/******/ 	};
/******/
/******/ 	// Object.prototype.hasOwnProperty.call
/******/ 	__webpack_require__.o = function(object, property) { return Object.prototype.hasOwnProperty.call(object, property); };
/******/
/******/ 	// __webpack_public_path__
/******/ 	__webpack_require__.p = "/dist/";
/******/
/******/ 	// Load entry module and return exports
/******/ 	return __webpack_require__(__webpack_require__.s = 31);
/******/ })
/************************************************************************/
/******/ ([
/* 0 */
/***/ (function(module, exports) {

/* globals __VUE_SSR_CONTEXT__ */

// this module is a runtime utility for cleaner component module output and will
// be included in the final webpack user bundle

module.exports = function normalizeComponent (
  rawScriptExports,
  compiledTemplate,
  injectStyles,
  scopeId,
  moduleIdentifier /* server only */
) {
  var esModule
  var scriptExports = rawScriptExports = rawScriptExports || {}

  // ES6 modules interop
  var type = typeof rawScriptExports.default
  if (type === 'object' || type === 'function') {
    esModule = rawScriptExports
    scriptExports = rawScriptExports.default
  }

  // Vue.extend constructor export interop
  var options = typeof scriptExports === 'function'
    ? scriptExports.options
    : scriptExports

  // render functions
  if (compiledTemplate) {
    options.render = compiledTemplate.render
    options.staticRenderFns = compiledTemplate.staticRenderFns
  }

  // scopedId
  if (scopeId) {
    options._scopeId = scopeId
  }

  var hook
  if (moduleIdentifier) { // server build
    hook = function (context) {
      // 2.3 injection
      context =
        context || // cached call
        (this.$vnode && this.$vnode.ssrContext) || // stateful
        (this.parent && this.parent.$vnode && this.parent.$vnode.ssrContext) // functional
      // 2.2 with runInNewContext: true
      if (!context && typeof __VUE_SSR_CONTEXT__ !== 'undefined') {
        context = __VUE_SSR_CONTEXT__
      }
      // inject component styles
      if (injectStyles) {
        injectStyles.call(this, context)
      }
      // register component module identifier for async chunk inferrence
      if (context && context._registeredComponents) {
        context._registeredComponents.add(moduleIdentifier)
      }
    }
    // used by ssr in case component is cached and beforeCreate
    // never gets called
    options._ssrRegister = hook
  } else if (injectStyles) {
    hook = injectStyles
  }

  if (hook) {
    var functional = options.functional
    var existing = functional
      ? options.render
      : options.beforeCreate
    if (!functional) {
      // inject component registration as beforeCreate hook
      options.beforeCreate = existing
        ? [].concat(existing, hook)
        : [hook]
    } else {
      // register for functioal component in vue file
      options.render = function renderWithStyleInjection (h, context) {
        hook.call(context)
        return existing(h, context)
      }
    }
  }

  return {
    esModule: esModule,
    exports: scriptExports,
    options: options
  }
}


/***/ }),
/* 1 */
/***/ (function(module, __webpack_exports__, __webpack_require__) {

"use strict";
/* harmony default export */ __webpack_exports__["a"] = ({
  props: {
    dark: Boolean,
    light: Boolean
  },

  computed: {
    themeClasses: function themeClasses() {
      return {
        'theme--light': this.light,
        'theme--dark': this.dark
      };
    }
  }
});

/***/ }),
/* 2 */
/***/ (function(module, __webpack_exports__, __webpack_require__) {

"use strict";
/* harmony export (immutable) */ __webpack_exports__["d"] = createSimpleFunctional;
/* harmony export (immutable) */ __webpack_exports__["e"] = createSimpleTransition;
/* harmony export (immutable) */ __webpack_exports__["b"] = createJavaScriptTransition;
/* harmony export (immutable) */ __webpack_exports__["f"] = directiveConfig;
/* harmony export (immutable) */ __webpack_exports__["a"] = addOnceEventListener;
/* harmony export (immutable) */ __webpack_exports__["g"] = getObjectValueByPath;
/* harmony export (immutable) */ __webpack_exports__["c"] = createRange;
var _extends = Object.assign || function (target) { for (var i = 1; i < arguments.length; i++) { var source = arguments[i]; for (var key in source) { if (Object.prototype.hasOwnProperty.call(source, key)) { target[key] = source[key]; } } } return target; };

function _toConsumableArray(arr) { if (Array.isArray(arr)) { for (var i = 0, arr2 = Array(arr.length); i < arr.length; i++) { arr2[i] = arr[i]; } return arr2; } else { return Array.from(arr); } }

function createSimpleFunctional(c) {
  var el = arguments.length > 1 && arguments[1] !== undefined ? arguments[1] : 'div';

  var name = c.replace(/__/g, '-');
  return {
    name: 'v-' + name,
    functional: true,

    render: function render(h, _ref) {
      var data = _ref.data,
          children = _ref.children;

      data.staticClass = (c + ' ' + (data.staticClass || '')).trim();

      return h(el, data, children);
    }
  };
}

function createSimpleTransition(name) {
  var origin = arguments.length > 1 && arguments[1] !== undefined ? arguments[1] : 'top center 0';
  var mode = arguments[2];

  return {
    name: name,

    functional: true,

    props: {
      origin: {
        type: String,
        default: origin
      }
    },

    render: function render(h, context) {
      context.data = context.data || {};
      context.data.props = { name: name };
      context.data.on = context.data.on || {};
      if (!Object.isExtensible(context.data.on)) {
        context.data.on = _extends({}, context.data.on);
      }

      if (mode) context.data.props.mode = mode;

      context.data.on.beforeEnter = function (el) {
        el.style.transformOrigin = context.props.origin;
        el.style.webkitTransformOrigin = context.props.origin;
      };

      return h('transition', context.data, context.children);
    }
  };
}

function createJavaScriptTransition(name, functions) {
  var css = arguments.length > 2 && arguments[2] !== undefined ? arguments[2] : true;
  var mode = arguments.length > 3 && arguments[3] !== undefined ? arguments[3] : 'in-out';

  return {
    name: name,

    functional: true,

    props: {
      css: {
        type: Boolean,
        default: css
      },
      mode: {
        type: String,
        default: mode
      }
    },

    render: function render(h, context) {
      var data = {
        props: _extends({}, context.props, {
          name: name
        }),
        on: functions
      };

      return h('transition', data, context.children);
    }
  };
}

function directiveConfig(binding) {
  var defaults = arguments.length > 1 && arguments[1] !== undefined ? arguments[1] : {};

  return Object.assign({}, defaults, binding.modifiers, { value: binding.arg }, binding.value || {});
}

function addOnceEventListener(el, event, cb) {
  var once = function once() {
    cb();
    el.removeEventListener(event, once, false);
  };

  el.addEventListener(event, once, false);
}

function getObjectValueByPath(obj, path) {
  // credit: http://stackoverflow.com/questions/6491463/accessing-nested-javascript-objects-with-string-key#comment55278413_6491621
  if (!path || path.constructor !== String) return;
  path = path.replace(/\[(\w+)\]/g, '.$1'); // convert indexes to properties
  path = path.replace(/^\./, ''); // strip a leading dot
  var a = path.split('.');
  for (var i = 0, n = a.length; i < n; ++i) {
    var k = a[i];
    if (obj instanceof Object && k in obj) {
      obj = obj[k];
    } else {
      return;
    }
  }
  return obj;
}

function createRange(length) {
  return [].concat(_toConsumableArray(Array.from({ length: length }, function (v, k) {
    return k;
  })));
}

/***/ }),
/* 3 */
/***/ (function(module, __webpack_exports__, __webpack_require__) {

"use strict";
/* harmony import */ var __WEBPACK_IMPORTED_MODULE_0__VIcon__ = __webpack_require__(48);


__WEBPACK_IMPORTED_MODULE_0__VIcon__["a" /* default */].install = function install(Vue) {
  Vue.component(__WEBPACK_IMPORTED_MODULE_0__VIcon__["a" /* default */].name, __WEBPACK_IMPORTED_MODULE_0__VIcon__["a" /* default */]);
};

/* harmony default export */ __webpack_exports__["a"] = (__WEBPACK_IMPORTED_MODULE_0__VIcon__["a" /* default */]);

/***/ }),
/* 4 */
/***/ (function(module, __webpack_exports__, __webpack_require__) {

"use strict";
/* harmony export (immutable) */ __webpack_exports__["b"] = factory;
function _defineProperty(obj, key, value) { if (key in obj) { Object.defineProperty(obj, key, { value: value, enumerable: true, configurable: true, writable: true }); } else { obj[key] = value; } return obj; }

function factory() {
  var _watch;

  var prop = arguments.length > 0 && arguments[0] !== undefined ? arguments[0] : 'value';
  var event = arguments.length > 1 && arguments[1] !== undefined ? arguments[1] : 'input';

  return {
    model: { prop: prop, event: event },

    props: _defineProperty({}, prop, { required: false }),

    data: function data() {
      return {
        isActive: !!this[prop]
      };
    },


    watch: (_watch = {}, _defineProperty(_watch, prop, function (val) {
      this.isActive = !!val;
    }), _defineProperty(_watch, 'isActive', function isActive(val) {
      !!val !== this[prop] && this.$emit(event, val);
    }), _watch)
  };
}

var Toggleable = factory();

/* harmony default export */ __webpack_exports__["a"] = (Toggleable);

/***/ }),
/* 5 */
/***/ (function(module, __webpack_exports__, __webpack_require__) {

"use strict";
/* unused harmony export VBottomSheetTranstion */
/* unused harmony export VCarouselTransition */
/* unused harmony export VCarouselReverseTransition */
/* harmony export (binding) */ __webpack_require__.d(__webpack_exports__, "g", function() { return VTabTransition; });
/* harmony export (binding) */ __webpack_require__.d(__webpack_exports__, "f", function() { return VTabReverseTransition; });
/* unused harmony export VMenuTransition */
/* unused harmony export VFabTransition */
/* unused harmony export VDialogTransition */
/* unused harmony export VDialogBottomTransition */
/* harmony export (binding) */ __webpack_require__.d(__webpack_exports__, "b", function() { return VFadeTransition; });
/* unused harmony export VScaleTransition */
/* harmony export (binding) */ __webpack_require__.d(__webpack_exports__, "c", function() { return VSlideXTransition; });
/* unused harmony export VSlideXReverseTransition */
/* harmony export (binding) */ __webpack_require__.d(__webpack_exports__, "e", function() { return VSlideYTransition; });
/* harmony export (binding) */ __webpack_require__.d(__webpack_exports__, "d", function() { return VSlideYReverseTransition; });
/* harmony export (binding) */ __webpack_require__.d(__webpack_exports__, "a", function() { return VExpandTransition; });
/* harmony export (immutable) */ __webpack_exports__["h"] = install;
/* harmony import */ var __WEBPACK_IMPORTED_MODULE_0__util_helpers__ = __webpack_require__(2);
/* harmony import */ var __WEBPACK_IMPORTED_MODULE_1__expand_transition__ = __webpack_require__(95);




// Component specific transitions
var VBottomSheetTranstion = Object(__WEBPACK_IMPORTED_MODULE_0__util_helpers__["e" /* createSimpleTransition */])('bottom-sheet-transition');
var VCarouselTransition = Object(__WEBPACK_IMPORTED_MODULE_0__util_helpers__["e" /* createSimpleTransition */])('carousel-transition');
var VCarouselReverseTransition = Object(__WEBPACK_IMPORTED_MODULE_0__util_helpers__["e" /* createSimpleTransition */])('carousel-reverse-transition');
var VTabTransition = Object(__WEBPACK_IMPORTED_MODULE_0__util_helpers__["e" /* createSimpleTransition */])('tab-transition');
var VTabReverseTransition = Object(__WEBPACK_IMPORTED_MODULE_0__util_helpers__["e" /* createSimpleTransition */])('tab-reverse-transition');
var VMenuTransition = Object(__WEBPACK_IMPORTED_MODULE_0__util_helpers__["e" /* createSimpleTransition */])('menu-transition');
var VFabTransition = Object(__WEBPACK_IMPORTED_MODULE_0__util_helpers__["e" /* createSimpleTransition */])('fab-transition', 'center center', 'out-in');

// Generic transitions
var VDialogTransition = Object(__WEBPACK_IMPORTED_MODULE_0__util_helpers__["e" /* createSimpleTransition */])('dialog-transition');
var VDialogBottomTransition = Object(__WEBPACK_IMPORTED_MODULE_0__util_helpers__["e" /* createSimpleTransition */])('dialog-bottom-transition');
var VFadeTransition = Object(__WEBPACK_IMPORTED_MODULE_0__util_helpers__["e" /* createSimpleTransition */])('fade-transition');
var VScaleTransition = Object(__WEBPACK_IMPORTED_MODULE_0__util_helpers__["e" /* createSimpleTransition */])('scale-transition');
var VSlideXTransition = Object(__WEBPACK_IMPORTED_MODULE_0__util_helpers__["e" /* createSimpleTransition */])('slide-x-transition');
var VSlideXReverseTransition = Object(__WEBPACK_IMPORTED_MODULE_0__util_helpers__["e" /* createSimpleTransition */])('slide-x-reverse-transition');
var VSlideYTransition = Object(__WEBPACK_IMPORTED_MODULE_0__util_helpers__["e" /* createSimpleTransition */])('slide-y-transition');
var VSlideYReverseTransition = Object(__WEBPACK_IMPORTED_MODULE_0__util_helpers__["e" /* createSimpleTransition */])('slide-y-reverse-transition');

// JavaScript transitions
var VExpandTransition = Object(__WEBPACK_IMPORTED_MODULE_0__util_helpers__["b" /* createJavaScriptTransition */])('expand-transition', __WEBPACK_IMPORTED_MODULE_1__expand_transition__["a" /* default */]);

function install(Vue) {
  Vue.component('v-bottom-sheet-transition', VBottomSheetTranstion);
  Vue.component('v-carousel-transition', VCarouselTransition);
  Vue.component('v-carousel-reverse-transition', VCarouselReverseTransition);
  Vue.component('v-dialog-transition', VDialogTransition);
  Vue.component('v-dialog-bottom-transition', VDialogBottomTransition);
  Vue.component('v-fab-transition', VFabTransition);
  Vue.component('v-fade-transition', VFadeTransition);
  Vue.component('v-menu-transition', VMenuTransition);
  Vue.component('v-scale-transition', VScaleTransition);
  Vue.component('v-slide-x-transition', VSlideXTransition);
  Vue.component('v-slide-x-reverse-transition', VSlideXReverseTransition);
  Vue.component('v-slide-y-transition', VSlideYTransition);
  Vue.component('v-slide-y-reverse-transition', VSlideYReverseTransition);
  Vue.component('v-tab-reverse-transition', VTabReverseTransition);
  Vue.component('v-tab-transition', VTabTransition);
  Vue.component('v-expand-transition', VExpandTransition);
}

/***/ }),
/* 6 */
/***/ (function(module, __webpack_exports__, __webpack_require__) {

"use strict";
function directive(e, el, binding, v) {
  var cb = function cb() {
    return true;
  };

  if (binding.value) cb = binding.value;

  if (v.context.isActive && e && e.target && e.target !== el && !el.contains(e.target) && cb(e)) {
    v.context.isActive = false;
  }
}

/* harmony default export */ __webpack_exports__["a"] = ({
  name: 'click-outside',

  bind: function bind(el, binding, v) {
    v.context.$vuetify.load(function () {
      var outside = document.querySelector('[data-app]');
      var click = function click(e) {
        return directive(e, el, binding, v);
      };
      outside && outside.addEventListener('click', click, false);
      el._clickOutside = click;
    });
  },
  unbind: function unbind(el) {
    var outside = document.querySelector('[data-app]');
    outside && outside.removeEventListener('click', el._clickOutside, false);
  }
});

/***/ }),
/* 7 */
/***/ (function(module, __webpack_exports__, __webpack_require__) {

"use strict";
function style(el, value) {
  ['transform', 'webkitTransform'].forEach(function (i) {
    el.style[i] = value;
  });
}

var ripple = {
  show: function show(e, el, _ref) {
    var _ref$value = _ref.value,
        value = _ref$value === undefined ? {} : _ref$value;

    var container = document.createElement('span');
    var animation = document.createElement('span');

    container.appendChild(animation);
    container.className = 'ripple__container';

    if (value.class) {
      container.className += ' ' + value.class;
    }

    var size = el.clientWidth > el.clientHeight ? el.clientWidth : el.clientHeight;
    animation.className = 'ripple__animation';
    animation.style.width = size * (value.center ? 1 : 2) + 'px';
    animation.style.height = animation.style.width;

    el.appendChild(container);
    var computed = window.getComputedStyle(el);
    if (computed.position !== 'absolute' && computed.position !== 'fixed') el.style.position = 'relative';

    var offset = el.getBoundingClientRect();
    var x = value.center ? '50%' : e.clientX - offset.left + 'px';
    var y = value.center ? '50%' : e.clientY - offset.top + 'px';

    animation.classList.add('ripple__animation--enter');
    animation.classList.add('ripple__animation--visible');
    style(animation, 'translate(-50%, -50%) translate(' + x + ', ' + y + ') scale3d(0.01,0.01,0.01)');
    animation.dataset.activated = Date.now();

    setTimeout(function () {
      animation.classList.remove('ripple__animation--enter');
      style(animation, 'translate(-50%, -50%) translate(' + x + ', ' + y + ')  scale3d(0.99,0.99,0.99)');
    }, 0);
  },

  hide: function hide(el) {
    var ripples = el.getElementsByClassName('ripple__animation');

    if (ripples.length === 0) return;
    var animation = ripples[ripples.length - 1];
    var diff = Date.now() - Number(animation.dataset.activated);
    var delay = 400 - diff;

    delay = delay < 0 ? 0 : delay;

    setTimeout(function () {
      animation.classList.remove('ripple__animation--visible');

      setTimeout(function () {
        // Need to figure out a new way to do this
        try {
          if (ripples.length < 1) el.style.position = null;
          animation.parentNode && el.removeChild(animation.parentNode);
        } catch (e) {}
      }, 300);
    }, delay);
  }
};

function directive(el, binding, v) {
  if (binding.value === false) return;

  if ('ontouchstart' in window) {
    el.addEventListener('touchend', function () {
      return ripple.hide(el);
    }, false);
    el.addEventListener('touchcancel', function () {
      return ripple.hide(el);
    }, false);
  }

  el.addEventListener('mousedown', function (e) {
    return ripple.show(e, el, binding);
  }, false);
  el.addEventListener('mouseup', function () {
    return ripple.hide(el);
  }, false);
  el.addEventListener('mouseleave', function () {
    return ripple.hide(el);
  }, false);
  // Anchor tags can be dragged, causes other hides to fail - #1537
  el.addEventListener('dragstart', function () {
    return ripple.hide(el);
  }, false);
}

function unbind(el, binding) {
  el.removeEventListener('touchstart', function (e) {
    return ripple.show(e, el, binding);
  }, false);
  el.removeEventListener('mousedown', function (e) {
    return ripple.show(e, el, binding);
  }, false);
  el.removeEventListener('touchend', function () {
    return ripple.hide(el);
  }, false);
  el.removeEventListener('touchcancel', function () {
    return ripple.hide(el);
  }, false);
  el.removeEventListener('mouseup', function () {
    return ripple.hide(el);
  }, false);
  el.removeEventListener('mouseleave', function () {
    return ripple.hide(el);
  }, false);
  el.removeEventListener('dragstart', function () {
    return ripple.hide(el);
  }, false);
}

/* harmony default export */ __webpack_exports__["a"] = ({
  name: 'ripple',
  bind: directive,
  unbind: unbind
});

/***/ }),
/* 8 */
/***/ (function(module, __webpack_exports__, __webpack_require__) {

"use strict";
function inserted(el, binding) {
  var cb = binding.value;
  var debounce = 200;

  if (typeof binding.value !== 'function') {
    cb = binding.value.value;
    debounce = binding.value.debounce;
  }

  var fn = function fn(cb) {
    return setTimeout(cb, debounce);
  };
  var onResize = function onResize() {
    clearTimeout(fn);
    fn(cb);
  };

  window.addEventListener('resize', onResize, { passive: true });
  el._onResize = onResize;

  onResize();
}

function unbind(el, binding) {
  window.removeEventListener('resize', el._onResize);
}

/* harmony default export */ __webpack_exports__["a"] = ({
  name: 'resize',
  inserted: inserted,
  unbind: unbind
});

/***/ }),
/* 9 */
/***/ (function(module, __webpack_exports__, __webpack_require__) {

"use strict";
/* harmony import */ var __WEBPACK_IMPORTED_MODULE_0__VBtn__ = __webpack_require__(74);


__WEBPACK_IMPORTED_MODULE_0__VBtn__["a" /* default */].install = function install(Vue) {
  Vue.component(__WEBPACK_IMPORTED_MODULE_0__VBtn__["a" /* default */].name, __WEBPACK_IMPORTED_MODULE_0__VBtn__["a" /* default */]);
};

/* harmony default export */ __webpack_exports__["a"] = (__WEBPACK_IMPORTED_MODULE_0__VBtn__["a" /* default */]);

/***/ }),
/* 10 */
/***/ (function(module, __webpack_exports__, __webpack_require__) {

"use strict";
var touchstart = function touchstart(event, wrapper) {
  var touch = event.changedTouches[0];
  wrapper.touchstartX = touch.clientX;
  wrapper.touchstartY = touch.clientY;

  wrapper.start && wrapper.start(Object.assign(event, wrapper));
};

var touchend = function touchend(event, wrapper) {
  var touch = event.changedTouches[0];
  wrapper.touchendX = touch.clientX;
  wrapper.touchendY = touch.clientY;

  wrapper.end && wrapper.end(Object.assign(event, wrapper));

  handleGesture(wrapper);
};

var touchmove = function touchmove(event, wrapper) {
  var touch = event.changedTouches[0];
  wrapper.touchmoveX = touch.clientX;
  wrapper.touchmoveY = touch.clientY;

  wrapper.move && wrapper.move(Object.assign(event, wrapper));
};

var handleGesture = function handleGesture(wrapper) {
  var touchstartX = wrapper.touchstartX,
      touchendX = wrapper.touchendX,
      touchstartY = wrapper.touchstartY,
      touchendY = wrapper.touchendY;

  wrapper.offsetX = touchendX - touchstartX;
  wrapper.offsetY = touchendY - touchstartY;

  if (touchendX < touchstartX) {
    wrapper.left && wrapper.left(wrapper);
  }
  if (touchendX > touchstartX) {
    wrapper.right && wrapper.right(wrapper);
  }
  if (touchendY < touchstartY) {
    wrapper.up && wrapper.up(wrapper);
  }
  if (touchendY > touchstartY) {
    wrapper.down && wrapper.down(wrapper);
  }
};

function inserted(el, _ref) {
  var value = _ref.value;

  var wrapper = {
    touchstartX: 0,
    touchstartY: 0,
    touchendX: 0,
    touchendY: 0,
    touchmoveX: 0,
    touchmoveY: 0,
    offsetX: 0,
    offsetY: 0,
    left: value.left,
    right: value.right,
    up: value.up,
    down: value.down,
    start: value.start,
    move: value.move,
    end: value.end
  };

  var target = value.parent ? el.parentNode : el;
  var options = value.options || { passive: true

    // Needed to pass unit tests
  };if (!target) return;
  target.addEventListener('touchstart', function (e) {
    return touchstart(e, wrapper);
  }, options);
  target.addEventListener('touchend', function (e) {
    return touchend(e, wrapper);
  }, options);
  target.addEventListener('touchmove', function (e) {
    return touchmove(e, wrapper);
  }, options);
}

function unbind(el, _ref2) {
  var value = _ref2.value;

  var target = value.parent ? el.parentNode : el;

  if (!target) return;

  target.removeEventListener('touchstart', touchstart);
  target.removeEventListener('touchend', touchend);
  target.removeEventListener('touchmove', touchmove);
}

/* harmony default export */ __webpack_exports__["a"] = ({
  name: 'touch',
  inserted: inserted,
  unbind: unbind
});

/***/ }),
/* 11 */
/***/ (function(module, __webpack_exports__, __webpack_require__) {

"use strict";
/* harmony import */ var __WEBPACK_IMPORTED_MODULE_0__themeable__ = __webpack_require__(1);
/* harmony import */ var __WEBPACK_IMPORTED_MODULE_1__validatable__ = __webpack_require__(96);
/* harmony import */ var __WEBPACK_IMPORTED_MODULE_2__components_VIcon__ = __webpack_require__(3);
function _defineProperty(obj, key, value) { if (key in obj) { Object.defineProperty(obj, key, { value: value, enumerable: true, configurable: true, writable: true }); } else { obj[key] = value; } return obj; }





/* harmony default export */ __webpack_exports__["a"] = ({
  components: {
    VIcon: __WEBPACK_IMPORTED_MODULE_2__components_VIcon__["a" /* default */]
  },

  mixins: [__WEBPACK_IMPORTED_MODULE_0__themeable__["a" /* default */], __WEBPACK_IMPORTED_MODULE_1__validatable__["a" /* default */]],

  data: function data() {
    return {
      isFocused: false,
      tabFocused: false,
      internalTabIndex: null,
      lazyValue: this.value
    };
  },


  props: {
    appendIcon: String,
    appendIconCb: Function,
    asyncLoading: Boolean,
    disabled: Boolean,
    hint: String,
    hideDetails: Boolean,
    label: String,
    persistentHint: Boolean,
    placeholder: String,
    prependIcon: String,
    prependIconCb: Function,
    readonly: Boolean,
    required: Boolean,
    tabindex: {
      default: 0
    },
    toggleKeys: {
      type: Array,
      default: function _default() {
        return [13, 32];
      }
    },
    value: {
      required: false
    }
  },

  computed: {
    inputGroupClasses: function inputGroupClasses() {
      return Object.assign({
        'input-group': true,
        'input-group--async-loading': this.asyncLoading,
        'input-group--focused': this.isFocused,
        'input-group--dirty': this.isDirty,
        'input-group--tab-focused': this.tabFocused,
        'input-group--disabled': this.disabled,
        'input-group--error': this.hasError,
        'input-group--append-icon': this.appendIcon,
        'input-group--prepend-icon': this.prependIcon,
        'input-group--required': this.required,
        'input-group--hide-details': this.hideDetails,
        'input-group--placeholder': !!this.placeholder,
        'theme--dark': this.dark,
        'theme--light': this.light
      }, this.classes);
    },
    isDirty: function isDirty() {
      return !!this.inputValue;
    }
  },

  methods: {
    groupFocus: function groupFocus(e) {},
    groupBlur: function groupBlur(e) {
      this.tabFocused = false;
    },
    genLabel: function genLabel() {
      return this.$createElement('label', {
        attrs: {
          for: this.$attrs.id
        }
      }, this.$slots.label || this.label);
    },
    genMessages: function genMessages() {
      var messages = [];

      if ((this.hint && this.isFocused || this.hint && this.persistentHint) && this.validations.length === 0) {
        messages = [this.genHint()];
      } else if (this.validations.length) {
        messages = [this.genError(this.validations[0])];
      }

      return this.$createElement('transition-group', {
        'class': 'input-group__messages',
        props: {
          tag: 'div',
          name: 'slide-y-transition'
        }
      }, messages);
    },
    genHint: function genHint() {
      return this.$createElement('div', {
        'class': 'input-group__hint',
        key: this.hint,
        domProps: { innerHTML: this.hint }
      });
    },
    genError: function genError(error) {
      return this.$createElement('div', {
        'class': 'input-group__error',
        key: error
      }, error);
    },
    genIcon: function genIcon(type) {
      var _class;

<<<<<<< HEAD
      var shouldClear = this.clearable && this.isDirty;
      var icon = shouldClear ? 'clear' : this[type + 'Icon'];
      var callback = shouldClear ? this.clearableCallback : this[type + 'IconCb'];
=======
      var defaultCallback = arguments.length > 1 && arguments[1] !== undefined ? arguments[1] : null;

      var shouldClear = this.clearable && this.isDirty;
      var icon = shouldClear ? 'clear' : this[type + 'Icon'];
      var callback = shouldClear ? this.clearableCallback : this[type + 'IconCb'] || defaultCallback;
>>>>>>> cffee1a8

      return this.$createElement('v-icon', {
        attrs: {
          'aria-hidden': true
        },
        'class': (_class = {}, _defineProperty(_class, 'input-group__' + type + '-icon', true), _defineProperty(_class, 'input-group__icon-cb', !!callback), _class),
        props: {
          disabled: this.disabled
        },
        on: {
          click: function click(e) {
            if (!callback) return;

            e.stopPropagation();
            callback();
          }
        }
      }, icon);
    },
    genInputGroup: function genInputGroup(input) {
      var _this = this;

      var data = arguments.length > 1 && arguments[1] !== undefined ? arguments[1] : {};
      var defaultAppendCallback = arguments.length > 2 && arguments[2] !== undefined ? arguments[2] : null;

      var children = [];
      var wrapperChildren = [];
      var detailsChildren = [];

      data = Object.assign({}, {
        'class': this.inputGroupClasses,
        attrs: {
          tabindex: this.disabled ? -1 : this.internalTabIndex || this.tabindex
        },
        on: {
          focus: this.groupFocus,
          blur: this.groupBlur,
          click: function click() {
            return _this.tabFocused = false;
          },
          keyup: function keyup(e) {
            if ([9, 16].includes(e.keyCode)) {
              _this.tabFocused = true;
            }
          },
          keydown: function keydown(e) {
            if (!_this.toggle) return;

            if (_this.toggleKeys.includes(e.keyCode)) {
              e.preventDefault();
              _this.toggle();
            }
          }
        }
      }, data);

      if (this.$slots.label || this.label) {
        children.push(this.genLabel());
      }

      wrapperChildren.push(input);

      if (this.prependIcon) {
        wrapperChildren.unshift(this.genIcon('prepend'));
      }

      if (this.appendIcon || this.clearable) {
<<<<<<< HEAD
        wrapperChildren.push(this.genIcon('append'));
=======
        wrapperChildren.push(this.genIcon('append', defaultAppendCallback));
>>>>>>> cffee1a8
      }

      if (this.asyncLoading) {
        detailsChildren.push(this.$createElement('v-progress-linear', {
          props: {
            indeterminate: true,
            height: 2
          }
        }));
      }

      children.push(this.$createElement('div', {
        'class': 'input-group__input'
      }, wrapperChildren));
      detailsChildren.push(this.genMessages());

      if (this.counter) {
        detailsChildren.push(this.genCounter());
      }

      children.push(this.$createElement('div', {
        'class': 'input-group__details'
      }, detailsChildren));

      return this.$createElement('div', data, children);
    }
  }
});

/***/ }),
/* 12 */
/***/ (function(module, __webpack_exports__, __webpack_require__) {

"use strict";
/* harmony default export */ __webpack_exports__["a"] = ({
  props: {
    primary: Boolean,
    secondary: Boolean,
    success: Boolean,
    info: Boolean,
    warning: Boolean,
    error: Boolean
  }
});

/***/ }),
/* 13 */
/***/ (function(module, __webpack_exports__, __webpack_require__) {

"use strict";
/* harmony default export */ __webpack_exports__["a"] = ({
  data: function data() {
    return {
      isBooted: false
    };
  },


  watch: {
    isActive: function isActive() {
      this.isBooted = true;
    }
  },

  methods: {
    showLazyContent: function showLazyContent(content) {
      return this.lazy && this.isBooted || !this.lazy ? content : null;
    }
  }
});

/***/ }),
/* 14 */
/***/ (function(module, __webpack_exports__, __webpack_require__) {

"use strict";
/* harmony import */ var __WEBPACK_IMPORTED_MODULE_0__directives_ripple__ = __webpack_require__(7);
var _extends = Object.assign || function (target) { for (var i = 1; i < arguments.length; i++) { var source = arguments[i]; for (var key in source) { if (Object.prototype.hasOwnProperty.call(source, key)) { target[key] = source[key]; } } } return target; };



/* harmony default export */ __webpack_exports__["a"] = ({
  directives: {
    Ripple: __WEBPACK_IMPORTED_MODULE_0__directives_ripple__["a" /* default */]
  },

  props: {
    append: Boolean,
    disabled: Boolean,
    exact: Boolean,
    href: [String, Object],
    to: [String, Object],
    nuxt: Boolean,
    replace: Boolean,
    router: Boolean,
    ripple: Boolean,
    tag: String
  },

  methods: {
    click: function click() {},
    generateRouteLink: function generateRouteLink() {
      var exact = this.exact;
      var tag = void 0;

      var data = {
        attrs: { disabled: this.disabled },
        class: this.classes,
        props: {},
        directives: [{
          name: 'ripple',
          value: this.ripple || false
        }],
        on: _extends({}, this.$listeners || {}, {
          click: this.click
        })
      };

      if (typeof this.exact === 'undefined') {
        exact = this.to === '/' || this.to === Object(this.to) && this.to.path === '/';
      }

      if (this.to) {
        tag = this.nuxt ? 'nuxt-link' : 'router-link';
        data.props.to = this.to;
        data.props.exact = exact;
        data.props.activeClass = this.activeClass;
        data.props.append = this.append;
        data.props.replace = this.replace;
      } else {
        tag = this.href && 'a' || this.tag || 'a';

        if (tag === 'a') {
          data.attrs.href = this.href || 'javascript:;';
        }
      }

      return { tag: tag, data: data };
    }
  }
});

/***/ }),
/* 15 */
/***/ (function(module, __webpack_exports__, __webpack_require__) {

"use strict";
/* harmony import */ var __WEBPACK_IMPORTED_MODULE_0__util_helpers__ = __webpack_require__(2);
/* harmony import */ var __WEBPACK_IMPORTED_MODULE_1__VCard__ = __webpack_require__(81);
/* harmony import */ var __WEBPACK_IMPORTED_MODULE_2__VCardMedia__ = __webpack_require__(84);
/* harmony import */ var __WEBPACK_IMPORTED_MODULE_3__VCardTitle__ = __webpack_require__(85);
/* unused harmony reexport VCard */
/* unused harmony reexport VCardMedia */
/* unused harmony reexport VCardTitle */







__WEBPACK_IMPORTED_MODULE_1__VCard__["a" /* default */].install = function install(Vue) {
  var VCardActions = Object(__WEBPACK_IMPORTED_MODULE_0__util_helpers__["d" /* createSimpleFunctional */])('card__actions');
  var VCardText = Object(__WEBPACK_IMPORTED_MODULE_0__util_helpers__["d" /* createSimpleFunctional */])('card__text');

  Vue.component(__WEBPACK_IMPORTED_MODULE_1__VCard__["a" /* default */].name, __WEBPACK_IMPORTED_MODULE_1__VCard__["a" /* default */]);
  Vue.component(__WEBPACK_IMPORTED_MODULE_2__VCardMedia__["a" /* default */].name, __WEBPACK_IMPORTED_MODULE_2__VCardMedia__["a" /* default */]);
  Vue.component(__WEBPACK_IMPORTED_MODULE_3__VCardTitle__["a" /* default */].name, __WEBPACK_IMPORTED_MODULE_3__VCardTitle__["a" /* default */]);
  Vue.component('v-card-actions', VCardActions);
  Vue.component('v-card-text', VCardText);
};

/* harmony default export */ __webpack_exports__["a"] = (__WEBPACK_IMPORTED_MODULE_1__VCard__["a" /* default */]);

/***/ }),
/* 16 */
/***/ (function(module, __webpack_exports__, __webpack_require__) {

"use strict";
/* harmony export (immutable) */ __webpack_exports__["a"] = Grid;
function Grid(name) {
  return {
    name: 'v-' + name,

    functional: true,

    props: {
      id: String
    },

    render: function render(h, _ref) {
      var props = _ref.props,
          data = _ref.data,
          children = _ref.children;

      data.staticClass = (name + ' ' + (data.staticClass || '')).trim();

      if (data.attrs) {
        data.staticClass += ' ' + Object.keys(data.attrs).join(' ');
        delete data.attrs;
      }

      if (props.id) {
        data.domProps = data.domProps || {};
        data.domProps.id = props.id;
      }

      return h('div', data, children);
    }
  };
}

/***/ }),
/* 17 */
/***/ (function(module, __webpack_exports__, __webpack_require__) {

"use strict";
/* harmony default export */ __webpack_exports__["a"] = ({
  data: function data() {
    return {
      buttons: [],
      listeners: []
    };
  },


  methods: {
    getValue: function getValue(i) {
      if (this.buttons[i].value != null) {
        return this.buttons[i].value;
      }

      // Fix for testing, this should always be false in the browser
      if (this.buttons[i].$el.value != null && this.buttons[i].$el.value !== '') {
        return this.buttons[i].$el.value;
      }

      return i;
    },
    update: function update() {
      var _this = this;

      var selected = [];

      this.buttons.forEach(function (button, i) {
        var elm = button.$el;

        // Fix for testing, dataset does not exist on elm?
        if (!elm.dataset) elm.dataset = {};

        elm.removeAttribute('data-only-child');

        if (_this.isSelected(i)) {
          elm.setAttribute('data-selected', true);
          elm.classList.add('btn--active');
          selected.push(i);
        } else {
          elm.removeAttribute('data-selected');
          elm.classList.remove('btn--active');
        }

        elm.dataset.index = i;
      });

      if (selected.length === 1) {
        this.buttons[selected[0]].$el.setAttribute('data-only-child', true);
      }
    }
  },

  mounted: function mounted() {
    var _this2 = this;

    this.$vuetify.load(function () {
      _this2.buttons = _this2.$children;

      _this2.buttons.forEach(function (button, i) {
        _this2.listeners.push(_this2.updateValue.bind(_this2, i));
        button.$on('click', _this2.listeners[i]);
      });

      _this2.update();
    });
  },
  beforeDestroy: function beforeDestroy() {
    var _this3 = this;

    this.buttons.forEach(function (button, i) {
      button.$off('click', _this3.listeners[i]);
    });
  }
});

/***/ }),
/* 18 */
/***/ (function(module, __webpack_exports__, __webpack_require__) {

"use strict";
/* harmony import */ var __WEBPACK_IMPORTED_MODULE_0__babel_loader_node_modules_vue_loader_lib_selector_type_script_index_0_VDialog_vue__ = __webpack_require__(65);
function injectStyle (ssrContext) {
  __webpack_require__(64)
}
var normalizeComponent = __webpack_require__(0)
/* script */

/* template */
var __vue_template__ = null
/* styles */
var __vue_styles__ = injectStyle
/* scopeId */
var __vue_scopeId__ = null
/* moduleIdentifier (server only) */
var __vue_module_identifier__ = null
var Component = normalizeComponent(
  __WEBPACK_IMPORTED_MODULE_0__babel_loader_node_modules_vue_loader_lib_selector_type_script_index_0_VDialog_vue__["a" /* default */],
  __vue_template__,
  __vue_styles__,
  __vue_scopeId__,
  __vue_module_identifier__
)

/* harmony default export */ __webpack_exports__["a"] = (Component.exports);


/***/ }),
/* 19 */
/***/ (function(module, __webpack_exports__, __webpack_require__) {

"use strict";
/* harmony default export */ __webpack_exports__["a"] = ({
  props: {
    contentClass: {
      default: ''
    }
  },

  mounted: function mounted() {
    var _this = this;

    this.$vuetify.load(function () {
      if (_this._isDestroyed) return;

      var app = document.querySelector('[data-app]');

      if (!app) {
        return console.warn('Application is missing <v-app> component.');
      }

      // If child has already been removed, bail
      if (!_this.$refs.content) return;

      app.insertBefore(_this.$refs.content, app.firstChild);
    });
  },
  beforeDestroy: function beforeDestroy() {
    if (!this.$refs.content) return;

    // IE11 Fix
    try {
      this.$refs.content.parentNode.removeChild(this.$refs.content);
    } catch (e) {}
  }
});

/***/ }),
/* 20 */
/***/ (function(module, __webpack_exports__, __webpack_require__) {

"use strict";
/* harmony import */ var __WEBPACK_IMPORTED_MODULE_0__babel_loader_node_modules_vue_loader_lib_selector_type_script_index_0_overlayable_vue__ = __webpack_require__(67);
function injectStyle (ssrContext) {
  __webpack_require__(66)
}
var normalizeComponent = __webpack_require__(0)
/* script */

/* template */
var __vue_template__ = null
/* styles */
var __vue_styles__ = injectStyle
/* scopeId */
var __vue_scopeId__ = null
/* moduleIdentifier (server only) */
var __vue_module_identifier__ = null
var Component = normalizeComponent(
  __WEBPACK_IMPORTED_MODULE_0__babel_loader_node_modules_vue_loader_lib_selector_type_script_index_0_overlayable_vue__["a" /* default */],
  __vue_template__,
  __vue_styles__,
  __vue_scopeId__,
  __vue_module_identifier__
)

/* harmony default export */ __webpack_exports__["a"] = (Component.exports);


/***/ }),
/* 21 */
/***/ (function(module, __webpack_exports__, __webpack_require__) {

"use strict";
/* harmony default export */ __webpack_exports__["a"] = ({
  props: {
    absolute: Boolean,
    bottom: Boolean,
    fixed: Boolean,
    left: Boolean,
    right: Boolean,
    top: Boolean
  }
});

/***/ }),
/* 22 */
/***/ (function(module, __webpack_exports__, __webpack_require__) {

"use strict";
/* harmony import */ var __WEBPACK_IMPORTED_MODULE_0__VCheckbox__ = __webpack_require__(91);


__WEBPACK_IMPORTED_MODULE_0__VCheckbox__["a" /* default */].install = function install(Vue) {
  Vue.component(__WEBPACK_IMPORTED_MODULE_0__VCheckbox__["a" /* default */].name, __WEBPACK_IMPORTED_MODULE_0__VCheckbox__["a" /* default */]);
};

/* harmony default export */ __webpack_exports__["a"] = (__WEBPACK_IMPORTED_MODULE_0__VCheckbox__["a" /* default */]);

/***/ }),
/* 23 */
/***/ (function(module, __webpack_exports__, __webpack_require__) {

"use strict";
/* harmony import */ var __WEBPACK_IMPORTED_MODULE_0__colorable__ = __webpack_require__(24);
/* harmony import */ var __WEBPACK_IMPORTED_MODULE_1__input__ = __webpack_require__(11);



/* harmony default export */ __webpack_exports__["a"] = ({
  mixins: [__WEBPACK_IMPORTED_MODULE_1__input__["a" /* default */], __WEBPACK_IMPORTED_MODULE_0__colorable__["a" /* default */]],

  model: {
    prop: 'inputValue',
    event: 'change'
  },

  props: {
    inputValue: null,
    falseValue: null,
    trueValue: null
  },

  computed: {
    isActive: function isActive() {
      if (Array.isArray(this.inputValue)) {
        return this.inputValue.indexOf(this.value) !== -1;
      }

      if (!this.trueValue || !this.falseValue) {
        return this.value ? this.value === this.inputValue : Boolean(this.inputValue);
      }

      return this.inputValue === this.trueValue;
    },
    isDirty: function isDirty() {
      return this.isActive;
    }
  },

  watch: {
    indeterminate: function indeterminate(val) {
      this.inputIndeterminate = val;
    }
  },

  methods: {
    genLabel: function genLabel() {
      return this.$createElement('label', {
        on: { click: this.toggle },
        attrs: {
          for: this.$attrs.id
        }
      }, this.$slots.label || this.label);
    },
    toggle: function toggle() {
      if (this.disabled) {
        return;
      }

      var input = this.inputValue;
      if (Array.isArray(input)) {
        input = input.slice();
        var i = input.indexOf(this.value);

        if (i === -1) {
          input.push(this.value);
        } else {
          input.splice(i, 1);
        }
      } else if (this.trueValue || this.falseValue) {
        input = input === this.trueValue ? this.falseValue : this.trueValue;
      } else if (this.value) {
        input = this.value === this.inputValue ? null : this.value;
      } else {
        input = !input;
      }

      this.validate(true, input);

      this.$emit('change', input);
    }
  }
});

/***/ }),
/* 24 */
/***/ (function(module, __webpack_exports__, __webpack_require__) {

"use strict";
/* harmony default export */ __webpack_exports__["a"] = ({
  props: {
    color: String
  },
  methods: {
    addColorClassChecks: function addColorClassChecks(classes) {
      var parts = this.color ? this.color.trim().split(' ') : [''];
      var color = parts[0] + '--text';
      if (parts.length > 1) color += ' text--' + parts[1];
      classes[color] = !!this.color;
      return classes;
    }
  }
});

/***/ }),
/* 25 */
/***/ (function(module, __webpack_exports__, __webpack_require__) {

"use strict";
/* harmony import */ var __WEBPACK_IMPORTED_MODULE_0__VProgressLinear__ = __webpack_require__(106);


__WEBPACK_IMPORTED_MODULE_0__VProgressLinear__["a" /* default */].install = function install(Vue) {
  Vue.component(__WEBPACK_IMPORTED_MODULE_0__VProgressLinear__["a" /* default */].name, __WEBPACK_IMPORTED_MODULE_0__VProgressLinear__["a" /* default */]);
};

/* harmony default export */ __webpack_exports__["a"] = (__WEBPACK_IMPORTED_MODULE_0__VProgressLinear__["a" /* default */]);

/***/ }),
/* 26 */
/***/ (function(module, __webpack_exports__, __webpack_require__) {

"use strict";
/* harmony import */ var __WEBPACK_IMPORTED_MODULE_0__VSelect__ = __webpack_require__(109);


__WEBPACK_IMPORTED_MODULE_0__VSelect__["a" /* default */].install = function install(Vue) {
  Vue.component(__WEBPACK_IMPORTED_MODULE_0__VSelect__["a" /* default */].name, __WEBPACK_IMPORTED_MODULE_0__VSelect__["a" /* default */]);
};

/* harmony default export */ __webpack_exports__["a"] = (__WEBPACK_IMPORTED_MODULE_0__VSelect__["a" /* default */]);

/***/ }),
/* 27 */
/***/ (function(module, __webpack_exports__, __webpack_require__) {

"use strict";
/* unused harmony export VListTileActionText */
/* unused harmony export VListTileAvatar */
/* harmony export (binding) */ __webpack_require__.d(__webpack_exports__, "d", function() { return VListTileContent; });
/* harmony export (binding) */ __webpack_require__.d(__webpack_exports__, "e", function() { return VListTileTitle; });
/* unused harmony export VListTileSubTitle */
/* harmony import */ var __WEBPACK_IMPORTED_MODULE_0__util_helpers__ = __webpack_require__(2);
/* harmony import */ var __WEBPACK_IMPORTED_MODULE_1__VList__ = __webpack_require__(114);
/* harmony import */ var __WEBPACK_IMPORTED_MODULE_2__VListGroup__ = __webpack_require__(117);
/* harmony import */ var __WEBPACK_IMPORTED_MODULE_3__VListTile__ = __webpack_require__(118);
/* harmony import */ var __WEBPACK_IMPORTED_MODULE_4__VListTileAction__ = __webpack_require__(119);
/* harmony reexport (binding) */ __webpack_require__.d(__webpack_exports__, "a", function() { return __WEBPACK_IMPORTED_MODULE_1__VList__["a"]; });
/* unused harmony reexport VListGroup */
/* harmony reexport (binding) */ __webpack_require__.d(__webpack_exports__, "b", function() { return __WEBPACK_IMPORTED_MODULE_3__VListTile__["a"]; });
/* harmony reexport (binding) */ __webpack_require__.d(__webpack_exports__, "c", function() { return __WEBPACK_IMPORTED_MODULE_4__VListTileAction__["a"]; });








var VListTileActionText = Object(__WEBPACK_IMPORTED_MODULE_0__util_helpers__["d" /* createSimpleFunctional */])('list__tile__action-text', 'span');
var VListTileAvatar = Object(__WEBPACK_IMPORTED_MODULE_0__util_helpers__["d" /* createSimpleFunctional */])('list__tile__avatar', 'v-avatar');
var VListTileContent = Object(__WEBPACK_IMPORTED_MODULE_0__util_helpers__["d" /* createSimpleFunctional */])('list__tile__content', 'div');
var VListTileTitle = Object(__WEBPACK_IMPORTED_MODULE_0__util_helpers__["d" /* createSimpleFunctional */])('list__tile__title', 'div');
var VListTileSubTitle = Object(__WEBPACK_IMPORTED_MODULE_0__util_helpers__["d" /* createSimpleFunctional */])('list__tile__sub-title', 'div');

__WEBPACK_IMPORTED_MODULE_1__VList__["a" /* default */].install = function install(Vue) {
  Vue.component(__WEBPACK_IMPORTED_MODULE_1__VList__["a" /* default */].name, __WEBPACK_IMPORTED_MODULE_1__VList__["a" /* default */]);
  Vue.component(__WEBPACK_IMPORTED_MODULE_2__VListGroup__["a" /* default */].name, __WEBPACK_IMPORTED_MODULE_2__VListGroup__["a" /* default */]);
  Vue.component(__WEBPACK_IMPORTED_MODULE_3__VListTile__["a" /* default */].name, __WEBPACK_IMPORTED_MODULE_3__VListTile__["a" /* default */]);
  Vue.component(__WEBPACK_IMPORTED_MODULE_4__VListTileAction__["a" /* default */].name, __WEBPACK_IMPORTED_MODULE_4__VListTileAction__["a" /* default */]);
  Vue.component('v-list-tile-action-text', VListTileActionText);
  Vue.component('v-list-tile-avatar', VListTileAvatar);
  Vue.component('v-list-tile-content', VListTileContent);
  Vue.component('v-list-tile-sub-title', VListTileSubTitle);
  Vue.component('v-list-tile-title', VListTileTitle);
};

/* harmony default export */ __webpack_exports__["f"] = (__WEBPACK_IMPORTED_MODULE_1__VList__["a" /* default */]);

/***/ }),
/* 28 */
/***/ (function(module, __webpack_exports__, __webpack_require__) {

"use strict";
/* harmony import */ var __WEBPACK_IMPORTED_MODULE_0__VMenu__ = __webpack_require__(120);


__WEBPACK_IMPORTED_MODULE_0__VMenu__["a" /* default */].install = function install(Vue) {
  Vue.component(__WEBPACK_IMPORTED_MODULE_0__VMenu__["a" /* default */].name, __WEBPACK_IMPORTED_MODULE_0__VMenu__["a" /* default */]);
};

/* harmony default export */ __webpack_exports__["a"] = (__WEBPACK_IMPORTED_MODULE_0__VMenu__["a" /* default */]);

/***/ }),
/* 29 */
/***/ (function(module, __webpack_exports__, __webpack_require__) {

"use strict";
/* harmony default export */ __webpack_exports__["a"] = ({
  props: {
    noDataText: {
      type: String,
      default: 'No data available'
    }
  }
});

/***/ }),
/* 30 */
/***/ (function(module, __webpack_exports__, __webpack_require__) {

"use strict";
/* harmony import */ var __WEBPACK_IMPORTED_MODULE_0__themeable__ = __webpack_require__(1);


/* harmony default export */ __webpack_exports__["a"] = ({
  mixins: [__WEBPACK_IMPORTED_MODULE_0__themeable__["a" /* default */]],

  data: function data() {
    return {
      isSaving: false
    };
  },


  props: {
    actions: Boolean,
    autosave: Boolean,
    landscape: Boolean,
    noTitle: Boolean,
    scrollable: Boolean,
    value: {
      required: true
    },
    light: {
      type: Boolean,
      default: true
    },
    dark: Boolean
  },

  methods: {
    save: function save() {},
    cancel: function cancel() {},
    genSlot: function genSlot() {
      return this.$scopedSlots.default({
        save: this.save,
        cancel: this.cancel
      });
    }
  }
});

/***/ }),
/* 31 */
/***/ (function(module, __webpack_exports__, __webpack_require__) {

"use strict";
Object.defineProperty(__webpack_exports__, "__esModule", { value: true });
/* harmony import */ var __WEBPACK_IMPORTED_MODULE_0_semver__ = __webpack_require__(33);
/* harmony import */ var __WEBPACK_IMPORTED_MODULE_0_semver___default = __webpack_require__.n(__WEBPACK_IMPORTED_MODULE_0_semver__);
/* harmony import */ var __WEBPACK_IMPORTED_MODULE_1__package_json__ = __webpack_require__(35);
/* harmony import */ var __WEBPACK_IMPORTED_MODULE_1__package_json___default = __webpack_require__.n(__WEBPACK_IMPORTED_MODULE_1__package_json__);
/* harmony import */ var __WEBPACK_IMPORTED_MODULE_2__components__ = __webpack_require__(36);
/* harmony import */ var __WEBPACK_IMPORTED_MODULE_3__directives__ = __webpack_require__(254);
__webpack_require__(32);





function Vuetify(Vue) {
  var Vuetify = __WEBPACK_IMPORTED_MODULE_2__components__["Vuetify"];

  Vue.use(Vuetify, {
    components: __WEBPACK_IMPORTED_MODULE_2__components__,
    directives: __WEBPACK_IMPORTED_MODULE_3__directives__
  });
}

Vuetify.version = __WEBPACK_IMPORTED_MODULE_1__package_json__["version"];

function checkVueVersion() {
  var vueDep = __WEBPACK_IMPORTED_MODULE_1__package_json__["devDependencies"].vue;
  if (!__WEBPACK_IMPORTED_MODULE_0_semver___default.a.satisfies(window.Vue.version, vueDep)) {
    console.warn('Vuetify requires Vue version ' + vueDep);
  }
}

if (typeof window !== 'undefined' && window.Vue) {
  window.Vue.version && checkVueVersion();
  window.Vue.use(Vuetify);
}

/* harmony default export */ __webpack_exports__["default"] = (Vuetify);

/***/ }),
/* 32 */
/***/ (function(module, exports) {

// removed by extract-text-webpack-plugin

/***/ }),
/* 33 */
/***/ (function(module, exports, __webpack_require__) {

/* WEBPACK VAR INJECTION */(function(process) {exports = module.exports = SemVer;

// The debug function is excluded entirely from the minified version.
/* nomin */ var debug;
/* nomin */ if (typeof process === 'object' &&
    /* nomin */ process.env &&
    /* nomin */ process.env.NODE_DEBUG &&
    /* nomin */ /\bsemver\b/i.test(process.env.NODE_DEBUG))
  /* nomin */ debug = function() {
    /* nomin */ var args = Array.prototype.slice.call(arguments, 0);
    /* nomin */ args.unshift('SEMVER');
    /* nomin */ console.log.apply(console, args);
    /* nomin */ };
/* nomin */ else
  /* nomin */ debug = function() {};

// Note: this is the semver.org version of the spec that it implements
// Not necessarily the package version of this code.
exports.SEMVER_SPEC_VERSION = '2.0.0';

var MAX_LENGTH = 256;
var MAX_SAFE_INTEGER = Number.MAX_SAFE_INTEGER || 9007199254740991;

// The actual regexps go on exports.re
var re = exports.re = [];
var src = exports.src = [];
var R = 0;

// The following Regular Expressions can be used for tokenizing,
// validating, and parsing SemVer version strings.

// ## Numeric Identifier
// A single `0`, or a non-zero digit followed by zero or more digits.

var NUMERICIDENTIFIER = R++;
src[NUMERICIDENTIFIER] = '0|[1-9]\\d*';
var NUMERICIDENTIFIERLOOSE = R++;
src[NUMERICIDENTIFIERLOOSE] = '[0-9]+';


// ## Non-numeric Identifier
// Zero or more digits, followed by a letter or hyphen, and then zero or
// more letters, digits, or hyphens.

var NONNUMERICIDENTIFIER = R++;
src[NONNUMERICIDENTIFIER] = '\\d*[a-zA-Z-][a-zA-Z0-9-]*';


// ## Main Version
// Three dot-separated numeric identifiers.

var MAINVERSION = R++;
src[MAINVERSION] = '(' + src[NUMERICIDENTIFIER] + ')\\.' +
                   '(' + src[NUMERICIDENTIFIER] + ')\\.' +
                   '(' + src[NUMERICIDENTIFIER] + ')';

var MAINVERSIONLOOSE = R++;
src[MAINVERSIONLOOSE] = '(' + src[NUMERICIDENTIFIERLOOSE] + ')\\.' +
                        '(' + src[NUMERICIDENTIFIERLOOSE] + ')\\.' +
                        '(' + src[NUMERICIDENTIFIERLOOSE] + ')';

// ## Pre-release Version Identifier
// A numeric identifier, or a non-numeric identifier.

var PRERELEASEIDENTIFIER = R++;
src[PRERELEASEIDENTIFIER] = '(?:' + src[NUMERICIDENTIFIER] +
                            '|' + src[NONNUMERICIDENTIFIER] + ')';

var PRERELEASEIDENTIFIERLOOSE = R++;
src[PRERELEASEIDENTIFIERLOOSE] = '(?:' + src[NUMERICIDENTIFIERLOOSE] +
                                 '|' + src[NONNUMERICIDENTIFIER] + ')';


// ## Pre-release Version
// Hyphen, followed by one or more dot-separated pre-release version
// identifiers.

var PRERELEASE = R++;
src[PRERELEASE] = '(?:-(' + src[PRERELEASEIDENTIFIER] +
                  '(?:\\.' + src[PRERELEASEIDENTIFIER] + ')*))';

var PRERELEASELOOSE = R++;
src[PRERELEASELOOSE] = '(?:-?(' + src[PRERELEASEIDENTIFIERLOOSE] +
                       '(?:\\.' + src[PRERELEASEIDENTIFIERLOOSE] + ')*))';

// ## Build Metadata Identifier
// Any combination of digits, letters, or hyphens.

var BUILDIDENTIFIER = R++;
src[BUILDIDENTIFIER] = '[0-9A-Za-z-]+';

// ## Build Metadata
// Plus sign, followed by one or more period-separated build metadata
// identifiers.

var BUILD = R++;
src[BUILD] = '(?:\\+(' + src[BUILDIDENTIFIER] +
             '(?:\\.' + src[BUILDIDENTIFIER] + ')*))';


// ## Full Version String
// A main version, followed optionally by a pre-release version and
// build metadata.

// Note that the only major, minor, patch, and pre-release sections of
// the version string are capturing groups.  The build metadata is not a
// capturing group, because it should not ever be used in version
// comparison.

var FULL = R++;
var FULLPLAIN = 'v?' + src[MAINVERSION] +
                src[PRERELEASE] + '?' +
                src[BUILD] + '?';

src[FULL] = '^' + FULLPLAIN + '$';

// like full, but allows v1.2.3 and =1.2.3, which people do sometimes.
// also, 1.0.0alpha1 (prerelease without the hyphen) which is pretty
// common in the npm registry.
var LOOSEPLAIN = '[v=\\s]*' + src[MAINVERSIONLOOSE] +
                 src[PRERELEASELOOSE] + '?' +
                 src[BUILD] + '?';

var LOOSE = R++;
src[LOOSE] = '^' + LOOSEPLAIN + '$';

var GTLT = R++;
src[GTLT] = '((?:<|>)?=?)';

// Something like "2.*" or "1.2.x".
// Note that "x.x" is a valid xRange identifer, meaning "any version"
// Only the first item is strictly required.
var XRANGEIDENTIFIERLOOSE = R++;
src[XRANGEIDENTIFIERLOOSE] = src[NUMERICIDENTIFIERLOOSE] + '|x|X|\\*';
var XRANGEIDENTIFIER = R++;
src[XRANGEIDENTIFIER] = src[NUMERICIDENTIFIER] + '|x|X|\\*';

var XRANGEPLAIN = R++;
src[XRANGEPLAIN] = '[v=\\s]*(' + src[XRANGEIDENTIFIER] + ')' +
                   '(?:\\.(' + src[XRANGEIDENTIFIER] + ')' +
                   '(?:\\.(' + src[XRANGEIDENTIFIER] + ')' +
                   '(?:' + src[PRERELEASE] + ')?' +
                   src[BUILD] + '?' +
                   ')?)?';

var XRANGEPLAINLOOSE = R++;
src[XRANGEPLAINLOOSE] = '[v=\\s]*(' + src[XRANGEIDENTIFIERLOOSE] + ')' +
                        '(?:\\.(' + src[XRANGEIDENTIFIERLOOSE] + ')' +
                        '(?:\\.(' + src[XRANGEIDENTIFIERLOOSE] + ')' +
                        '(?:' + src[PRERELEASELOOSE] + ')?' +
                        src[BUILD] + '?' +
                        ')?)?';

var XRANGE = R++;
src[XRANGE] = '^' + src[GTLT] + '\\s*' + src[XRANGEPLAIN] + '$';
var XRANGELOOSE = R++;
src[XRANGELOOSE] = '^' + src[GTLT] + '\\s*' + src[XRANGEPLAINLOOSE] + '$';

// Tilde ranges.
// Meaning is "reasonably at or greater than"
var LONETILDE = R++;
src[LONETILDE] = '(?:~>?)';

var TILDETRIM = R++;
src[TILDETRIM] = '(\\s*)' + src[LONETILDE] + '\\s+';
re[TILDETRIM] = new RegExp(src[TILDETRIM], 'g');
var tildeTrimReplace = '$1~';

var TILDE = R++;
src[TILDE] = '^' + src[LONETILDE] + src[XRANGEPLAIN] + '$';
var TILDELOOSE = R++;
src[TILDELOOSE] = '^' + src[LONETILDE] + src[XRANGEPLAINLOOSE] + '$';

// Caret ranges.
// Meaning is "at least and backwards compatible with"
var LONECARET = R++;
src[LONECARET] = '(?:\\^)';

var CARETTRIM = R++;
src[CARETTRIM] = '(\\s*)' + src[LONECARET] + '\\s+';
re[CARETTRIM] = new RegExp(src[CARETTRIM], 'g');
var caretTrimReplace = '$1^';

var CARET = R++;
src[CARET] = '^' + src[LONECARET] + src[XRANGEPLAIN] + '$';
var CARETLOOSE = R++;
src[CARETLOOSE] = '^' + src[LONECARET] + src[XRANGEPLAINLOOSE] + '$';

// A simple gt/lt/eq thing, or just "" to indicate "any version"
var COMPARATORLOOSE = R++;
src[COMPARATORLOOSE] = '^' + src[GTLT] + '\\s*(' + LOOSEPLAIN + ')$|^$';
var COMPARATOR = R++;
src[COMPARATOR] = '^' + src[GTLT] + '\\s*(' + FULLPLAIN + ')$|^$';


// An expression to strip any whitespace between the gtlt and the thing
// it modifies, so that `> 1.2.3` ==> `>1.2.3`
var COMPARATORTRIM = R++;
src[COMPARATORTRIM] = '(\\s*)' + src[GTLT] +
                      '\\s*(' + LOOSEPLAIN + '|' + src[XRANGEPLAIN] + ')';

// this one has to use the /g flag
re[COMPARATORTRIM] = new RegExp(src[COMPARATORTRIM], 'g');
var comparatorTrimReplace = '$1$2$3';


// Something like `1.2.3 - 1.2.4`
// Note that these all use the loose form, because they'll be
// checked against either the strict or loose comparator form
// later.
var HYPHENRANGE = R++;
src[HYPHENRANGE] = '^\\s*(' + src[XRANGEPLAIN] + ')' +
                   '\\s+-\\s+' +
                   '(' + src[XRANGEPLAIN] + ')' +
                   '\\s*$';

var HYPHENRANGELOOSE = R++;
src[HYPHENRANGELOOSE] = '^\\s*(' + src[XRANGEPLAINLOOSE] + ')' +
                        '\\s+-\\s+' +
                        '(' + src[XRANGEPLAINLOOSE] + ')' +
                        '\\s*$';

// Star ranges basically just allow anything at all.
var STAR = R++;
src[STAR] = '(<|>)?=?\\s*\\*';

// Compile to actual regexp objects.
// All are flag-free, unless they were created above with a flag.
for (var i = 0; i < R; i++) {
  debug(i, src[i]);
  if (!re[i])
    re[i] = new RegExp(src[i]);
}

exports.parse = parse;
function parse(version, loose) {
  if (version instanceof SemVer)
    return version;

  if (typeof version !== 'string')
    return null;

  if (version.length > MAX_LENGTH)
    return null;

  var r = loose ? re[LOOSE] : re[FULL];
  if (!r.test(version))
    return null;

  try {
    return new SemVer(version, loose);
  } catch (er) {
    return null;
  }
}

exports.valid = valid;
function valid(version, loose) {
  var v = parse(version, loose);
  return v ? v.version : null;
}


exports.clean = clean;
function clean(version, loose) {
  var s = parse(version.trim().replace(/^[=v]+/, ''), loose);
  return s ? s.version : null;
}

exports.SemVer = SemVer;

function SemVer(version, loose) {
  if (version instanceof SemVer) {
    if (version.loose === loose)
      return version;
    else
      version = version.version;
  } else if (typeof version !== 'string') {
    throw new TypeError('Invalid Version: ' + version);
  }

  if (version.length > MAX_LENGTH)
    throw new TypeError('version is longer than ' + MAX_LENGTH + ' characters')

  if (!(this instanceof SemVer))
    return new SemVer(version, loose);

  debug('SemVer', version, loose);
  this.loose = loose;
  var m = version.trim().match(loose ? re[LOOSE] : re[FULL]);

  if (!m)
    throw new TypeError('Invalid Version: ' + version);

  this.raw = version;

  // these are actually numbers
  this.major = +m[1];
  this.minor = +m[2];
  this.patch = +m[3];

  if (this.major > MAX_SAFE_INTEGER || this.major < 0)
    throw new TypeError('Invalid major version')

  if (this.minor > MAX_SAFE_INTEGER || this.minor < 0)
    throw new TypeError('Invalid minor version')

  if (this.patch > MAX_SAFE_INTEGER || this.patch < 0)
    throw new TypeError('Invalid patch version')

  // numberify any prerelease numeric ids
  if (!m[4])
    this.prerelease = [];
  else
    this.prerelease = m[4].split('.').map(function(id) {
      if (/^[0-9]+$/.test(id)) {
        var num = +id;
        if (num >= 0 && num < MAX_SAFE_INTEGER)
          return num;
      }
      return id;
    });

  this.build = m[5] ? m[5].split('.') : [];
  this.format();
}

SemVer.prototype.format = function() {
  this.version = this.major + '.' + this.minor + '.' + this.patch;
  if (this.prerelease.length)
    this.version += '-' + this.prerelease.join('.');
  return this.version;
};

SemVer.prototype.toString = function() {
  return this.version;
};

SemVer.prototype.compare = function(other) {
  debug('SemVer.compare', this.version, this.loose, other);
  if (!(other instanceof SemVer))
    other = new SemVer(other, this.loose);

  return this.compareMain(other) || this.comparePre(other);
};

SemVer.prototype.compareMain = function(other) {
  if (!(other instanceof SemVer))
    other = new SemVer(other, this.loose);

  return compareIdentifiers(this.major, other.major) ||
         compareIdentifiers(this.minor, other.minor) ||
         compareIdentifiers(this.patch, other.patch);
};

SemVer.prototype.comparePre = function(other) {
  if (!(other instanceof SemVer))
    other = new SemVer(other, this.loose);

  // NOT having a prerelease is > having one
  if (this.prerelease.length && !other.prerelease.length)
    return -1;
  else if (!this.prerelease.length && other.prerelease.length)
    return 1;
  else if (!this.prerelease.length && !other.prerelease.length)
    return 0;

  var i = 0;
  do {
    var a = this.prerelease[i];
    var b = other.prerelease[i];
    debug('prerelease compare', i, a, b);
    if (a === undefined && b === undefined)
      return 0;
    else if (b === undefined)
      return 1;
    else if (a === undefined)
      return -1;
    else if (a === b)
      continue;
    else
      return compareIdentifiers(a, b);
  } while (++i);
};

// preminor will bump the version up to the next minor release, and immediately
// down to pre-release. premajor and prepatch work the same way.
SemVer.prototype.inc = function(release, identifier) {
  switch (release) {
    case 'premajor':
      this.prerelease.length = 0;
      this.patch = 0;
      this.minor = 0;
      this.major++;
      this.inc('pre', identifier);
      break;
    case 'preminor':
      this.prerelease.length = 0;
      this.patch = 0;
      this.minor++;
      this.inc('pre', identifier);
      break;
    case 'prepatch':
      // If this is already a prerelease, it will bump to the next version
      // drop any prereleases that might already exist, since they are not
      // relevant at this point.
      this.prerelease.length = 0;
      this.inc('patch', identifier);
      this.inc('pre', identifier);
      break;
    // If the input is a non-prerelease version, this acts the same as
    // prepatch.
    case 'prerelease':
      if (this.prerelease.length === 0)
        this.inc('patch', identifier);
      this.inc('pre', identifier);
      break;

    case 'major':
      // If this is a pre-major version, bump up to the same major version.
      // Otherwise increment major.
      // 1.0.0-5 bumps to 1.0.0
      // 1.1.0 bumps to 2.0.0
      if (this.minor !== 0 || this.patch !== 0 || this.prerelease.length === 0)
        this.major++;
      this.minor = 0;
      this.patch = 0;
      this.prerelease = [];
      break;
    case 'minor':
      // If this is a pre-minor version, bump up to the same minor version.
      // Otherwise increment minor.
      // 1.2.0-5 bumps to 1.2.0
      // 1.2.1 bumps to 1.3.0
      if (this.patch !== 0 || this.prerelease.length === 0)
        this.minor++;
      this.patch = 0;
      this.prerelease = [];
      break;
    case 'patch':
      // If this is not a pre-release version, it will increment the patch.
      // If it is a pre-release it will bump up to the same patch version.
      // 1.2.0-5 patches to 1.2.0
      // 1.2.0 patches to 1.2.1
      if (this.prerelease.length === 0)
        this.patch++;
      this.prerelease = [];
      break;
    // This probably shouldn't be used publicly.
    // 1.0.0 "pre" would become 1.0.0-0 which is the wrong direction.
    case 'pre':
      if (this.prerelease.length === 0)
        this.prerelease = [0];
      else {
        var i = this.prerelease.length;
        while (--i >= 0) {
          if (typeof this.prerelease[i] === 'number') {
            this.prerelease[i]++;
            i = -2;
          }
        }
        if (i === -1) // didn't increment anything
          this.prerelease.push(0);
      }
      if (identifier) {
        // 1.2.0-beta.1 bumps to 1.2.0-beta.2,
        // 1.2.0-beta.fooblz or 1.2.0-beta bumps to 1.2.0-beta.0
        if (this.prerelease[0] === identifier) {
          if (isNaN(this.prerelease[1]))
            this.prerelease = [identifier, 0];
        } else
          this.prerelease = [identifier, 0];
      }
      break;

    default:
      throw new Error('invalid increment argument: ' + release);
  }
  this.format();
  this.raw = this.version;
  return this;
};

exports.inc = inc;
function inc(version, release, loose, identifier) {
  if (typeof(loose) === 'string') {
    identifier = loose;
    loose = undefined;
  }

  try {
    return new SemVer(version, loose).inc(release, identifier).version;
  } catch (er) {
    return null;
  }
}

exports.diff = diff;
function diff(version1, version2) {
  if (eq(version1, version2)) {
    return null;
  } else {
    var v1 = parse(version1);
    var v2 = parse(version2);
    if (v1.prerelease.length || v2.prerelease.length) {
      for (var key in v1) {
        if (key === 'major' || key === 'minor' || key === 'patch') {
          if (v1[key] !== v2[key]) {
            return 'pre'+key;
          }
        }
      }
      return 'prerelease';
    }
    for (var key in v1) {
      if (key === 'major' || key === 'minor' || key === 'patch') {
        if (v1[key] !== v2[key]) {
          return key;
        }
      }
    }
  }
}

exports.compareIdentifiers = compareIdentifiers;

var numeric = /^[0-9]+$/;
function compareIdentifiers(a, b) {
  var anum = numeric.test(a);
  var bnum = numeric.test(b);

  if (anum && bnum) {
    a = +a;
    b = +b;
  }

  return (anum && !bnum) ? -1 :
         (bnum && !anum) ? 1 :
         a < b ? -1 :
         a > b ? 1 :
         0;
}

exports.rcompareIdentifiers = rcompareIdentifiers;
function rcompareIdentifiers(a, b) {
  return compareIdentifiers(b, a);
}

exports.major = major;
function major(a, loose) {
  return new SemVer(a, loose).major;
}

exports.minor = minor;
function minor(a, loose) {
  return new SemVer(a, loose).minor;
}

exports.patch = patch;
function patch(a, loose) {
  return new SemVer(a, loose).patch;
}

exports.compare = compare;
function compare(a, b, loose) {
  return new SemVer(a, loose).compare(new SemVer(b, loose));
}

exports.compareLoose = compareLoose;
function compareLoose(a, b) {
  return compare(a, b, true);
}

exports.rcompare = rcompare;
function rcompare(a, b, loose) {
  return compare(b, a, loose);
}

exports.sort = sort;
function sort(list, loose) {
  return list.sort(function(a, b) {
    return exports.compare(a, b, loose);
  });
}

exports.rsort = rsort;
function rsort(list, loose) {
  return list.sort(function(a, b) {
    return exports.rcompare(a, b, loose);
  });
}

exports.gt = gt;
function gt(a, b, loose) {
  return compare(a, b, loose) > 0;
}

exports.lt = lt;
function lt(a, b, loose) {
  return compare(a, b, loose) < 0;
}

exports.eq = eq;
function eq(a, b, loose) {
  return compare(a, b, loose) === 0;
}

exports.neq = neq;
function neq(a, b, loose) {
  return compare(a, b, loose) !== 0;
}

exports.gte = gte;
function gte(a, b, loose) {
  return compare(a, b, loose) >= 0;
}

exports.lte = lte;
function lte(a, b, loose) {
  return compare(a, b, loose) <= 0;
}

exports.cmp = cmp;
function cmp(a, op, b, loose) {
  var ret;
  switch (op) {
    case '===':
      if (typeof a === 'object') a = a.version;
      if (typeof b === 'object') b = b.version;
      ret = a === b;
      break;
    case '!==':
      if (typeof a === 'object') a = a.version;
      if (typeof b === 'object') b = b.version;
      ret = a !== b;
      break;
    case '': case '=': case '==': ret = eq(a, b, loose); break;
    case '!=': ret = neq(a, b, loose); break;
    case '>': ret = gt(a, b, loose); break;
    case '>=': ret = gte(a, b, loose); break;
    case '<': ret = lt(a, b, loose); break;
    case '<=': ret = lte(a, b, loose); break;
    default: throw new TypeError('Invalid operator: ' + op);
  }
  return ret;
}

exports.Comparator = Comparator;
function Comparator(comp, loose) {
  if (comp instanceof Comparator) {
    if (comp.loose === loose)
      return comp;
    else
      comp = comp.value;
  }

  if (!(this instanceof Comparator))
    return new Comparator(comp, loose);

  debug('comparator', comp, loose);
  this.loose = loose;
  this.parse(comp);

  if (this.semver === ANY)
    this.value = '';
  else
    this.value = this.operator + this.semver.version;

  debug('comp', this);
}

var ANY = {};
Comparator.prototype.parse = function(comp) {
  var r = this.loose ? re[COMPARATORLOOSE] : re[COMPARATOR];
  var m = comp.match(r);

  if (!m)
    throw new TypeError('Invalid comparator: ' + comp);

  this.operator = m[1];
  if (this.operator === '=')
    this.operator = '';

  // if it literally is just '>' or '' then allow anything.
  if (!m[2])
    this.semver = ANY;
  else
    this.semver = new SemVer(m[2], this.loose);
};

Comparator.prototype.toString = function() {
  return this.value;
};

Comparator.prototype.test = function(version) {
  debug('Comparator.test', version, this.loose);

  if (this.semver === ANY)
    return true;

  if (typeof version === 'string')
    version = new SemVer(version, this.loose);

  return cmp(version, this.operator, this.semver, this.loose);
};

Comparator.prototype.intersects = function(comp, loose) {
  if (!(comp instanceof Comparator)) {
    throw new TypeError('a Comparator is required');
  }

  var rangeTmp;

  if (this.operator === '') {
    rangeTmp = new Range(comp.value, loose);
    return satisfies(this.value, rangeTmp, loose);
  } else if (comp.operator === '') {
    rangeTmp = new Range(this.value, loose);
    return satisfies(comp.semver, rangeTmp, loose);
  }

  var sameDirectionIncreasing =
    (this.operator === '>=' || this.operator === '>') &&
    (comp.operator === '>=' || comp.operator === '>');
  var sameDirectionDecreasing =
    (this.operator === '<=' || this.operator === '<') &&
    (comp.operator === '<=' || comp.operator === '<');
  var sameSemVer = this.semver.version === comp.semver.version;
  var differentDirectionsInclusive =
    (this.operator === '>=' || this.operator === '<=') &&
    (comp.operator === '>=' || comp.operator === '<=');
  var oppositeDirectionsLessThan =
    cmp(this.semver, '<', comp.semver, loose) &&
    ((this.operator === '>=' || this.operator === '>') &&
    (comp.operator === '<=' || comp.operator === '<'));
  var oppositeDirectionsGreaterThan =
    cmp(this.semver, '>', comp.semver, loose) &&
    ((this.operator === '<=' || this.operator === '<') &&
    (comp.operator === '>=' || comp.operator === '>'));

  return sameDirectionIncreasing || sameDirectionDecreasing ||
    (sameSemVer && differentDirectionsInclusive) ||
    oppositeDirectionsLessThan || oppositeDirectionsGreaterThan;
};


exports.Range = Range;
function Range(range, loose) {
  if (range instanceof Range) {
    if (range.loose === loose) {
      return range;
    } else {
      return new Range(range.raw, loose);
    }
  }

  if (range instanceof Comparator) {
    return new Range(range.value, loose);
  }

  if (!(this instanceof Range))
    return new Range(range, loose);

  this.loose = loose;

  // First, split based on boolean or ||
  this.raw = range;
  this.set = range.split(/\s*\|\|\s*/).map(function(range) {
    return this.parseRange(range.trim());
  }, this).filter(function(c) {
    // throw out any that are not relevant for whatever reason
    return c.length;
  });

  if (!this.set.length) {
    throw new TypeError('Invalid SemVer Range: ' + range);
  }

  this.format();
}

Range.prototype.format = function() {
  this.range = this.set.map(function(comps) {
    return comps.join(' ').trim();
  }).join('||').trim();
  return this.range;
};

Range.prototype.toString = function() {
  return this.range;
};

Range.prototype.parseRange = function(range) {
  var loose = this.loose;
  range = range.trim();
  debug('range', range, loose);
  // `1.2.3 - 1.2.4` => `>=1.2.3 <=1.2.4`
  var hr = loose ? re[HYPHENRANGELOOSE] : re[HYPHENRANGE];
  range = range.replace(hr, hyphenReplace);
  debug('hyphen replace', range);
  // `> 1.2.3 < 1.2.5` => `>1.2.3 <1.2.5`
  range = range.replace(re[COMPARATORTRIM], comparatorTrimReplace);
  debug('comparator trim', range, re[COMPARATORTRIM]);

  // `~ 1.2.3` => `~1.2.3`
  range = range.replace(re[TILDETRIM], tildeTrimReplace);

  // `^ 1.2.3` => `^1.2.3`
  range = range.replace(re[CARETTRIM], caretTrimReplace);

  // normalize spaces
  range = range.split(/\s+/).join(' ');

  // At this point, the range is completely trimmed and
  // ready to be split into comparators.

  var compRe = loose ? re[COMPARATORLOOSE] : re[COMPARATOR];
  var set = range.split(' ').map(function(comp) {
    return parseComparator(comp, loose);
  }).join(' ').split(/\s+/);
  if (this.loose) {
    // in loose mode, throw out any that are not valid comparators
    set = set.filter(function(comp) {
      return !!comp.match(compRe);
    });
  }
  set = set.map(function(comp) {
    return new Comparator(comp, loose);
  });

  return set;
};

Range.prototype.intersects = function(range, loose) {
  if (!(range instanceof Range)) {
    throw new TypeError('a Range is required');
  }

  return this.set.some(function(thisComparators) {
    return thisComparators.every(function(thisComparator) {
      return range.set.some(function(rangeComparators) {
        return rangeComparators.every(function(rangeComparator) {
          return thisComparator.intersects(rangeComparator, loose);
        });
      });
    });
  });
};

// Mostly just for testing and legacy API reasons
exports.toComparators = toComparators;
function toComparators(range, loose) {
  return new Range(range, loose).set.map(function(comp) {
    return comp.map(function(c) {
      return c.value;
    }).join(' ').trim().split(' ');
  });
}

// comprised of xranges, tildes, stars, and gtlt's at this point.
// already replaced the hyphen ranges
// turn into a set of JUST comparators.
function parseComparator(comp, loose) {
  debug('comp', comp);
  comp = replaceCarets(comp, loose);
  debug('caret', comp);
  comp = replaceTildes(comp, loose);
  debug('tildes', comp);
  comp = replaceXRanges(comp, loose);
  debug('xrange', comp);
  comp = replaceStars(comp, loose);
  debug('stars', comp);
  return comp;
}

function isX(id) {
  return !id || id.toLowerCase() === 'x' || id === '*';
}

// ~, ~> --> * (any, kinda silly)
// ~2, ~2.x, ~2.x.x, ~>2, ~>2.x ~>2.x.x --> >=2.0.0 <3.0.0
// ~2.0, ~2.0.x, ~>2.0, ~>2.0.x --> >=2.0.0 <2.1.0
// ~1.2, ~1.2.x, ~>1.2, ~>1.2.x --> >=1.2.0 <1.3.0
// ~1.2.3, ~>1.2.3 --> >=1.2.3 <1.3.0
// ~1.2.0, ~>1.2.0 --> >=1.2.0 <1.3.0
function replaceTildes(comp, loose) {
  return comp.trim().split(/\s+/).map(function(comp) {
    return replaceTilde(comp, loose);
  }).join(' ');
}

function replaceTilde(comp, loose) {
  var r = loose ? re[TILDELOOSE] : re[TILDE];
  return comp.replace(r, function(_, M, m, p, pr) {
    debug('tilde', comp, _, M, m, p, pr);
    var ret;

    if (isX(M))
      ret = '';
    else if (isX(m))
      ret = '>=' + M + '.0.0 <' + (+M + 1) + '.0.0';
    else if (isX(p))
      // ~1.2 == >=1.2.0 <1.3.0
      ret = '>=' + M + '.' + m + '.0 <' + M + '.' + (+m + 1) + '.0';
    else if (pr) {
      debug('replaceTilde pr', pr);
      if (pr.charAt(0) !== '-')
        pr = '-' + pr;
      ret = '>=' + M + '.' + m + '.' + p + pr +
            ' <' + M + '.' + (+m + 1) + '.0';
    } else
      // ~1.2.3 == >=1.2.3 <1.3.0
      ret = '>=' + M + '.' + m + '.' + p +
            ' <' + M + '.' + (+m + 1) + '.0';

    debug('tilde return', ret);
    return ret;
  });
}

// ^ --> * (any, kinda silly)
// ^2, ^2.x, ^2.x.x --> >=2.0.0 <3.0.0
// ^2.0, ^2.0.x --> >=2.0.0 <3.0.0
// ^1.2, ^1.2.x --> >=1.2.0 <2.0.0
// ^1.2.3 --> >=1.2.3 <2.0.0
// ^1.2.0 --> >=1.2.0 <2.0.0
function replaceCarets(comp, loose) {
  return comp.trim().split(/\s+/).map(function(comp) {
    return replaceCaret(comp, loose);
  }).join(' ');
}

function replaceCaret(comp, loose) {
  debug('caret', comp, loose);
  var r = loose ? re[CARETLOOSE] : re[CARET];
  return comp.replace(r, function(_, M, m, p, pr) {
    debug('caret', comp, _, M, m, p, pr);
    var ret;

    if (isX(M))
      ret = '';
    else if (isX(m))
      ret = '>=' + M + '.0.0 <' + (+M + 1) + '.0.0';
    else if (isX(p)) {
      if (M === '0')
        ret = '>=' + M + '.' + m + '.0 <' + M + '.' + (+m + 1) + '.0';
      else
        ret = '>=' + M + '.' + m + '.0 <' + (+M + 1) + '.0.0';
    } else if (pr) {
      debug('replaceCaret pr', pr);
      if (pr.charAt(0) !== '-')
        pr = '-' + pr;
      if (M === '0') {
        if (m === '0')
          ret = '>=' + M + '.' + m + '.' + p + pr +
                ' <' + M + '.' + m + '.' + (+p + 1);
        else
          ret = '>=' + M + '.' + m + '.' + p + pr +
                ' <' + M + '.' + (+m + 1) + '.0';
      } else
        ret = '>=' + M + '.' + m + '.' + p + pr +
              ' <' + (+M + 1) + '.0.0';
    } else {
      debug('no pr');
      if (M === '0') {
        if (m === '0')
          ret = '>=' + M + '.' + m + '.' + p +
                ' <' + M + '.' + m + '.' + (+p + 1);
        else
          ret = '>=' + M + '.' + m + '.' + p +
                ' <' + M + '.' + (+m + 1) + '.0';
      } else
        ret = '>=' + M + '.' + m + '.' + p +
              ' <' + (+M + 1) + '.0.0';
    }

    debug('caret return', ret);
    return ret;
  });
}

function replaceXRanges(comp, loose) {
  debug('replaceXRanges', comp, loose);
  return comp.split(/\s+/).map(function(comp) {
    return replaceXRange(comp, loose);
  }).join(' ');
}

function replaceXRange(comp, loose) {
  comp = comp.trim();
  var r = loose ? re[XRANGELOOSE] : re[XRANGE];
  return comp.replace(r, function(ret, gtlt, M, m, p, pr) {
    debug('xRange', comp, ret, gtlt, M, m, p, pr);
    var xM = isX(M);
    var xm = xM || isX(m);
    var xp = xm || isX(p);
    var anyX = xp;

    if (gtlt === '=' && anyX)
      gtlt = '';

    if (xM) {
      if (gtlt === '>' || gtlt === '<') {
        // nothing is allowed
        ret = '<0.0.0';
      } else {
        // nothing is forbidden
        ret = '*';
      }
    } else if (gtlt && anyX) {
      // replace X with 0
      if (xm)
        m = 0;
      if (xp)
        p = 0;

      if (gtlt === '>') {
        // >1 => >=2.0.0
        // >1.2 => >=1.3.0
        // >1.2.3 => >= 1.2.4
        gtlt = '>=';
        if (xm) {
          M = +M + 1;
          m = 0;
          p = 0;
        } else if (xp) {
          m = +m + 1;
          p = 0;
        }
      } else if (gtlt === '<=') {
        // <=0.7.x is actually <0.8.0, since any 0.7.x should
        // pass.  Similarly, <=7.x is actually <8.0.0, etc.
        gtlt = '<';
        if (xm)
          M = +M + 1;
        else
          m = +m + 1;
      }

      ret = gtlt + M + '.' + m + '.' + p;
    } else if (xm) {
      ret = '>=' + M + '.0.0 <' + (+M + 1) + '.0.0';
    } else if (xp) {
      ret = '>=' + M + '.' + m + '.0 <' + M + '.' + (+m + 1) + '.0';
    }

    debug('xRange return', ret);

    return ret;
  });
}

// Because * is AND-ed with everything else in the comparator,
// and '' means "any version", just remove the *s entirely.
function replaceStars(comp, loose) {
  debug('replaceStars', comp, loose);
  // Looseness is ignored here.  star is always as loose as it gets!
  return comp.trim().replace(re[STAR], '');
}

// This function is passed to string.replace(re[HYPHENRANGE])
// M, m, patch, prerelease, build
// 1.2 - 3.4.5 => >=1.2.0 <=3.4.5
// 1.2.3 - 3.4 => >=1.2.0 <3.5.0 Any 3.4.x will do
// 1.2 - 3.4 => >=1.2.0 <3.5.0
function hyphenReplace($0,
                       from, fM, fm, fp, fpr, fb,
                       to, tM, tm, tp, tpr, tb) {

  if (isX(fM))
    from = '';
  else if (isX(fm))
    from = '>=' + fM + '.0.0';
  else if (isX(fp))
    from = '>=' + fM + '.' + fm + '.0';
  else
    from = '>=' + from;

  if (isX(tM))
    to = '';
  else if (isX(tm))
    to = '<' + (+tM + 1) + '.0.0';
  else if (isX(tp))
    to = '<' + tM + '.' + (+tm + 1) + '.0';
  else if (tpr)
    to = '<=' + tM + '.' + tm + '.' + tp + '-' + tpr;
  else
    to = '<=' + to;

  return (from + ' ' + to).trim();
}


// if ANY of the sets match ALL of its comparators, then pass
Range.prototype.test = function(version) {
  if (!version)
    return false;

  if (typeof version === 'string')
    version = new SemVer(version, this.loose);

  for (var i = 0; i < this.set.length; i++) {
    if (testSet(this.set[i], version))
      return true;
  }
  return false;
};

function testSet(set, version) {
  for (var i = 0; i < set.length; i++) {
    if (!set[i].test(version))
      return false;
  }

  if (version.prerelease.length) {
    // Find the set of versions that are allowed to have prereleases
    // For example, ^1.2.3-pr.1 desugars to >=1.2.3-pr.1 <2.0.0
    // That should allow `1.2.3-pr.2` to pass.
    // However, `1.2.4-alpha.notready` should NOT be allowed,
    // even though it's within the range set by the comparators.
    for (var i = 0; i < set.length; i++) {
      debug(set[i].semver);
      if (set[i].semver === ANY)
        continue;

      if (set[i].semver.prerelease.length > 0) {
        var allowed = set[i].semver;
        if (allowed.major === version.major &&
            allowed.minor === version.minor &&
            allowed.patch === version.patch)
          return true;
      }
    }

    // Version has a -pre, but it's not one of the ones we like.
    return false;
  }

  return true;
}

exports.satisfies = satisfies;
function satisfies(version, range, loose) {
  try {
    range = new Range(range, loose);
  } catch (er) {
    return false;
  }
  return range.test(version);
}

exports.maxSatisfying = maxSatisfying;
function maxSatisfying(versions, range, loose) {
  var max = null;
  var maxSV = null;
  try {
    var rangeObj = new Range(range, loose);
  } catch (er) {
    return null;
  }
  versions.forEach(function (v) {
    if (rangeObj.test(v)) { // satisfies(v, range, loose)
      if (!max || maxSV.compare(v) === -1) { // compare(max, v, true)
        max = v;
        maxSV = new SemVer(max, loose);
      }
    }
  })
  return max;
}

exports.minSatisfying = minSatisfying;
function minSatisfying(versions, range, loose) {
  var min = null;
  var minSV = null;
  try {
    var rangeObj = new Range(range, loose);
  } catch (er) {
    return null;
  }
  versions.forEach(function (v) {
    if (rangeObj.test(v)) { // satisfies(v, range, loose)
      if (!min || minSV.compare(v) === 1) { // compare(min, v, true)
        min = v;
        minSV = new SemVer(min, loose);
      }
    }
  })
  return min;
}

exports.validRange = validRange;
function validRange(range, loose) {
  try {
    // Return '*' instead of '' so that truthiness works.
    // This will throw if it's invalid anyway
    return new Range(range, loose).range || '*';
  } catch (er) {
    return null;
  }
}

// Determine if version is less than all the versions possible in the range
exports.ltr = ltr;
function ltr(version, range, loose) {
  return outside(version, range, '<', loose);
}

// Determine if version is greater than all the versions possible in the range.
exports.gtr = gtr;
function gtr(version, range, loose) {
  return outside(version, range, '>', loose);
}

exports.outside = outside;
function outside(version, range, hilo, loose) {
  version = new SemVer(version, loose);
  range = new Range(range, loose);

  var gtfn, ltefn, ltfn, comp, ecomp;
  switch (hilo) {
    case '>':
      gtfn = gt;
      ltefn = lte;
      ltfn = lt;
      comp = '>';
      ecomp = '>=';
      break;
    case '<':
      gtfn = lt;
      ltefn = gte;
      ltfn = gt;
      comp = '<';
      ecomp = '<=';
      break;
    default:
      throw new TypeError('Must provide a hilo val of "<" or ">"');
  }

  // If it satisifes the range it is not outside
  if (satisfies(version, range, loose)) {
    return false;
  }

  // From now on, variable terms are as if we're in "gtr" mode.
  // but note that everything is flipped for the "ltr" function.

  for (var i = 0; i < range.set.length; ++i) {
    var comparators = range.set[i];

    var high = null;
    var low = null;

    comparators.forEach(function(comparator) {
      if (comparator.semver === ANY) {
        comparator = new Comparator('>=0.0.0')
      }
      high = high || comparator;
      low = low || comparator;
      if (gtfn(comparator.semver, high.semver, loose)) {
        high = comparator;
      } else if (ltfn(comparator.semver, low.semver, loose)) {
        low = comparator;
      }
    });

    // If the edge version comparator has a operator then our version
    // isn't outside it
    if (high.operator === comp || high.operator === ecomp) {
      return false;
    }

    // If the lowest version comparator has an operator and our version
    // is less than it then it isn't higher than the range
    if ((!low.operator || low.operator === comp) &&
        ltefn(version, low.semver)) {
      return false;
    } else if (low.operator === ecomp && ltfn(version, low.semver)) {
      return false;
    }
  }
  return true;
}

exports.prerelease = prerelease;
function prerelease(version, loose) {
  var parsed = parse(version, loose);
  return (parsed && parsed.prerelease.length) ? parsed.prerelease : null;
}

exports.intersects = intersects;
function intersects(r1, r2, loose) {
  r1 = new Range(r1, loose)
  r2 = new Range(r2, loose)
  return r1.intersects(r2)
}

/* WEBPACK VAR INJECTION */}.call(exports, __webpack_require__(34)))

/***/ }),
/* 34 */
/***/ (function(module, exports) {

// shim for using process in browser
var process = module.exports = {};

// cached from whatever global is present so that test runners that stub it
// don't break things.  But we need to wrap it in a try catch in case it is
// wrapped in strict mode code which doesn't define any globals.  It's inside a
// function because try/catches deoptimize in certain engines.

var cachedSetTimeout;
var cachedClearTimeout;

function defaultSetTimout() {
    throw new Error('setTimeout has not been defined');
}
function defaultClearTimeout () {
    throw new Error('clearTimeout has not been defined');
}
(function () {
    try {
        if (typeof setTimeout === 'function') {
            cachedSetTimeout = setTimeout;
        } else {
            cachedSetTimeout = defaultSetTimout;
        }
    } catch (e) {
        cachedSetTimeout = defaultSetTimout;
    }
    try {
        if (typeof clearTimeout === 'function') {
            cachedClearTimeout = clearTimeout;
        } else {
            cachedClearTimeout = defaultClearTimeout;
        }
    } catch (e) {
        cachedClearTimeout = defaultClearTimeout;
    }
} ())
function runTimeout(fun) {
    if (cachedSetTimeout === setTimeout) {
        //normal enviroments in sane situations
        return setTimeout(fun, 0);
    }
    // if setTimeout wasn't available but was latter defined
    if ((cachedSetTimeout === defaultSetTimout || !cachedSetTimeout) && setTimeout) {
        cachedSetTimeout = setTimeout;
        return setTimeout(fun, 0);
    }
    try {
        // when when somebody has screwed with setTimeout but no I.E. maddness
        return cachedSetTimeout(fun, 0);
    } catch(e){
        try {
            // When we are in I.E. but the script has been evaled so I.E. doesn't trust the global object when called normally
            return cachedSetTimeout.call(null, fun, 0);
        } catch(e){
            // same as above but when it's a version of I.E. that must have the global object for 'this', hopfully our context correct otherwise it will throw a global error
            return cachedSetTimeout.call(this, fun, 0);
        }
    }


}
function runClearTimeout(marker) {
    if (cachedClearTimeout === clearTimeout) {
        //normal enviroments in sane situations
        return clearTimeout(marker);
    }
    // if clearTimeout wasn't available but was latter defined
    if ((cachedClearTimeout === defaultClearTimeout || !cachedClearTimeout) && clearTimeout) {
        cachedClearTimeout = clearTimeout;
        return clearTimeout(marker);
    }
    try {
        // when when somebody has screwed with setTimeout but no I.E. maddness
        return cachedClearTimeout(marker);
    } catch (e){
        try {
            // When we are in I.E. but the script has been evaled so I.E. doesn't  trust the global object when called normally
            return cachedClearTimeout.call(null, marker);
        } catch (e){
            // same as above but when it's a version of I.E. that must have the global object for 'this', hopfully our context correct otherwise it will throw a global error.
            // Some versions of I.E. have different rules for clearTimeout vs setTimeout
            return cachedClearTimeout.call(this, marker);
        }
    }



}
var queue = [];
var draining = false;
var currentQueue;
var queueIndex = -1;

function cleanUpNextTick() {
    if (!draining || !currentQueue) {
        return;
    }
    draining = false;
    if (currentQueue.length) {
        queue = currentQueue.concat(queue);
    } else {
        queueIndex = -1;
    }
    if (queue.length) {
        drainQueue();
    }
}

function drainQueue() {
    if (draining) {
        return;
    }
    var timeout = runTimeout(cleanUpNextTick);
    draining = true;

    var len = queue.length;
    while(len) {
        currentQueue = queue;
        queue = [];
        while (++queueIndex < len) {
            if (currentQueue) {
                currentQueue[queueIndex].run();
            }
        }
        queueIndex = -1;
        len = queue.length;
    }
    currentQueue = null;
    draining = false;
    runClearTimeout(timeout);
}

process.nextTick = function (fun) {
    var args = new Array(arguments.length - 1);
    if (arguments.length > 1) {
        for (var i = 1; i < arguments.length; i++) {
            args[i - 1] = arguments[i];
        }
    }
    queue.push(new Item(fun, args));
    if (queue.length === 1 && !draining) {
        runTimeout(drainQueue);
    }
};

// v8 likes predictible objects
function Item(fun, array) {
    this.fun = fun;
    this.array = array;
}
Item.prototype.run = function () {
    this.fun.apply(null, this.array);
};
process.title = 'browser';
process.browser = true;
process.env = {};
process.argv = [];
process.version = ''; // empty string to avoid regexp issues
process.versions = {};

function noop() {}

process.on = noop;
process.addListener = noop;
process.once = noop;
process.off = noop;
process.removeListener = noop;
process.removeAllListeners = noop;
process.emit = noop;
process.prependListener = noop;
process.prependOnceListener = noop;

process.listeners = function (name) { return [] }

process.binding = function (name) {
    throw new Error('process.binding is not supported');
};

process.cwd = function () { return '/' };
process.chdir = function (dir) {
    throw new Error('process.chdir is not supported');
};
process.umask = function() { return 0; };


/***/ }),
/* 35 */
/***/ (function(module, exports) {

<<<<<<< HEAD
module.exports = {"name":"vuetify","version":"0.15.5","author":{"name":"John Leider","email":"john@vuetifyjs.com"},"license":"MIT","homepage":"http://vuetifyjs.com","main":"dist/vuetify.js","unpkg":"dist/vuetify.js","types":"index.d.ts","scripts":{"watch":"cross-env TARGET=development webpack --config build/config.js --progress --hide-modules --watch","dev":"cross-env NODE_ENV=development webpack-dev-server --config build/webpack.dev.config.js --open --hot","build:dev":"cross-env NODE_ENV=production node build/webpack.dev.config.js","build":"rimraf dist && cross-env NODE_ENV=production webpack --config build/config.js --progress --hide-modules","debug-build":"node --inspect --debug-brk build/config.js","test":"cross-env NODE_ENV=test jest --no-cache --verbose","test-coverage":"cross-env NODE_ENV=test jest --no-cache --coverage --verbose","lint":"eslint --ext .js,.vue src","precommit":"yarn run lint && yarn test","prepush":"yarn run lint && yarn test"},"description":"Vue.js 2 Semantic Component Framework","devDependencies":{"autoprefixer":"^6.6.0","avoriaz":"^3.2.0","babel-cli":"^6.24.1","babel-core":"^6.24.1","babel-eslint":"^7.1.1","babel-jest":"^20.0.3","babel-loader":"^7.1.1","babel-plugin-add-filehash":"^6.9.4","babel-plugin-module-resolver":"^2.7.1","babel-plugin-transform-async-to-generator":"^6.24.1","babel-plugin-transform-runtime":"^6.23.0","babel-polyfill":"^6.26.0","babel-preset-env":"^1.5.1","babel-preset-es2015":"^6.24.1","babel-preset-stage-2":"^6.24.1","chalk":"^1.1.3","chromedriver":"^2.21.2","cross-env":"^3.1.3","cross-spawn":"^4.0.2","css-loader":"^0.23.1","css-mqpacker":"^6.0.1","cssnano":"^3.10.0","eslint":"^3.7.1","eslint-config-standard":"^6.1.0","eslint-config-vue":"^2.0.2","eslint-friendly-formatter":"^2.0.5","eslint-loader":"^1.6.1","eslint-plugin-html":"^1.3.0","eslint-plugin-promise":"^3.4.0","eslint-plugin-pug":"^1.0.0","eslint-plugin-standard":"^3.0.1","eslint-plugin-vue":"^2.1.0","eventsource-polyfill":"^0.9.6","extract-text-webpack-plugin":"^3.0.0","friendly-errors-webpack-plugin":"^1.6.1","function-bind":"^1.0.2","husky":"^0.14.3","jest":"^20.0.4","jest-cli":"^20.0.4","jest-css-modules":"^1.1.0","jest-serializer-html":"^4.0.0","jest-vue-preprocessor":"^0.2.0","lolex":"^1.4.0","nightwatch":"^0.9.8","opn":"^4.0.2","optimize-css-assets-webpack-plugin":"^2.0.0","optimize-js-plugin":"^0.0.4","ora":"^0.3.0","phantomjs-prebuilt":"^2.1.3","postcss-loader":"^1.2.1","precss":"^1.4.0","progress-bar-webpack-plugin":"^1.10.0","pug":"^2.0.0-beta3","pug-loader":"^2.3.0","ress":"^1.1.1","rimraf":"^2.5.4","selenium-server":"2.53.1","semver":"^5.3.0","serialize-javascript":"^1.3.0","shelljs":"^0.7.4","style-loader":"^0.13.1","stylus":"^0.54.5","stylus-loader":"^2.1.1","uglifyjs-webpack-plugin":"^0.4.6","vue":"^2.4.1","vue-loader":"^10.1.0","vue-router":"^2.7.0","vue-server-renderer":"^2.4.1","vue-template-compiler":"^2.4.1","webpack":"^3.2.0","webpack-bundle-analyzer":"^2.9.0","webpack-bundle-size-analyzer":"^2.7.0","webpack-dev-server":"^2.7.1","webpack-merge":"^4.1.0","write-file-webpack-plugin":"^4.1.0"},"dependencies":{},"engines":{"node":">= 4.0.0","npm":">= 3.0.0"},"jest":{"verbose":false,"roots":["<rootDir>/src"],"moduleFileExtensions":["js","vue"],"moduleDirectories":["node_modules"],"moduleNameMapper":{"src/(.*)":"<rootDir>/src/$1"},"transform":{".*\\.(vue)$":"<rootDir>/node_modules/jest-vue-preprocessor","\\.(styl)$":"<rootDir>/node_modules/jest-css-modules",".*\\.(vue|js)$":"<rootDir>/node_modules/babel-jest"},"transformIgnorePatterns":["node_modules/(?!vue-router)"],"snapshotSerializers":["jest-serializer-html"]}}
=======
module.exports = {"name":"vuetify","version":"0.15.5","author":{"name":"John Leider","email":"john@vuetifyjs.com"},"license":"MIT","homepage":"http://vuetifyjs.com","main":"dist/vuetify.js","unpkg":"dist/vuetify.js","types":"index.d.ts","scripts":{"watch":"cross-env TARGET=development webpack --config build/config.js --progress --hide-modules --watch","dev":"cross-env NODE_ENV=development webpack-dev-server --config build/webpack.dev.config.js --open --hot","build:dev":"cross-env NODE_ENV=production node build/webpack.dev.config.js","build":"rimraf dist && cross-env NODE_ENV=production webpack --config build/config.js --progress --hide-modules","debug-build":"node --inspect --debug-brk build/config.js","test":"cross-env NODE_ENV=test jest --no-cache --verbose","test-coverage":"cross-env NODE_ENV=test jest --no-cache --coverage --verbose","lint":"eslint --ext .js,.vue src","precommit":"yarn run lint && yarn test","prepush":"yarn run lint && yarn test"},"description":"Vue.js 2 Semantic Component Framework","devDependencies":{"autoprefixer":"^7.1.4","avoriaz":"^4.1.0","babel-cli":"^6.26.0","babel-core":"^6.26.0","babel-eslint":"^8.0.0","babel-jest":"^21.0.2","babel-loader":"^7.1.2","babel-plugin-add-filehash":"^6.9.4","babel-plugin-module-resolver":"^2.7.1","babel-plugin-transform-async-to-generator":"^6.24.1","babel-plugin-transform-runtime":"^6.23.0","babel-polyfill":"^6.26.0","babel-preset-env":"^1.5.1","babel-preset-es2015":"^6.24.1","babel-preset-stage-2":"^6.24.1","chalk":"^2.1.0","chromedriver":"^2.32.2","cross-env":"^5.0.5","cross-spawn":"^5.1.0","css-loader":"^0.28.7","css-mqpacker":"^6.0.1","cssnano":"^3.10.0","eslint":"^4.6.1","eslint-config-standard":"^10.2.1","eslint-config-vue":"^2.0.2","eslint-friendly-formatter":"^3.0.0","eslint-loader":"^1.6.1","eslint-plugin-html":"^3.2.1","eslint-plugin-import":"^2.7.0","eslint-plugin-node":"^5.1.1","eslint-plugin-promise":"^3.4.0","eslint-plugin-pug":"^1.0.0","eslint-plugin-standard":"^3.0.1","eslint-plugin-vue":"^2.1.0","eventsource-polyfill":"^0.9.6","extract-text-webpack-plugin":"^3.0.0","friendly-errors-webpack-plugin":"^1.6.1","function-bind":"^1.1.1","husky":"^0.14.3","jest":"^21.0.2","jest-cli":"^21.0.2","jest-css-modules":"^1.1.0","jest-serializer-html":"^4.0.0","jest-vue-preprocessor":"^1.1.0","lolex":"^2.1.2","nightwatch":"^0.9.8","opn":"^5.1.0","optimize-css-assets-webpack-plugin":"^3.1.1","optimize-js-plugin":"^0.0.4","ora":"^1.3.0","phantomjs-prebuilt":"^2.1.15","postcss-loader":"^1.3.3","precss":"^2.0.0","progress-bar-webpack-plugin":"^1.10.0","pug":"^2.0.0-rc.4","pug-loader":"^2.3.0","ress":"^1.1.1","rimraf":"^2.6.2","selenium-server":"^3.5.3","semver":"^5.3.0","serialize-javascript":"^1.3.0","shelljs":"^0.7.4","style-loader":"^0.18.2","stylus":"^0.54.5","stylus-loader":"^3.0.1","uglifyjs-webpack-plugin":"^0.4.6","vue":"^2.4.3","vue-loader":"^13.0.4","vue-router":"^2.7.0","vue-server-renderer":"^2.4.3","vue-template-compiler":"^2.4.3","webpack":"^3.5.6","webpack-bundle-analyzer":"^2.9.0","webpack-bundle-size-analyzer":"^2.7.0","webpack-dev-server":"^2.7.1","webpack-merge":"^4.1.0","write-file-webpack-plugin":"^4.1.0"},"dependencies":{},"engines":{"node":">= 4.0.0","npm":">= 3.0.0"},"jest":{"verbose":false,"roots":["<rootDir>/src"],"moduleFileExtensions":["js","vue"],"moduleDirectories":["node_modules"],"moduleNameMapper":{"src/(.*)":"<rootDir>/src/$1"},"transform":{".*\\.(vue)$":"<rootDir>/node_modules/jest-vue-preprocessor","\\.(styl)$":"<rootDir>/node_modules/jest-css-modules",".*\\.(vue|js)$":"<rootDir>/node_modules/babel-jest"},"transformIgnorePatterns":["node_modules/(?!vue-router)"],"snapshotSerializers":["jest-serializer-html"]}}
>>>>>>> cffee1a8

/***/ }),
/* 36 */
/***/ (function(module, __webpack_exports__, __webpack_require__) {

"use strict";
Object.defineProperty(__webpack_exports__, "__esModule", { value: true });
/* harmony import */ var __WEBPACK_IMPORTED_MODULE_0__Vuetify__ = __webpack_require__(37);
/* harmony reexport (binding) */ __webpack_require__.d(__webpack_exports__, "Vuetify", function() { return __WEBPACK_IMPORTED_MODULE_0__Vuetify__["a"]; });
/* harmony import */ var __WEBPACK_IMPORTED_MODULE_1__VApp__ = __webpack_require__(39);
/* harmony reexport (binding) */ __webpack_require__.d(__webpack_exports__, "VApp", function() { return __WEBPACK_IMPORTED_MODULE_1__VApp__["a"]; });
/* harmony import */ var __WEBPACK_IMPORTED_MODULE_2__VAlert__ = __webpack_require__(44);
/* harmony reexport (binding) */ __webpack_require__.d(__webpack_exports__, "VAlert", function() { return __WEBPACK_IMPORTED_MODULE_2__VAlert__["a"]; });
/* harmony import */ var __WEBPACK_IMPORTED_MODULE_3__VAvatar__ = __webpack_require__(52);
/* harmony reexport (binding) */ __webpack_require__.d(__webpack_exports__, "VAvatar", function() { return __WEBPACK_IMPORTED_MODULE_3__VAvatar__["a"]; });
/* harmony import */ var __WEBPACK_IMPORTED_MODULE_4__VBottomNav__ = __webpack_require__(56);
/* harmony reexport (binding) */ __webpack_require__.d(__webpack_exports__, "VBottomNav", function() { return __WEBPACK_IMPORTED_MODULE_4__VBottomNav__["a"]; });
/* harmony import */ var __WEBPACK_IMPORTED_MODULE_5__VBottomSheet__ = __webpack_require__(60);
/* harmony reexport (binding) */ __webpack_require__.d(__webpack_exports__, "VBottomSheet", function() { return __WEBPACK_IMPORTED_MODULE_5__VBottomSheet__["a"]; });
/* harmony import */ var __WEBPACK_IMPORTED_MODULE_6__VBreadcrumbs__ = __webpack_require__(68);
/* harmony reexport (binding) */ __webpack_require__.d(__webpack_exports__, "VBreadcrumbs", function() { return __WEBPACK_IMPORTED_MODULE_6__VBreadcrumbs__["a"]; });
/* harmony import */ var __WEBPACK_IMPORTED_MODULE_7__VBtn__ = __webpack_require__(9);
/* harmony reexport (binding) */ __webpack_require__.d(__webpack_exports__, "VBtn", function() { return __WEBPACK_IMPORTED_MODULE_7__VBtn__["a"]; });
/* harmony import */ var __WEBPACK_IMPORTED_MODULE_8__VBtnToggle__ = __webpack_require__(77);
/* harmony reexport (binding) */ __webpack_require__.d(__webpack_exports__, "VBtnToggle", function() { return __WEBPACK_IMPORTED_MODULE_8__VBtnToggle__["a"]; });
/* harmony import */ var __WEBPACK_IMPORTED_MODULE_9__VCard__ = __webpack_require__(15);
/* harmony reexport (binding) */ __webpack_require__.d(__webpack_exports__, "VCard", function() { return __WEBPACK_IMPORTED_MODULE_9__VCard__["a"]; });
/* harmony import */ var __WEBPACK_IMPORTED_MODULE_10__VCarousel__ = __webpack_require__(86);
/* harmony reexport (binding) */ __webpack_require__.d(__webpack_exports__, "VCarousel", function() { return __WEBPACK_IMPORTED_MODULE_10__VCarousel__["a"]; });
/* harmony import */ var __WEBPACK_IMPORTED_MODULE_11__VCheckbox__ = __webpack_require__(22);
/* harmony reexport (binding) */ __webpack_require__.d(__webpack_exports__, "VCheckbox", function() { return __WEBPACK_IMPORTED_MODULE_11__VCheckbox__["a"]; });
/* harmony import */ var __WEBPACK_IMPORTED_MODULE_12__VChip__ = __webpack_require__(97);
/* harmony reexport (binding) */ __webpack_require__.d(__webpack_exports__, "VChip", function() { return __WEBPACK_IMPORTED_MODULE_12__VChip__["a"]; });
/* harmony import */ var __WEBPACK_IMPORTED_MODULE_13__VDataTable__ = __webpack_require__(101);
/* harmony reexport (binding) */ __webpack_require__.d(__webpack_exports__, "VDataTable", function() { return __WEBPACK_IMPORTED_MODULE_13__VDataTable__["a"]; });
/* harmony import */ var __WEBPACK_IMPORTED_MODULE_14__VDatePicker__ = __webpack_require__(137);
/* harmony reexport (binding) */ __webpack_require__.d(__webpack_exports__, "VDatePicker", function() { return __WEBPACK_IMPORTED_MODULE_14__VDatePicker__["a"]; });
/* harmony import */ var __WEBPACK_IMPORTED_MODULE_15__VDialog__ = __webpack_require__(146);
/* harmony reexport (binding) */ __webpack_require__.d(__webpack_exports__, "VDialog", function() { return __WEBPACK_IMPORTED_MODULE_15__VDialog__["a"]; });
/* harmony import */ var __WEBPACK_IMPORTED_MODULE_16__VDivider__ = __webpack_require__(147);
/* harmony reexport (binding) */ __webpack_require__.d(__webpack_exports__, "VDivider", function() { return __WEBPACK_IMPORTED_MODULE_16__VDivider__["a"]; });
/* harmony import */ var __WEBPACK_IMPORTED_MODULE_17__VExpansionPanel__ = __webpack_require__(151);
/* harmony reexport (binding) */ __webpack_require__.d(__webpack_exports__, "VExpansionPanel", function() { return __WEBPACK_IMPORTED_MODULE_17__VExpansionPanel__["a"]; });
/* harmony import */ var __WEBPACK_IMPORTED_MODULE_18__VFooter__ = __webpack_require__(156);
/* harmony reexport (binding) */ __webpack_require__.d(__webpack_exports__, "VFooter", function() { return __WEBPACK_IMPORTED_MODULE_18__VFooter__["a"]; });
/* harmony import */ var __WEBPACK_IMPORTED_MODULE_19__VForm__ = __webpack_require__(160);
/* harmony reexport (binding) */ __webpack_require__.d(__webpack_exports__, "VForm", function() { return __WEBPACK_IMPORTED_MODULE_19__VForm__["a"]; });
/* harmony import */ var __WEBPACK_IMPORTED_MODULE_20__VGrid__ = __webpack_require__(162);
/* harmony reexport (binding) */ __webpack_require__.d(__webpack_exports__, "VGrid", function() { return __WEBPACK_IMPORTED_MODULE_20__VGrid__["a"]; });
/* harmony import */ var __WEBPACK_IMPORTED_MODULE_21__VIcon__ = __webpack_require__(3);
/* harmony reexport (binding) */ __webpack_require__.d(__webpack_exports__, "VIcon", function() { return __WEBPACK_IMPORTED_MODULE_21__VIcon__["a"]; });
/* harmony import */ var __WEBPACK_IMPORTED_MODULE_22__VList__ = __webpack_require__(27);
/* harmony reexport (binding) */ __webpack_require__.d(__webpack_exports__, "VList", function() { return __WEBPACK_IMPORTED_MODULE_22__VList__["f"]; });
/* harmony import */ var __WEBPACK_IMPORTED_MODULE_23__VMenu__ = __webpack_require__(28);
/* harmony reexport (binding) */ __webpack_require__.d(__webpack_exports__, "VMenu", function() { return __WEBPACK_IMPORTED_MODULE_23__VMenu__["a"]; });
/* harmony import */ var __WEBPACK_IMPORTED_MODULE_24__VNavigationDrawer__ = __webpack_require__(172);
/* harmony reexport (binding) */ __webpack_require__.d(__webpack_exports__, "VNavigationDrawer", function() { return __WEBPACK_IMPORTED_MODULE_24__VNavigationDrawer__["a"]; });
/* harmony import */ var __WEBPACK_IMPORTED_MODULE_25__VPagination__ = __webpack_require__(176);
/* harmony reexport (binding) */ __webpack_require__.d(__webpack_exports__, "VPagination", function() { return __WEBPACK_IMPORTED_MODULE_25__VPagination__["a"]; });
/* harmony import */ var __WEBPACK_IMPORTED_MODULE_26__VParallax__ = __webpack_require__(180);
/* harmony reexport (binding) */ __webpack_require__.d(__webpack_exports__, "VParallax", function() { return __WEBPACK_IMPORTED_MODULE_26__VParallax__["a"]; });
/* harmony import */ var __WEBPACK_IMPORTED_MODULE_27__VProgressCircular__ = __webpack_require__(185);
/* harmony reexport (binding) */ __webpack_require__.d(__webpack_exports__, "VProgressCircular", function() { return __WEBPACK_IMPORTED_MODULE_27__VProgressCircular__["a"]; });
/* harmony import */ var __WEBPACK_IMPORTED_MODULE_28__VProgressLinear__ = __webpack_require__(25);
/* harmony reexport (binding) */ __webpack_require__.d(__webpack_exports__, "VProgressLinear", function() { return __WEBPACK_IMPORTED_MODULE_28__VProgressLinear__["a"]; });
/* harmony import */ var __WEBPACK_IMPORTED_MODULE_29__VRadioGroup__ = __webpack_require__(189);
/* harmony reexport (binding) */ __webpack_require__.d(__webpack_exports__, "VRadioGroup", function() { return __WEBPACK_IMPORTED_MODULE_29__VRadioGroup__["a"]; });
/* harmony import */ var __WEBPACK_IMPORTED_MODULE_30__VSelect__ = __webpack_require__(26);
/* harmony reexport (binding) */ __webpack_require__.d(__webpack_exports__, "VSelect", function() { return __WEBPACK_IMPORTED_MODULE_30__VSelect__["a"]; });
/* harmony import */ var __WEBPACK_IMPORTED_MODULE_31__VSlider__ = __webpack_require__(198);
/* harmony reexport (binding) */ __webpack_require__.d(__webpack_exports__, "VSlider", function() { return __WEBPACK_IMPORTED_MODULE_31__VSlider__["a"]; });
/* harmony import */ var __WEBPACK_IMPORTED_MODULE_32__VSnackbar__ = __webpack_require__(202);
/* harmony reexport (binding) */ __webpack_require__.d(__webpack_exports__, "VSnackbar", function() { return __WEBPACK_IMPORTED_MODULE_32__VSnackbar__["a"]; });
/* harmony import */ var __WEBPACK_IMPORTED_MODULE_33__VSpeedDial__ = __webpack_require__(206);
/* harmony reexport (binding) */ __webpack_require__.d(__webpack_exports__, "VSpeedDial", function() { return __WEBPACK_IMPORTED_MODULE_33__VSpeedDial__["a"]; });
/* harmony import */ var __WEBPACK_IMPORTED_MODULE_34__VStepper__ = __webpack_require__(210);
/* harmony reexport (binding) */ __webpack_require__.d(__webpack_exports__, "VStepper", function() { return __WEBPACK_IMPORTED_MODULE_34__VStepper__["a"]; });
/* harmony import */ var __WEBPACK_IMPORTED_MODULE_35__VSubheader__ = __webpack_require__(216);
/* harmony reexport (binding) */ __webpack_require__.d(__webpack_exports__, "VSubheader", function() { return __WEBPACK_IMPORTED_MODULE_35__VSubheader__["a"]; });
/* harmony import */ var __WEBPACK_IMPORTED_MODULE_36__VSwitch__ = __webpack_require__(220);
/* harmony reexport (binding) */ __webpack_require__.d(__webpack_exports__, "VSwitch", function() { return __WEBPACK_IMPORTED_MODULE_36__VSwitch__["a"]; });
/* harmony import */ var __WEBPACK_IMPORTED_MODULE_37__VSystemBar__ = __webpack_require__(226);
/* harmony reexport (binding) */ __webpack_require__.d(__webpack_exports__, "VSystemBar", function() { return __WEBPACK_IMPORTED_MODULE_37__VSystemBar__["a"]; });
/* harmony import */ var __WEBPACK_IMPORTED_MODULE_38__VTabs__ = __webpack_require__(230);
/* harmony reexport (binding) */ __webpack_require__.d(__webpack_exports__, "VTabs", function() { return __WEBPACK_IMPORTED_MODULE_38__VTabs__["a"]; });
/* harmony import */ var __WEBPACK_IMPORTED_MODULE_39__VTextField__ = __webpack_require__(237);
/* harmony reexport (binding) */ __webpack_require__.d(__webpack_exports__, "VTextField", function() { return __WEBPACK_IMPORTED_MODULE_39__VTextField__["a"]; });
/* harmony import */ var __WEBPACK_IMPORTED_MODULE_40__VTimePicker__ = __webpack_require__(242);
/* harmony reexport (binding) */ __webpack_require__.d(__webpack_exports__, "VTimePicker", function() { return __WEBPACK_IMPORTED_MODULE_40__VTimePicker__["a"]; });
/* harmony import */ var __WEBPACK_IMPORTED_MODULE_41__VToolbar__ = __webpack_require__(249);
/* harmony reexport (binding) */ __webpack_require__.d(__webpack_exports__, "VToolbar", function() { return __WEBPACK_IMPORTED_MODULE_41__VToolbar__["a"]; });
/* harmony import */ var __WEBPACK_IMPORTED_MODULE_42__transitions__ = __webpack_require__(5);
/* harmony reexport (binding) */ __webpack_require__.d(__webpack_exports__, "Transitions", function() { return __WEBPACK_IMPORTED_MODULE_42__transitions__["h"]; });












































/***/ }),
/* 37 */
/***/ (function(module, __webpack_exports__, __webpack_require__) {

"use strict";
/* harmony import */ var __WEBPACK_IMPORTED_MODULE_0__util_load__ = __webpack_require__(38);


var Vuetify = {
  install: function install(Vue) {
    var opts = arguments.length > 1 && arguments[1] !== undefined ? arguments[1] : {};

    var $vuetify = {
      load: __WEBPACK_IMPORTED_MODULE_0__util_load__["a" /* default */],
      breakpoint: {}
    };

    Vue.util.defineReactive({}, 'breakpoint', $vuetify);

    Vue.prototype.$vuetify = $vuetify;

    if (opts.transitions) {
      Object.keys(opts.transitions).forEach(function (key) {
        var t = opts.transitions[key];
        if (t.name !== undefined && t.name.startsWith('v-')) {
          Vue.component(t.name, t);
        }
      });
    }

    if (opts.directives) {
      Object.keys(opts.directives).forEach(function (key) {
        var d = opts.directives[key];
        Vue.directive(d.name, d);
      });
    }

    if (opts.components) {
      Object.keys(opts.components).forEach(function (key) {
        var c = opts.components[key];
        Vue.use(c);
      });
    }
  }
};

/* harmony default export */ __webpack_exports__["a"] = (Vuetify);

/***/ }),
/* 38 */
/***/ (function(module, __webpack_exports__, __webpack_require__) {

"use strict";
function load(cb) {
  var i = arguments.length > 1 && arguments[1] !== undefined ? arguments[1] : 0;

  if (document.readyState === 'complete') {
    return setTimeout(cb, 0);
  }

  if (document.readyState === 'interactive' && i <= 10) {
    return setTimeout(function () {
      return load(cb, i + 1);
    }, 200);
  }

  window.addEventListener('load', cb);
}

/* harmony default export */ __webpack_exports__["a"] = (load);

/***/ }),
/* 39 */
/***/ (function(module, __webpack_exports__, __webpack_require__) {

"use strict";
/* harmony import */ var __WEBPACK_IMPORTED_MODULE_0__VApp__ = __webpack_require__(40);


__WEBPACK_IMPORTED_MODULE_0__VApp__["a" /* default */].install = function install(Vue) {
  Vue.component(__WEBPACK_IMPORTED_MODULE_0__VApp__["a" /* default */].name, __WEBPACK_IMPORTED_MODULE_0__VApp__["a" /* default */]);
};

/* harmony default export */ __webpack_exports__["a"] = (__WEBPACK_IMPORTED_MODULE_0__VApp__["a" /* default */]);

/***/ }),
/* 40 */
/***/ (function(module, __webpack_exports__, __webpack_require__) {

"use strict";
/* harmony import */ var __WEBPACK_IMPORTED_MODULE_0__babel_loader_node_modules_vue_loader_lib_selector_type_script_index_0_VApp_vue__ = __webpack_require__(42);
function injectStyle (ssrContext) {
  __webpack_require__(41)
}
var normalizeComponent = __webpack_require__(0)
/* script */

/* template */
var __vue_template__ = null
/* styles */
var __vue_styles__ = injectStyle
/* scopeId */
var __vue_scopeId__ = null
/* moduleIdentifier (server only) */
var __vue_module_identifier__ = null
var Component = normalizeComponent(
  __WEBPACK_IMPORTED_MODULE_0__babel_loader_node_modules_vue_loader_lib_selector_type_script_index_0_VApp_vue__["a" /* default */],
  __vue_template__,
  __vue_styles__,
  __vue_scopeId__,
  __vue_module_identifier__
)

/* harmony default export */ __webpack_exports__["a"] = (Component.exports);


/***/ }),
/* 41 */
/***/ (function(module, exports) {

// removed by extract-text-webpack-plugin

/***/ }),
/* 42 */
/***/ (function(module, __webpack_exports__, __webpack_require__) {

"use strict";
/* harmony import */ var __WEBPACK_IMPORTED_MODULE_0__util_breakpoint__ = __webpack_require__(43);
/* harmony import */ var __WEBPACK_IMPORTED_MODULE_1__mixins_themeable__ = __webpack_require__(1);
/* harmony import */ var __WEBPACK_IMPORTED_MODULE_2__directives_resize__ = __webpack_require__(8);






/* harmony default export */ __webpack_exports__["a"] = ({
  name: 'v-app',

  mixins: [__WEBPACK_IMPORTED_MODULE_0__util_breakpoint__["a" /* default */], __WEBPACK_IMPORTED_MODULE_1__mixins_themeable__["a" /* default */]],

  directives: {
    Resize: __WEBPACK_IMPORTED_MODULE_2__directives_resize__["a" /* default */]
  },

  data: function data() {
    return {
      resizeTimeout: {}
    };
  },

  props: {
    fixedFooter: Boolean,
    footer: Boolean,
    id: {
      type: String,
      default: 'app'
    },
    toolbar: Boolean
  },

  methods: {
    resizeDebounce: function resizeDebounce() {
      clearTimeout(this.resizeTimeout);

      this.resizeTimeout = setTimeout(this.onResize, 200);
    }
  },

  mounted: function mounted() {
    this.onResize();
  },
  render: function render(h) {
    var data = {
      staticClass: 'application',
      'class': {
        'application--dark': this.dark,
        'application--light': !this.dark,
        'application--footer': this.footer || this.fixedFooter,
        'application--footer-fixed': this.fixedFooter,
        'application--toolbar': this.toolbar
      },
      attrs: { 'data-app': true },
      domProps: { id: this.id },
      directives: [{
        name: 'resize',
        value: this.resizeDebounce
      }]
    };

    return h('div', data, this.$slots.default);
  }
});

/***/ }),
/* 43 */
/***/ (function(module, __webpack_exports__, __webpack_require__) {

"use strict";
/**
 * A modified version of https://gist.github.com/cb109/b074a65f7595cffc21cea59ce8d15f9b
 */

/**
 * A Vue mixin to get the current width/height and the associated breakpoint.
 *
 * Useful to e.g. adapt the user interface from inside a Vue component
 * as opposed to using CSS classes. The breakpoint pixel values and
 * range names are taken from Vuetify (https://github.com/vuetifyjs).
 *
 * Use within a component:
 *
 *   import breakpoint from './breakpoint.js'
 *
 *   export default {
 *     name: 'my-component',
 *     mixins: [breakpoint],
 *     ...
 *
 * Then inside a template:
 *
 *   <div v-if="$breakpoint.smAndDown">...</div>
 */
var breakpoint = {
  data: function data() {
    return {
      clientWidth: 0,
      clientHeight: 0
    };
  },


  computed: {
    breakpoint: function breakpoint() {
      var xs = this.clientWidth < 600;
      var sm = this.clientWidth < 960 && !xs;
      var md = this.clientWidth < 1280 - 16 && !(sm || xs);
      var lg = this.clientWidth < 1920 - 16 && !(md || sm || xs);
      var xl = this.clientWidth >= 1920 - 16 && !(lg || md || sm || xs);

      var xsOnly = xs;
      var smOnly = sm;
      var smAndDown = (xs || sm) && !(md || lg || xl);
      var smAndUp = !xs && (sm || md || lg || xl);
      var mdOnly = md;
      var mdAndDown = (xs || sm || md) && !(lg || xl);
      var mdAndUp = !(xs || sm) && (md || lg || xl);
      var lgOnly = lg;
      var lgAndDown = (xs || sm || md || lg) && !xl;
      var lgAndUp = !(xs || sm || md) && (lg || xl);
      var xlOnly = xl;

      var name = void 0;
      switch (true) {
        case xs:
          name = 'xs';
          break;
        case sm:
          name = 'sm';
          break;
        case md:
          name = 'md';
          break;
        case lg:
          name = 'lg';
          break;
        default:
          name = 'xl';
          break;
      }

      var result = {
        // Definite breakpoint.
        xs: xs,
        sm: sm,
        md: md,
        lg: lg,
        xl: xl,

        // Useful e.g. to construct CSS class names dynamically.
        name: name,

        // Breakpoint ranges.
        xsOnly: xsOnly,
        smOnly: smOnly,
        smAndDown: smAndDown,
        smAndUp: smAndUp,
        mdOnly: mdOnly,
        mdAndDown: mdAndDown,
        mdAndUp: mdAndUp,
        lgOnly: lgOnly,
        lgAndDown: lgAndDown,
        lgAndUp: lgAndUp,
        xlOnly: xlOnly,

        // For custom breakpoint logic.
        width: this.clientWidth,
        height: this.clientHeight
      };

      return result;
    }
  },

  watch: {
    breakpoint: function breakpoint(val) {
      this.$vuetify.breakpoint = val;
    }
  },

  methods: {
    onResize: function onResize() {
      // Cross-browser support as described in:
      // https://stackoverflow.com/questions/1248081
      this.clientWidth = Math.max(document.documentElement.clientWidth, window.innerWidth || 0);
      this.clientHeight = Math.max(document.documentElement.clientHeight, window.innerHeight || 0);
    }
  }
};

/* harmony default export */ __webpack_exports__["a"] = (breakpoint);

/***/ }),
/* 44 */
/***/ (function(module, __webpack_exports__, __webpack_require__) {

"use strict";
/* harmony import */ var __WEBPACK_IMPORTED_MODULE_0__VAlert__ = __webpack_require__(45);


__WEBPACK_IMPORTED_MODULE_0__VAlert__["a" /* default */].install = function install(Vue) {
  Vue.component(__WEBPACK_IMPORTED_MODULE_0__VAlert__["a" /* default */].name, __WEBPACK_IMPORTED_MODULE_0__VAlert__["a" /* default */]);
};

/* harmony default export */ __webpack_exports__["a"] = (__WEBPACK_IMPORTED_MODULE_0__VAlert__["a" /* default */]);

/***/ }),
/* 45 */
/***/ (function(module, __webpack_exports__, __webpack_require__) {

"use strict";
/* harmony import */ var __WEBPACK_IMPORTED_MODULE_0__babel_loader_node_modules_vue_loader_lib_selector_type_script_index_0_VAlert_vue__ = __webpack_require__(47);
function injectStyle (ssrContext) {
  __webpack_require__(46)
}
var normalizeComponent = __webpack_require__(0)
/* script */

/* template */
var __vue_template__ = null
/* styles */
var __vue_styles__ = injectStyle
/* scopeId */
var __vue_scopeId__ = null
/* moduleIdentifier (server only) */
var __vue_module_identifier__ = null
var Component = normalizeComponent(
  __WEBPACK_IMPORTED_MODULE_0__babel_loader_node_modules_vue_loader_lib_selector_type_script_index_0_VAlert_vue__["a" /* default */],
  __vue_template__,
  __vue_styles__,
  __vue_scopeId__,
  __vue_module_identifier__
)

/* harmony default export */ __webpack_exports__["a"] = (Component.exports);


/***/ }),
/* 46 */
/***/ (function(module, exports) {

// removed by extract-text-webpack-plugin

/***/ }),
/* 47 */
/***/ (function(module, __webpack_exports__, __webpack_require__) {

"use strict";
/* harmony import */ var __WEBPACK_IMPORTED_MODULE_0__VIcon__ = __webpack_require__(3);
/* harmony import */ var __WEBPACK_IMPORTED_MODULE_1__mixins_contextualable__ = __webpack_require__(12);
/* harmony import */ var __WEBPACK_IMPORTED_MODULE_2__mixins_toggleable__ = __webpack_require__(4);
/* harmony import */ var __WEBPACK_IMPORTED_MODULE_3__mixins_transitionable__ = __webpack_require__(51);







/* harmony default export */ __webpack_exports__["a"] = ({
  name: 'v-alert',

  components: {
    VIcon: __WEBPACK_IMPORTED_MODULE_0__VIcon__["a" /* default */]
  },

  mixins: [__WEBPACK_IMPORTED_MODULE_1__mixins_contextualable__["a" /* default */], __WEBPACK_IMPORTED_MODULE_2__mixins_toggleable__["a" /* default */], __WEBPACK_IMPORTED_MODULE_3__mixins_transitionable__["a" /* default */]],

  props: {
    dismissible: Boolean,
    hideIcon: Boolean,
    icon: String
  },

  computed: {
    classes: function classes() {
      return {
        'alert': true,
        'alert--dismissible': this.dismissible,
        'error': this.error,
        'info': this.info,
        'primary': this.primary,
        'secondary': this.secondary,
        'success': this.success,
        'warning': this.warning
      };
    },
    mdIcon: function mdIcon() {
      switch (true) {
        case !!this.icon:
          return this.icon;
        case this.error:
          return 'warning';
        case this.info:
          return 'info';
        case this.success:
          return 'check_circle';
        case this.warning:
          return 'priority_high';
      }
    }
  },

  render: function render(h) {
    var _this = this;

    var children = [h('div', this.$slots.default)];

    if (!this.hideIcon && this.mdIcon) {
      children.unshift(h('v-icon', {
        'class': 'alert__icon'
      }, this.mdIcon));
    }

    if (this.dismissible) {
      var close = h('a', {
        'class': 'alert__dismissible',
        domProps: { href: 'javascript:;' },
        on: { click: function click() {
            return _this.$emit('input', false);
          } }
      }, [h('v-icon', {
        props: {
          right: true
        }
      }, 'cancel')]);

      children.push(close);
    }

    var alert = h('div', {
      'class': this.classes,
      directives: [{
        name: 'show',
        value: this.isActive
      }],
      on: this.$listeners
    }, children);

    if (!this.transition) return alert;

    return h('transition', {
      props: {
        name: this.transition,
        origin: this.origin,
        mode: this.mode
      }
    }, [alert]);
  }
});

/***/ }),
/* 48 */
/***/ (function(module, __webpack_exports__, __webpack_require__) {

"use strict";
/* harmony import */ var __WEBPACK_IMPORTED_MODULE_0__babel_loader_node_modules_vue_loader_lib_selector_type_script_index_0_VIcon_vue__ = __webpack_require__(50);
function injectStyle (ssrContext) {
  __webpack_require__(49)
}
var normalizeComponent = __webpack_require__(0)
/* script */

/* template */
var __vue_template__ = null
/* styles */
var __vue_styles__ = injectStyle
/* scopeId */
var __vue_scopeId__ = null
/* moduleIdentifier (server only) */
var __vue_module_identifier__ = null
var Component = normalizeComponent(
  __WEBPACK_IMPORTED_MODULE_0__babel_loader_node_modules_vue_loader_lib_selector_type_script_index_0_VIcon_vue__["a" /* default */],
  __vue_template__,
  __vue_styles__,
  __vue_scopeId__,
  __vue_module_identifier__
)

/* harmony default export */ __webpack_exports__["a"] = (Component.exports);


/***/ }),
/* 49 */
/***/ (function(module, exports) {

// removed by extract-text-webpack-plugin

/***/ }),
/* 50 */
/***/ (function(module, __webpack_exports__, __webpack_require__) {

"use strict";
/* harmony import */ var __WEBPACK_IMPORTED_MODULE_0__mixins_themeable__ = __webpack_require__(1);
/* harmony import */ var __WEBPACK_IMPORTED_MODULE_1__mixins_contextualable__ = __webpack_require__(12);




/* harmony default export */ __webpack_exports__["a"] = ({
  name: 'v-icon',

  functional: true,

  mixins: [__WEBPACK_IMPORTED_MODULE_0__mixins_themeable__["a" /* default */], __WEBPACK_IMPORTED_MODULE_1__mixins_contextualable__["a" /* default */]],

  props: {
    disabled: Boolean,
    fa: Boolean,
    mdi: Boolean,
    large: Boolean,
    left: Boolean,
    medium: Boolean,
    right: Boolean,
    xLarge: Boolean
  },

  render: function render(h, _ref) {
    var props = _ref.props,
        data = _ref.data,
        _ref$children = _ref.children,
        children = _ref$children === undefined ? [] : _ref$children;

    if (props.fa || props.mdi) console.warn('The v-icon prop \'fa\' and \'mdi\' will be deprecated in the next release. Use \'fa\' or \'mdi\' prefix in icon name instead.');
    var iconName = '';
    var iconType = 'material-icons';

    if (children.length) {
      iconName = children.pop().text;
    } else if (data.domProps && data.domProps.textContent) {
      iconName = data.domProps.textContent;
      delete data.domProps.textContent;
    } else if (data.domProps && data.domProps.innerHTML) {
      iconName = data.domProps.innerHTML;
      delete data.domProps.innerHTML;
    }

    var thirdPartyIcon = iconName.indexOf('-') > -1;
    if (thirdPartyIcon) iconType = iconName.slice(0, iconName.indexOf('-'));

    // To keep things backwards compatible for now
    iconType = props.fa ? 'fa' : props.mdi ? 'mdi' : iconType;

    data.staticClass = (iconType + ' icon ' + (data.staticClass || '')).trim();
    data.attrs = data.attrs || {};

    var classes = {
      'icon--disabled': props.disabled,
      'icon--large': props.large,
      'icon--left': props.left,
      'icon--medium': props.medium,
      'icon--right': props.right,
      'icon--x-large': props.xLarge,
      'primary--text': props.primary,
      'secondary--text': props.secondary,
      'success--text': props.success,
      'info--text': props.info,
      'warning--text': props.warning,
      'error--text': props.error,
      'theme--dark': props.dark,
      'theme--light': props.light
    };

    var iconClasses = Object.keys(classes).filter(function (k) {
      return classes[k];
    }).join(' ');
    iconClasses && (data.staticClass += ' ' + iconClasses);

    // To keep things backwards compatible for now
    if (props.fa || props.mdi) {
      var comparison = props.fa ? 'fa' : 'mdi';

      if (iconName.indexOf(' ') > -1) data.staticClass += ' ' + comparison + '-' + iconName;else data.staticClass += ' ' + comparison + '-' + iconName.split(' ').join('-');
    }

    if (thirdPartyIcon) data.staticClass += ' ' + iconName;
    !(thirdPartyIcon || props.fa || props.mdi) && children.push(iconName);

    return h('i', data, children);
  }
});

/***/ }),
/* 51 */
/***/ (function(module, __webpack_exports__, __webpack_require__) {

"use strict";
/* harmony default export */ __webpack_exports__["a"] = ({
  props: {
    mode: String,
    origin: String,
    transition: String
  }
});

/***/ }),
/* 52 */
/***/ (function(module, __webpack_exports__, __webpack_require__) {

"use strict";
/* harmony import */ var __WEBPACK_IMPORTED_MODULE_0__VAvatar__ = __webpack_require__(53);


__WEBPACK_IMPORTED_MODULE_0__VAvatar__["a" /* default */].install = function install(Vue) {
  Vue.component(__WEBPACK_IMPORTED_MODULE_0__VAvatar__["a" /* default */].name, __WEBPACK_IMPORTED_MODULE_0__VAvatar__["a" /* default */]);
};

/* harmony default export */ __webpack_exports__["a"] = (__WEBPACK_IMPORTED_MODULE_0__VAvatar__["a" /* default */]);

/***/ }),
/* 53 */
/***/ (function(module, __webpack_exports__, __webpack_require__) {

"use strict";
/* harmony import */ var __WEBPACK_IMPORTED_MODULE_0__babel_loader_node_modules_vue_loader_lib_selector_type_script_index_0_VAvatar_vue__ = __webpack_require__(55);
function injectStyle (ssrContext) {
  __webpack_require__(54)
}
var normalizeComponent = __webpack_require__(0)
/* script */

/* template */
var __vue_template__ = null
/* styles */
var __vue_styles__ = injectStyle
/* scopeId */
var __vue_scopeId__ = null
/* moduleIdentifier (server only) */
var __vue_module_identifier__ = null
var Component = normalizeComponent(
  __WEBPACK_IMPORTED_MODULE_0__babel_loader_node_modules_vue_loader_lib_selector_type_script_index_0_VAvatar_vue__["a" /* default */],
  __vue_template__,
  __vue_styles__,
  __vue_scopeId__,
  __vue_module_identifier__
)

/* harmony default export */ __webpack_exports__["a"] = (Component.exports);


/***/ }),
/* 54 */
/***/ (function(module, exports) {

// removed by extract-text-webpack-plugin

/***/ }),
/* 55 */
/***/ (function(module, __webpack_exports__, __webpack_require__) {

"use strict";

/* harmony default export */ __webpack_exports__["a"] = ({
  name: 'v-avatar',

  functional: true,

  props: {
    size: {
      type: String,
      default: '48px'
    },
    tile: Boolean
  },

  render: function render(h, _ref) {
    var data = _ref.data,
        props = _ref.props,
        children = _ref.children;

    data.staticClass = ('avatar ' + (data.staticClass || '')).trim();
    data.style = data.style || {};

    if (props.tile) data.staticClass += ' avatar--tile';

    data.style.height = props.size;
    data.style.width = props.size;

    return h('div', data, children);
  }
});

/***/ }),
/* 56 */
/***/ (function(module, __webpack_exports__, __webpack_require__) {

"use strict";
/* harmony import */ var __WEBPACK_IMPORTED_MODULE_0__VBottomNav__ = __webpack_require__(57);


__WEBPACK_IMPORTED_MODULE_0__VBottomNav__["a" /* default */].install = function install(Vue) {
  Vue.component(__WEBPACK_IMPORTED_MODULE_0__VBottomNav__["a" /* default */].name, __WEBPACK_IMPORTED_MODULE_0__VBottomNav__["a" /* default */]);
};

/* harmony default export */ __webpack_exports__["a"] = (__WEBPACK_IMPORTED_MODULE_0__VBottomNav__["a" /* default */]);

/***/ }),
/* 57 */
/***/ (function(module, __webpack_exports__, __webpack_require__) {

"use strict";
/* harmony import */ var __WEBPACK_IMPORTED_MODULE_0__babel_loader_node_modules_vue_loader_lib_selector_type_script_index_0_VBottomNav_vue__ = __webpack_require__(59);
function injectStyle (ssrContext) {
  __webpack_require__(58)
}
var normalizeComponent = __webpack_require__(0)
/* script */

/* template */
var __vue_template__ = null
/* styles */
var __vue_styles__ = injectStyle
/* scopeId */
var __vue_scopeId__ = null
/* moduleIdentifier (server only) */
var __vue_module_identifier__ = null
var Component = normalizeComponent(
  __WEBPACK_IMPORTED_MODULE_0__babel_loader_node_modules_vue_loader_lib_selector_type_script_index_0_VBottomNav_vue__["a" /* default */],
  __vue_template__,
  __vue_styles__,
  __vue_scopeId__,
  __vue_module_identifier__
)

/* harmony default export */ __webpack_exports__["a"] = (Component.exports);


/***/ }),
/* 58 */
/***/ (function(module, exports) {

// removed by extract-text-webpack-plugin

/***/ }),
/* 59 */
/***/ (function(module, __webpack_exports__, __webpack_require__) {

"use strict";
/* harmony import */ var __WEBPACK_IMPORTED_MODULE_0__mixins_button_group__ = __webpack_require__(17);



/* harmony default export */ __webpack_exports__["a"] = ({
  name: 'v-bottom-nav',

  mixins: [__WEBPACK_IMPORTED_MODULE_0__mixins_button_group__["a" /* default */]],

  props: {
    absolute: Boolean,
    active: [Number, String],
    shift: Boolean,
    value: { required: false }
  },

  watch: {
    active: function active() {
      this.update();
    }
  },

  computed: {
    classes: function classes() {
      return {
        'bottom-nav': true,
        'bottom-nav--absolute': this.absolute,
        'bottom-nav--shift': this.shift,
        'bottom-nav--active': this.value
      };
    }
  },

  methods: {
    isSelected: function isSelected(i) {
      var item = this.getValue(i);
      return this.active === item;
    },
    updateValue: function updateValue(i) {
      var item = this.getValue(i);
      this.$emit('update:active', item);
    }
  },

  render: function render(h) {
    return h('div', {
      class: this.classes
    }, this.$slots.default);
  }
});

/***/ }),
/* 60 */
/***/ (function(module, __webpack_exports__, __webpack_require__) {

"use strict";
/* harmony import */ var __WEBPACK_IMPORTED_MODULE_0__VBottomSheet__ = __webpack_require__(61);


__WEBPACK_IMPORTED_MODULE_0__VBottomSheet__["a" /* default */].install = function install(Vue) {
  Vue.component(__WEBPACK_IMPORTED_MODULE_0__VBottomSheet__["a" /* default */].name, __WEBPACK_IMPORTED_MODULE_0__VBottomSheet__["a" /* default */]);
};

/* harmony default export */ __webpack_exports__["a"] = (__WEBPACK_IMPORTED_MODULE_0__VBottomSheet__["a" /* default */]);

/***/ }),
/* 61 */
/***/ (function(module, __webpack_exports__, __webpack_require__) {

"use strict";
/* harmony import */ var __WEBPACK_IMPORTED_MODULE_0__babel_loader_node_modules_vue_loader_lib_selector_type_script_index_0_VBottomSheet_vue__ = __webpack_require__(63);
function injectStyle (ssrContext) {
  __webpack_require__(62)
}
var normalizeComponent = __webpack_require__(0)
/* script */

/* template */
var __vue_template__ = null
/* styles */
var __vue_styles__ = injectStyle
/* scopeId */
var __vue_scopeId__ = null
/* moduleIdentifier (server only) */
var __vue_module_identifier__ = null
var Component = normalizeComponent(
  __WEBPACK_IMPORTED_MODULE_0__babel_loader_node_modules_vue_loader_lib_selector_type_script_index_0_VBottomSheet_vue__["a" /* default */],
  __vue_template__,
  __vue_styles__,
  __vue_scopeId__,
  __vue_module_identifier__
)

/* harmony default export */ __webpack_exports__["a"] = (Component.exports);


/***/ }),
/* 62 */
/***/ (function(module, exports) {

// removed by extract-text-webpack-plugin

/***/ }),
/* 63 */
/***/ (function(module, __webpack_exports__, __webpack_require__) {

"use strict";
/* harmony import */ var __WEBPACK_IMPORTED_MODULE_0__VDialog_VDialog__ = __webpack_require__(18);
var _extends = Object.assign || function (target) { for (var i = 1; i < arguments.length; i++) { var source = arguments[i]; for (var key in source) { if (Object.prototype.hasOwnProperty.call(source, key)) { target[key] = source[key]; } } } return target; };



/* harmony default export */ __webpack_exports__["a"] = ({
  name: 'v-bottom-sheet',

  components: {
    VDialog: __WEBPACK_IMPORTED_MODULE_0__VDialog_VDialog__["a" /* default */]
  },

  props: {
    inset: Boolean,
    value: null
  },

  render: function render(h) {
    var activator = h('template', {
      slot: 'activator'
    }, this.$slots.activator);

    var contentClass = ['bottom-sheet', this.inset ? 'bottom-sheet--inset' : ''].join(' ');

    return h(__WEBPACK_IMPORTED_MODULE_0__VDialog_VDialog__["a" /* default */], {
      attrs: _extends({}, this.$attrs),
      on: _extends({}, this.$listeners),
      props: {
        contentClass: contentClass,
        transition: 'bottom-sheet-transition',
        value: this.value
      }
    }, [activator, this.$slots.default]);
  }
});

/***/ }),
/* 64 */
/***/ (function(module, exports) {

// removed by extract-text-webpack-plugin

/***/ }),
/* 65 */
/***/ (function(module, __webpack_exports__, __webpack_require__) {

"use strict";
/* harmony import */ var __WEBPACK_IMPORTED_MODULE_0__mixins_bootable__ = __webpack_require__(13);
/* harmony import */ var __WEBPACK_IMPORTED_MODULE_1__mixins_detachable__ = __webpack_require__(19);
/* harmony import */ var __WEBPACK_IMPORTED_MODULE_2__mixins_overlayable__ = __webpack_require__(20);
/* harmony import */ var __WEBPACK_IMPORTED_MODULE_3__mixins_toggleable__ = __webpack_require__(4);
/* harmony import */ var __WEBPACK_IMPORTED_MODULE_4__directives_click_outside__ = __webpack_require__(6);
function _defineProperty(obj, key, value) { if (key in obj) { Object.defineProperty(obj, key, { value: value, enumerable: true, configurable: true, writable: true }); } else { obj[key] = value; } return obj; }








/* harmony default export */ __webpack_exports__["a"] = ({
  name: 'v-dialog',

  mixins: [__WEBPACK_IMPORTED_MODULE_0__mixins_bootable__["a" /* default */], __WEBPACK_IMPORTED_MODULE_1__mixins_detachable__["a" /* default */], __WEBPACK_IMPORTED_MODULE_2__mixins_overlayable__["a" /* default */], __WEBPACK_IMPORTED_MODULE_3__mixins_toggleable__["a" /* default */]],

  directives: {
    ClickOutside: __WEBPACK_IMPORTED_MODULE_4__directives_click_outside__["a" /* default */]
  },

  props: {
    disabled: Boolean,
    persistent: Boolean,
    fullscreen: Boolean,
    fullWidth: Boolean,
    lazy: Boolean,
    origin: {
      type: String,
      default: 'center center'
    },
    width: {
      type: [String, Number],
      default: 290
    },
    scrollable: Boolean,
    transition: {
      type: [String, Boolean],
      default: 'dialog-transition'
    }
  },

  computed: {
    classes: function classes() {
      var _ref;

      return _ref = {}, _defineProperty(_ref, ('dialog ' + this.contentClass).trim(), true), _defineProperty(_ref, 'dialog--active', this.isActive), _defineProperty(_ref, 'dialog--persistent', this.persistent), _defineProperty(_ref, 'dialog--fullscreen', this.fullscreen), _defineProperty(_ref, 'dialog--stacked-actions', this.stackedActions && !this.fullscreen), _defineProperty(_ref, 'dialog--scrollable', this.scrollable), _ref;
    }
  },

  watch: {
    isActive: function isActive(val) {
      if (val) {
        !this.fullscreen && !this.hideOverlay && this.genOverlay();
        this.fullscreen && this.hideScroll();
        this.$refs.content.focus();
      } else {
        if (!this.fullscreen) this.removeOverlay();else this.showScroll();
      }
    }
  },

  mounted: function mounted() {
    var _this = this;

    this.isBooted = this.isActive;
    this.$vuetify.load(function () {
      return _this.isActive && _this.genOverlay();
    });
  },


  methods: {
    closeConditional: function closeConditional(e) {
      // close dialog if !persistent and clicked outside
      return !this.persistent;
    }
  },

  render: function render(h) {
    var _this2 = this;

    var children = [];
    var data = {
      'class': this.classes,
      ref: 'dialog',
      directives: [{ name: 'click-outside', value: this.closeConditional }, { name: 'show', value: this.isActive }]
    };

    if (!this.fullscreen) {
      data.style = {
        width: isNaN(this.width) ? this.width : this.width + 'px'
      };
    }

    if (this.$slots.activator) {
      children.push(h('div', {
        'class': 'dialog__activator',
        on: {
          click: function click(e) {
            e.stopPropagation();
            if (!_this2.disabled) _this2.isActive = !_this2.isActive;
          }
        }
      }, [this.$slots.activator]));
    }

    var dialog = h('transition', {
      props: {
        name: this.transition || '', // If false, show nothing
        origin: this.origin
      }
    }, [h('div', data, this.lazy && this.isBooted || !this.lazy ? this.$slots.default : null)]);

    children.push(h('div', {
      'class': 'dialog__content',
      ref: 'content'
    }, [dialog]));

    return h('div', {
      'class': 'dialog__container',
      style: {
        display: !this.$slots.activator && 'none' || this.fullWidth ? 'block' : 'inline-block'
      }
    }, children);
  }
});

/***/ }),
/* 66 */
/***/ (function(module, exports) {

// removed by extract-text-webpack-plugin

/***/ }),
/* 67 */
/***/ (function(module, __webpack_exports__, __webpack_require__) {

"use strict";

/* harmony default export */ __webpack_exports__["a"] = ({
  data: function data() {
    return {
      overlay: null,
      overlayOffset: 0,
      overlayTimeout: null,
      overlayTransitionDuration: 500
    };
  },


  props: {
    hideOverlay: Boolean
  },

  beforeDestroy: function beforeDestroy() {
    this.removeOverlay();
  },


  methods: {
    genOverlay: function genOverlay() {
      var _this = this;

      // If fn is called and timeout is active
      // or overlay already exists
      // cancel removal of overlay and re-add active
      if (!this.isActive || this.hideOverlay || this.isActive && this.overlayTimeout || this.overlay) {
        clearTimeout(this.overlayTimeout);

        return this.overlay && this.overlay.classList.add('overlay--active');
      }

      this.overlay = document.createElement('div');
      this.overlay.className = 'overlay';
      this.overlay.onclick = function () {
        if (_this.permanent) return;else if (!_this.persistent) _this.isActive = false;else if (_this.isMobile) _this.isActive = false;
      };

      if (this.absolute) this.overlay.className += ' overlay--absolute';

      this.hideScroll();

      if (this.absolute) {
        // Required for IE11
        var parent = this.$el.parentNode;
        parent.insertBefore(this.overlay, parent.firstChild);
      } else {
        document.querySelector('[data-app]').appendChild(this.overlay);
      }

      this.overlay.clientHeight; // Force repaint
      requestAnimationFrame(function () {
        _this.overlay.className += ' overlay--active';
      });

      return true;
    },
    removeOverlay: function removeOverlay() {
      var _this2 = this;

      if (!this.overlay) {
        return this.showScroll();
      }

      this.overlay.classList.remove('overlay--active');

      this.overlayTimeout = setTimeout(function () {
        // IE11 Fix
        try {
          _this2.overlay.parentNode.removeChild(_this2.overlay);
          _this2.overlay = null;
          _this2.showScroll();
        } catch (e) {}

        clearTimeout(_this2.overlayTimeout);
        _this2.overlayTimeout = null;
      }, this.overlayTransitionDuration);
    },
    scrollListener: function scrollListener(e) {
      if (e.type === 'keydown') {
        var up = [38, 33];
        var down = [40, 34];

        if (up.includes(e.keyCode)) {
          e.deltaY = -1;
        } else if (down.includes(e.keyCode)) {
          e.deltaY = 1;
        } else {
          return;
        }
      }

      if (e.target === this.overlay || e.type !== 'keydown' && e.target === document.body || this.checkPath(e)) e.preventDefault();
    },
    composedPath: function composedPath(e) {
      var path = [];
      var el = e.target;

      while (el) {
        path.push(el);

        if (el.tagName === 'HTML') {
          path.push(document);
          path.push(window);

          return path;
        }

        el = el.parentElement;
      }
    },
    hasScrollbar: function hasScrollbar(el) {
      var style = window.getComputedStyle(el);
      return ['auto', 'scroll'].includes(style['overflow-y']);
    },
    shouldScroll: function shouldScroll(el, delta) {
      if (el.scrollTop === 0 && delta < 0) return true;else if (el.scrollTop + el.clientHeight === el.scrollHeight && delta > 0) return true;else return false;
    },
    isInside: function isInside(el, parent) {
      if (el === parent) {
        return true;
      } else if (el === null || el === document.body) {
        return false;
      } else {
        return this.isInside(el.parentNode, parent);
      }
    },
    checkPath: function checkPath(e) {
      var path = e.path || this.composedPath(e);
      var delta = e.deltaY || -e.wheelDelta;

      if (e.type === 'keydown' && path[0] === document.body) {
        var dialog = this.$refs.content.querySelector('.dialog');
        var selected = window.getSelection().anchorNode;
        if (this.hasScrollbar(dialog) && this.isInside(selected, dialog)) {
          return this.shouldScroll(dialog, delta);
        }
        return true;
      }

      for (var i = 0; i < path.length; i++) {
        var el = path[i];

        if (el === document) return true;else if (this.hasScrollbar(el)) {
          return this.shouldScroll(el, delta);
        } else if (el === this.$refs.content) return true;
      }

      return true;
    },
    hideScroll: function hideScroll() {
      if (this.$vuetify.breakpoint.mdAndDown) {
        document.documentElement.style.overflow = 'hidden';
      } else {
        window.addEventListener('mousewheel', this.scrollListener);
        window.addEventListener('keydown', this.scrollListener);
      }
    },
    showScroll: function showScroll() {
      if (this.$vuetify.breakpoint.mdAndDown) {
        document.documentElement.removeAttribute('style');
      } else {
        window.removeEventListener('mousewheel', this.scrollListener);
        window.removeEventListener('keydown', this.scrollListener);
      }
    }
  }
});

/***/ }),
/* 68 */
/***/ (function(module, __webpack_exports__, __webpack_require__) {

"use strict";
/* harmony import */ var __WEBPACK_IMPORTED_MODULE_0__VBreadcrumbs__ = __webpack_require__(69);
/* harmony import */ var __WEBPACK_IMPORTED_MODULE_1__VBreadcrumbsItem__ = __webpack_require__(72);
/* unused harmony reexport VBreadcrumbs */
/* unused harmony reexport VBreadcrumbsItem */





__WEBPACK_IMPORTED_MODULE_0__VBreadcrumbs__["a" /* default */].install = function install(Vue) {
  Vue.component(__WEBPACK_IMPORTED_MODULE_0__VBreadcrumbs__["a" /* default */].name, __WEBPACK_IMPORTED_MODULE_0__VBreadcrumbs__["a" /* default */]);
  Vue.component(__WEBPACK_IMPORTED_MODULE_1__VBreadcrumbsItem__["a" /* default */].name, __WEBPACK_IMPORTED_MODULE_1__VBreadcrumbsItem__["a" /* default */]);
};

/* harmony default export */ __webpack_exports__["a"] = (__WEBPACK_IMPORTED_MODULE_0__VBreadcrumbs__["a" /* default */]);

/***/ }),
/* 69 */
/***/ (function(module, __webpack_exports__, __webpack_require__) {

"use strict";
/* harmony import */ var __WEBPACK_IMPORTED_MODULE_0__babel_loader_node_modules_vue_loader_lib_selector_type_script_index_0_VBreadcrumbs_vue__ = __webpack_require__(71);
function injectStyle (ssrContext) {
  __webpack_require__(70)
}
var normalizeComponent = __webpack_require__(0)
/* script */

/* template */
var __vue_template__ = null
/* styles */
var __vue_styles__ = injectStyle
/* scopeId */
var __vue_scopeId__ = null
/* moduleIdentifier (server only) */
var __vue_module_identifier__ = null
var Component = normalizeComponent(
  __WEBPACK_IMPORTED_MODULE_0__babel_loader_node_modules_vue_loader_lib_selector_type_script_index_0_VBreadcrumbs_vue__["a" /* default */],
  __vue_template__,
  __vue_styles__,
  __vue_scopeId__,
  __vue_module_identifier__
)

/* harmony default export */ __webpack_exports__["a"] = (Component.exports);


/***/ }),
/* 70 */
/***/ (function(module, exports) {

// removed by extract-text-webpack-plugin

/***/ }),
/* 71 */
/***/ (function(module, __webpack_exports__, __webpack_require__) {

"use strict";

/* harmony default export */ __webpack_exports__["a"] = ({
  name: 'v-breadcrumbs',

  provide: function provide() {
    return {
      divider: this.divider
    };
  },


  props: {
    divider: {
      type: String,
      default: '/'
    },
    icons: Boolean
  },

  computed: {
    classes: function classes() {
      return {
        'breadcrumbs': true,
        'breadcrumbs--with-icons': this.icons
      };
    }
  },

  render: function render(h) {
    return h('ul', {
      'class': this.classes,
      props: { items: this.items }
    }, this.$slots.default);
  }
});

/***/ }),
/* 72 */
/***/ (function(module, __webpack_exports__, __webpack_require__) {

"use strict";
/* harmony import */ var __WEBPACK_IMPORTED_MODULE_0__babel_loader_node_modules_vue_loader_lib_selector_type_script_index_0_VBreadcrumbsItem_vue__ = __webpack_require__(73);
var normalizeComponent = __webpack_require__(0)
/* script */

/* template */
var __vue_template__ = null
/* styles */
var __vue_styles__ = null
/* scopeId */
var __vue_scopeId__ = null
/* moduleIdentifier (server only) */
var __vue_module_identifier__ = null
var Component = normalizeComponent(
  __WEBPACK_IMPORTED_MODULE_0__babel_loader_node_modules_vue_loader_lib_selector_type_script_index_0_VBreadcrumbsItem_vue__["a" /* default */],
  __vue_template__,
  __vue_styles__,
  __vue_scopeId__,
  __vue_module_identifier__
)

/* harmony default export */ __webpack_exports__["a"] = (Component.exports);


/***/ }),
/* 73 */
/***/ (function(module, __webpack_exports__, __webpack_require__) {

"use strict";
/* harmony import */ var __WEBPACK_IMPORTED_MODULE_0__mixins_route_link__ = __webpack_require__(14);



/* harmony default export */ __webpack_exports__["a"] = ({
  name: 'v-breadcrumbs-item',

  mixins: [__WEBPACK_IMPORTED_MODULE_0__mixins_route_link__["a" /* default */]],

  inject: ['divider'],

  props: {
    activeClass: {
      type: String,
      default: 'breadcrumbs__item--disabled'
    }
  },

  computed: {
    classes: function classes() {
      var classes = {
        'breadcrumbs__item': true
      };

      classes[this.activeClass] = this.disabled;

      return classes;
    }
  },

  render: function render(h) {
    var _generateRouteLink = this.generateRouteLink(),
        tag = _generateRouteLink.tag,
        data = _generateRouteLink.data;

    return h('li', {
      attrs: { 'data-divider': this.divider }
    }, [h(tag, data, this.$slots.default)]);
  }
});

/***/ }),
/* 74 */
/***/ (function(module, __webpack_exports__, __webpack_require__) {

"use strict";
/* harmony import */ var __WEBPACK_IMPORTED_MODULE_0__babel_loader_node_modules_vue_loader_lib_selector_type_script_index_0_VBtn_vue__ = __webpack_require__(76);
function injectStyle (ssrContext) {
  __webpack_require__(75)
}
var normalizeComponent = __webpack_require__(0)
/* script */

/* template */
var __vue_template__ = null
/* styles */
var __vue_styles__ = injectStyle
/* scopeId */
var __vue_scopeId__ = null
/* moduleIdentifier (server only) */
var __vue_module_identifier__ = null
var Component = normalizeComponent(
  __WEBPACK_IMPORTED_MODULE_0__babel_loader_node_modules_vue_loader_lib_selector_type_script_index_0_VBtn_vue__["a" /* default */],
  __vue_template__,
  __vue_styles__,
  __vue_scopeId__,
  __vue_module_identifier__
)

/* harmony default export */ __webpack_exports__["a"] = (Component.exports);


/***/ }),
/* 75 */
/***/ (function(module, exports) {

// removed by extract-text-webpack-plugin

/***/ }),
/* 76 */
/***/ (function(module, __webpack_exports__, __webpack_require__) {

"use strict";
/* harmony import */ var __WEBPACK_IMPORTED_MODULE_0__mixins_contextualable__ = __webpack_require__(12);
/* harmony import */ var __WEBPACK_IMPORTED_MODULE_1__mixins_positionable__ = __webpack_require__(21);
/* harmony import */ var __WEBPACK_IMPORTED_MODULE_2__mixins_route_link__ = __webpack_require__(14);
/* harmony import */ var __WEBPACK_IMPORTED_MODULE_3__mixins_themeable__ = __webpack_require__(1);
/* harmony import */ var __WEBPACK_IMPORTED_MODULE_4__mixins_toggleable__ = __webpack_require__(4);
var _typeof = typeof Symbol === "function" && typeof Symbol.iterator === "symbol" ? function (obj) { return typeof obj; } : function (obj) { return obj && typeof Symbol === "function" && obj.constructor === Symbol && obj !== Symbol.prototype ? "symbol" : typeof obj; };

var _extends = Object.assign || function (target) { for (var i = 1; i < arguments.length; i++) { var source = arguments[i]; for (var key in source) { if (Object.prototype.hasOwnProperty.call(source, key)) { target[key] = source[key]; } } } return target; };







/* harmony default export */ __webpack_exports__["a"] = ({
  name: 'v-btn',

  mixins: [__WEBPACK_IMPORTED_MODULE_0__mixins_contextualable__["a" /* default */], __WEBPACK_IMPORTED_MODULE_2__mixins_route_link__["a" /* default */], __WEBPACK_IMPORTED_MODULE_1__mixins_positionable__["a" /* default */], __WEBPACK_IMPORTED_MODULE_3__mixins_themeable__["a" /* default */], Object(__WEBPACK_IMPORTED_MODULE_4__mixins_toggleable__["b" /* factory */])('inputValue')],

  props: {
    activeClass: {
      type: String,
      default: 'btn--active'
    },
    block: Boolean,
    fab: Boolean,
    flat: Boolean,
    icon: Boolean,
    large: Boolean,
    loading: Boolean,
    outline: Boolean,
    ripple: {
      type: [Boolean, Object],
      default: true
    },
    round: Boolean,
    small: Boolean,
    tag: {
      type: String,
      default: 'button'
    },
    type: {
      type: String,
      default: 'button'
    },
    value: null
  },

  computed: {
    classes: function classes() {
      return _extends({
        'btn': true,
        'btn--active': this.isActive,
        'btn--absolute': this.absolute,
        'btn--block': this.block,
        'btn--bottom': this.bottom,
        'btn--disabled': this.disabled,
        'btn--flat': this.flat,
        'btn--floating': this.fab,
        'btn--fixed': this.fixed,
        'btn--hover': this.hover,
        'btn--icon': this.icon,
        'btn--large': this.large,
        'btn--left': this.left,
        'btn--loader': this.loading,
        'btn--outline': this.outline,
        'btn--raised': !this.flat,
        'btn--right': this.right,
        'btn--round': this.round,
        'btn--small': this.small,
        'btn--top': this.top,
        'primary': this.primary && !this.outline && !this.flat,
        'secondary': this.secondary && !this.outline && !this.flat,
        'success': this.success && !this.outline && !this.flat,
        'info': this.info && !this.outline && !this.flat,
        'warning': this.warning && !this.outline && !this.flat,
        'error': this.error && !this.outline && !this.flat,
        'primary--text': !this.disabled && this.primary && (this.outline || this.flat),
        'secondary--text': !this.disabled && this.secondary && (this.outline || this.flat),
        'success--text': !this.disabled && this.success && (this.outline || this.flat),
        'info--text': !this.disabled && this.info && (this.outline || this.flat),
        'warning--text': !this.disabled && this.warning && (this.outline || this.flat),
        'error--text': !this.disabled && this.error && (this.outline || this.flat)
      }, this.themeClasses);
    }
  },

  methods: {
    // Prevent focus to match md spec
    click: function click(e) {
      !this.fab && e.detail && this.$el.blur();

      this.$emit('click', e);
    },
    genContent: function genContent() {
      return this.$createElement('div', { 'class': 'btn__content' }, [this.$slots.default]);
    },
    genLoader: function genLoader() {
      var children = [];

      if (!this.$slots.loader) {
        children.push(this.$createElement('v-progress-circular', {
          props: {
            indeterminate: true,
            size: 26
          }
        }));
      } else {
        children.push(this.$slots.loader);
      }

      return this.$createElement('span', { 'class': 'btn__loading' }, children);
    }
  },

  render: function render(h) {
    var _generateRouteLink = this.generateRouteLink(),
        tag = _generateRouteLink.tag,
        data = _generateRouteLink.data;

    var children = [this.genContent()];

    tag === 'button' && (data.attrs.type = this.type);
    this.loading && children.push(this.genLoader());

    data.attrs.value = ['string', 'number'].includes(_typeof(this.value)) ? this.value : JSON.stringify(this.value);

    return h(tag, data, children);
  }
});

/***/ }),
/* 77 */
/***/ (function(module, __webpack_exports__, __webpack_require__) {

"use strict";
/* harmony import */ var __WEBPACK_IMPORTED_MODULE_0__VBtnToggle__ = __webpack_require__(78);


__WEBPACK_IMPORTED_MODULE_0__VBtnToggle__["a" /* default */].install = function install(Vue) {
  Vue.component(__WEBPACK_IMPORTED_MODULE_0__VBtnToggle__["a" /* default */].name, __WEBPACK_IMPORTED_MODULE_0__VBtnToggle__["a" /* default */]);
};

/* harmony default export */ __webpack_exports__["a"] = (__WEBPACK_IMPORTED_MODULE_0__VBtnToggle__["a" /* default */]);

/***/ }),
/* 78 */
/***/ (function(module, __webpack_exports__, __webpack_require__) {

"use strict";
/* harmony import */ var __WEBPACK_IMPORTED_MODULE_0__babel_loader_node_modules_vue_loader_lib_selector_type_script_index_0_VBtnToggle_vue__ = __webpack_require__(80);
function injectStyle (ssrContext) {
  __webpack_require__(79)
}
var normalizeComponent = __webpack_require__(0)
/* script */

/* template */
var __vue_template__ = null
/* styles */
var __vue_styles__ = injectStyle
/* scopeId */
var __vue_scopeId__ = null
/* moduleIdentifier (server only) */
var __vue_module_identifier__ = null
var Component = normalizeComponent(
  __WEBPACK_IMPORTED_MODULE_0__babel_loader_node_modules_vue_loader_lib_selector_type_script_index_0_VBtnToggle_vue__["a" /* default */],
  __vue_template__,
  __vue_styles__,
  __vue_scopeId__,
  __vue_module_identifier__
)

/* harmony default export */ __webpack_exports__["a"] = (Component.exports);


/***/ }),
/* 79 */
/***/ (function(module, exports) {

// removed by extract-text-webpack-plugin

/***/ }),
/* 80 */
/***/ (function(module, __webpack_exports__, __webpack_require__) {

"use strict";
/* harmony import */ var __WEBPACK_IMPORTED_MODULE_0__mixins_button_group__ = __webpack_require__(17);
/* harmony import */ var __WEBPACK_IMPORTED_MODULE_1__mixins_themeable__ = __webpack_require__(1);




/* harmony default export */ __webpack_exports__["a"] = ({
  name: 'v-btn-toggle',

  model: {
    prop: 'inputValue',
    event: 'change'
  },

  mixins: [__WEBPACK_IMPORTED_MODULE_0__mixins_button_group__["a" /* default */], __WEBPACK_IMPORTED_MODULE_1__mixins_themeable__["a" /* default */]],

  props: {
    inputValue: {
      required: false
    },
    items: {
      type: Array,
      default: function _default() {
        return [];
      }
    },
    mandatory: Boolean,
    multiple: Boolean
  },

  computed: {
    classes: function classes() {
      return {
        'btn-toggle': true,
        'btn-toggle--selected': this.hasValue,
        'theme--light': this.light,
        'theme--dark': this.dark
      };
    },
    hasValue: function hasValue() {
      return this.multiple && this.inputValue.length || !this.multiple && this.inputValue !== null && typeof this.inputValue !== 'undefined';
    }
  },

  watch: {
    inputValue: {
      handler: function handler() {
        this.update();
      },

      deep: true
    }
  },

  methods: {
    isSelected: function isSelected(i) {
      var item = this.getValue(i);
      if (!this.multiple) {
        return this.inputValue === item;
      }

      return this.inputValue.includes(item);
    },
    updateValue: function updateValue(i) {
      var item = this.getValue(i);
      if (!this.multiple) {
        if (this.mandatory && this.inputValue === item) return;
        return this.$emit('change', this.inputValue === item ? null : item);
      }

      var items = this.inputValue.slice();

      var index = items.indexOf(item);
      if (index > -1) {
        if (this.mandatory && items.length === 1) return;
        items.length >= 1 && items.splice(index, 1);
      } else {
        items.push(item);
      }

      this.$emit('change', items);
    }
  },

  mounted: function mounted() {
    if (this.items.length > 0) {
      console.warn('The \'items\' props has been deprecated. v-btn-toggle now has a default slot where you can place buttons.');
    }
  },
  render: function render(h) {
    return h('div', { class: this.classes }, this.$slots.default);
  }
});

/***/ }),
/* 81 */
/***/ (function(module, __webpack_exports__, __webpack_require__) {

"use strict";
/* harmony import */ var __WEBPACK_IMPORTED_MODULE_0__babel_loader_node_modules_vue_loader_lib_selector_type_script_index_0_VCard_vue__ = __webpack_require__(83);
function injectStyle (ssrContext) {
  __webpack_require__(82)
}
var normalizeComponent = __webpack_require__(0)
/* script */

/* template */
var __vue_template__ = null
/* styles */
var __vue_styles__ = injectStyle
/* scopeId */
var __vue_scopeId__ = null
/* moduleIdentifier (server only) */
var __vue_module_identifier__ = null
var Component = normalizeComponent(
  __WEBPACK_IMPORTED_MODULE_0__babel_loader_node_modules_vue_loader_lib_selector_type_script_index_0_VCard_vue__["a" /* default */],
  __vue_template__,
  __vue_styles__,
  __vue_scopeId__,
  __vue_module_identifier__
)

/* harmony default export */ __webpack_exports__["a"] = (Component.exports);


/***/ }),
/* 82 */
/***/ (function(module, exports) {

// removed by extract-text-webpack-plugin

/***/ }),
/* 83 */
/***/ (function(module, __webpack_exports__, __webpack_require__) {

"use strict";
/* harmony import */ var __WEBPACK_IMPORTED_MODULE_0__mixins_themeable__ = __webpack_require__(1);



/* harmony default export */ __webpack_exports__["a"] = ({
  name: 'v-card',

  functional: true,

  mixins: [__WEBPACK_IMPORTED_MODULE_0__mixins_themeable__["a" /* default */]],

  props: {
    flat: Boolean,
    height: {
      type: String,
      default: 'auto'
    },
    hover: Boolean,
    img: String,
    raised: Boolean,
    tile: Boolean
  },

  render: function render(h, _ref) {
    var data = _ref.data,
        props = _ref.props,
        children = _ref.children;

    data.staticClass = ('card ' + (data.staticClass || '')).trim();
    data.style = data.style || {};
    data.style.height = props.height;

    if (props.flat) data.staticClass += ' card--flat';
    if (props.horizontal) data.staticClass += ' card--horizontal';
    if (props.hover) data.staticClass += ' card--hover';
    if (props.raised) data.staticClass += ' card--raised';
    if (props.tile) data.staticClass += ' card--tile';
    if (props.light) data.staticClass += ' theme--light';
    if (props.dark) data.staticClass += ' theme--dark';

    if (props.img) {
      data.style.background = 'url(' + props.img + ') center center / cover no-repeat';
    }

    return h('div', data, children);
  }
});

/***/ }),
/* 84 */
/***/ (function(module, __webpack_exports__, __webpack_require__) {

"use strict";
/* harmony default export */ __webpack_exports__["a"] = ({
  name: 'v-card-media',

  props: {
    contain: Boolean,
    height: {
      type: [Number, String],
      default: 'auto'
    },
    src: {
      type: String
    }
  },

  render: function render(h) {
    var data = {
      'class': 'card__media',
      style: {
        height: !isNaN(this.height) ? this.height + 'px' : this.height
      },
      on: this.$listeners
    };

    var children = [];

    if (this.src) {
      children.push(h('div', {
        'class': 'card__media__background',
        style: {
          background: 'url(' + this.src + ') center center / ' + (this.contain ? 'contain' : 'cover') + ' no-repeat'
        }
      }));
    }

    children.push(h('div', {
      'class': 'card__media__content'
    }, this.$slots.default));

    return h('div', data, children);
  }
});

/***/ }),
/* 85 */
/***/ (function(module, __webpack_exports__, __webpack_require__) {

"use strict";
/* harmony default export */ __webpack_exports__["a"] = ({
  name: 'v-card-title',

  functional: true,

  props: {
    primaryTitle: Boolean
  },

  render: function render(h, _ref) {
    var data = _ref.data,
        props = _ref.props,
        children = _ref.children;

    data.staticClass = ('card__title ' + (data.staticClass || '')).trim();

    if (props.primaryTitle) data.staticClass += ' card__title--primary';

    return h('div', data, children);
  }
});

/***/ }),
/* 86 */
/***/ (function(module, __webpack_exports__, __webpack_require__) {

"use strict";
/* harmony import */ var __WEBPACK_IMPORTED_MODULE_0__VCarousel__ = __webpack_require__(87);
/* harmony import */ var __WEBPACK_IMPORTED_MODULE_1__VCarouselItem__ = __webpack_require__(90);
/* unused harmony reexport VCarousel */
/* unused harmony reexport VCarouselItem */





__WEBPACK_IMPORTED_MODULE_0__VCarousel__["a" /* default */].install = function install(Vue) {
  Vue.component(__WEBPACK_IMPORTED_MODULE_0__VCarousel__["a" /* default */].name, __WEBPACK_IMPORTED_MODULE_0__VCarousel__["a" /* default */]);
  Vue.component(__WEBPACK_IMPORTED_MODULE_1__VCarouselItem__["a" /* default */].name, __WEBPACK_IMPORTED_MODULE_1__VCarouselItem__["a" /* default */]);
};

/* harmony default export */ __webpack_exports__["a"] = (__WEBPACK_IMPORTED_MODULE_0__VCarousel__["a" /* default */]);

/***/ }),
/* 87 */
/***/ (function(module, __webpack_exports__, __webpack_require__) {

"use strict";
/* harmony import */ var __WEBPACK_IMPORTED_MODULE_0__babel_loader_node_modules_vue_loader_lib_selector_type_script_index_0_VCarousel_vue__ = __webpack_require__(89);
function injectStyle (ssrContext) {
  __webpack_require__(88)
}
var normalizeComponent = __webpack_require__(0)
/* script */

/* template */
var __vue_template__ = null
/* styles */
var __vue_styles__ = injectStyle
/* scopeId */
var __vue_scopeId__ = null
/* moduleIdentifier (server only) */
var __vue_module_identifier__ = null
var Component = normalizeComponent(
  __WEBPACK_IMPORTED_MODULE_0__babel_loader_node_modules_vue_loader_lib_selector_type_script_index_0_VCarousel_vue__["a" /* default */],
  __vue_template__,
  __vue_styles__,
  __vue_scopeId__,
  __vue_module_identifier__
)

/* harmony default export */ __webpack_exports__["a"] = (Component.exports);


/***/ }),
/* 88 */
/***/ (function(module, exports) {

// removed by extract-text-webpack-plugin

/***/ }),
/* 89 */
/***/ (function(module, __webpack_exports__, __webpack_require__) {

"use strict";
/* harmony import */ var __WEBPACK_IMPORTED_MODULE_0__VBtn__ = __webpack_require__(9);
/* harmony import */ var __WEBPACK_IMPORTED_MODULE_1__VIcon__ = __webpack_require__(3);
/* harmony import */ var __WEBPACK_IMPORTED_MODULE_2__mixins_bootable__ = __webpack_require__(13);
/* harmony import */ var __WEBPACK_IMPORTED_MODULE_3__mixins_themeable__ = __webpack_require__(1);
/* harmony import */ var __WEBPACK_IMPORTED_MODULE_4__directives_touch__ = __webpack_require__(10);









/* harmony default export */ __webpack_exports__["a"] = ({
  name: 'v-carousel',

  mixins: [__WEBPACK_IMPORTED_MODULE_2__mixins_bootable__["a" /* default */], __WEBPACK_IMPORTED_MODULE_3__mixins_themeable__["a" /* default */]],

  directives: { Touch: __WEBPACK_IMPORTED_MODULE_4__directives_touch__["a" /* default */] },

  data: function data() {
    return {
      inputValue: null,
      items: [],
      slideTimeout: null,
      reverse: false
    };
  },


  props: {
    cycle: {
      type: Boolean,
      default: true
    },
    hideControls: Boolean,
    icon: {
      type: String,
      default: 'fiber_manual_record'
    },
    interval: {
      type: [Number, String],
      default: 6000,
      validator: function validator(value) {
        return value > 0;
      }
    },
    leftControlIcon: {
      type: [Boolean, String],
      default: 'chevron_left'
    },
    rightControlIcon: {
      type: [Boolean, String],
      default: 'chevron_right'
    },
    value: Number
  },

  watch: {
    inputValue: function inputValue() {
      var _this = this;

      // Evaluate items when inputValue changes to account for
      // dynamic changing of children
      this.items = this.$children.filter(function (i) {
        return i.$el.classList && i.$el.classList.contains('carousel__item');
      });

      this.items.forEach(function (i) {
        return i.open(_this.items[_this.inputValue]._uid, _this.reverse);
      });

      this.$emit('input', this.inputValue);
      this.restartTimeout();
    },
    value: function value(val) {
      this.inputValue = val;
    },
    interval: function interval() {
      this.restartTimeout();
    },
    cycle: function cycle(val) {
      if (val) {
        this.restartTimeout();
      } else {
        clearTimeout(this.slideTimeout);
        this.slideTimeout = null;
      }
    }
  },

  mounted: function mounted() {
    this.init();
  },


  methods: {
    genControls: function genControls() {
      return this.$createElement('div', {
        staticClass: 'carousel__controls'
      }, this.genItems());
    },
    genIcon: function genIcon(direction, icon, fn) {
      if (!icon) return null;

      return this.$createElement('div', {
        staticClass: 'carousel__' + direction
      }, [this.$createElement(__WEBPACK_IMPORTED_MODULE_0__VBtn__["a" /* default */], {
        props: {
          icon: true,
          dark: this.dark || !this.light,
          light: this.light
        },
        on: { click: fn }
      }, [this.$createElement(__WEBPACK_IMPORTED_MODULE_1__VIcon__["a" /* default */], icon)])]);
    },
    genItems: function genItems() {
      var _this2 = this;

      return this.items.map(function (item, index) {
        return _this2.$createElement(__WEBPACK_IMPORTED_MODULE_0__VBtn__["a" /* default */], {
          class: {
            'carousel__controls__item': true,
            'carousel__controls__item--active': index === _this2.inputValue
          },
          props: {
            icon: true,
            dark: _this2.dark || !_this2.light,
            light: _this2.light
          },
          key: index,
          on: { click: _this2.select.bind(_this2, index) }
        }, [_this2.$createElement(__WEBPACK_IMPORTED_MODULE_1__VIcon__["a" /* default */], _this2.icon)]);
      });
    },
    restartTimeout: function restartTimeout() {
      this.slideTimeout && clearTimeout(this.slideTimeout);
      this.slideTimeout = null;

      var raf = requestAnimationFrame || setTimeout;
      raf(this.startTimeout);
    },
    init: function init() {
      this.inputValue = this.value || 0;
    },
    next: function next() {
      this.reverse = false;
      this.inputValue = (this.inputValue + 1) % this.items.length;
    },
    prev: function prev() {
      this.reverse = true;
      this.inputValue = (this.inputValue + this.items.length - 1) % this.items.length;
    },
    select: function select(index) {
      this.reverse = index < this.inputValue;
      this.inputValue = index;
    },
    startTimeout: function startTimeout() {
      var _this3 = this;

      if (!this.cycle) return;

      this.slideTimeout = setTimeout(function () {
        return _this3.next();
      }, this.interval > 0 ? this.interval : 6000);
    }
  },

  render: function render(h) {
    return h('div', {
      staticClass: 'carousel',
      directives: [{
        name: 'touch',
        value: {
          left: this.next,
          right: this.prev
        }
      }]
    }, [this.genIcon('left', this.leftControlIcon, this.prev), this.genIcon('right', this.rightControlIcon, this.next), this.hideControls ? null : this.genControls(), this.$slots.default]);
  }
});

/***/ }),
/* 90 */
/***/ (function(module, __webpack_exports__, __webpack_require__) {

"use strict";
/* harmony default export */ __webpack_exports__["a"] = ({
  name: 'v-carousel-item',

  data: function data() {
    return {
      active: false,
      reverse: false
    };
  },


  props: {
    src: {
      type: String,
      required: true
    },

    transition: {
      type: String,
      default: 'tab-transition'
    },

    reverseTransition: {
      type: String,
      default: 'tab-reverse-transition'
    }
  },

  computed: {
    computedTransition: function computedTransition() {
      return this.reverse ? this.reverseTransition : this.transition;
    },
    styles: function styles() {
      return {
        backgroundImage: 'url(' + this.src + ')'
      };
    }
  },

  methods: {
    open: function open(id, reverse) {
      this.active = this._uid === id;
      this.reverse = reverse;
    }
  },

  render: function render(h) {
    var item = h('div', {
      class: {
        'carousel__item': true,
        'reverse': this.reverse
      },
      style: this.styles,
      on: this.$listeners,
      directives: [{
        name: 'show',
        value: this.active
      }]
    }, [this.$slots.default]);

    return h('transition', { props: { name: this.computedTransition } }, [item]);
  }
});

/***/ }),
/* 91 */
/***/ (function(module, __webpack_exports__, __webpack_require__) {

"use strict";
/* harmony import */ var __WEBPACK_IMPORTED_MODULE_0__babel_loader_node_modules_vue_loader_lib_selector_type_script_index_0_VCheckbox_vue__ = __webpack_require__(94);
function injectStyle (ssrContext) {
  __webpack_require__(92)
  __webpack_require__(93)
}
var normalizeComponent = __webpack_require__(0)
/* script */

/* template */
var __vue_template__ = null
/* styles */
var __vue_styles__ = injectStyle
/* scopeId */
var __vue_scopeId__ = null
/* moduleIdentifier (server only) */
var __vue_module_identifier__ = null
var Component = normalizeComponent(
  __WEBPACK_IMPORTED_MODULE_0__babel_loader_node_modules_vue_loader_lib_selector_type_script_index_0_VCheckbox_vue__["a" /* default */],
  __vue_template__,
  __vue_styles__,
  __vue_scopeId__,
  __vue_module_identifier__
)

/* harmony default export */ __webpack_exports__["a"] = (Component.exports);


/***/ }),
/* 92 */
/***/ (function(module, exports) {

// removed by extract-text-webpack-plugin

/***/ }),
/* 93 */
/***/ (function(module, exports) {

// removed by extract-text-webpack-plugin

/***/ }),
/* 94 */
/***/ (function(module, __webpack_exports__, __webpack_require__) {

"use strict";
/* harmony import */ var __WEBPACK_IMPORTED_MODULE_0__VIcon__ = __webpack_require__(3);
/* harmony import */ var __WEBPACK_IMPORTED_MODULE_1__transitions__ = __webpack_require__(5);
/* harmony import */ var __WEBPACK_IMPORTED_MODULE_2__mixins_selectable__ = __webpack_require__(23);
/* harmony import */ var __WEBPACK_IMPORTED_MODULE_3__directives_ripple__ = __webpack_require__(7);






/* harmony default export */ __webpack_exports__["a"] = ({
  name: 'v-checkbox',

  components: {
    VFadeTransition: __WEBPACK_IMPORTED_MODULE_1__transitions__["b" /* VFadeTransition */],
    VIcon: __WEBPACK_IMPORTED_MODULE_0__VIcon__["a" /* default */]
  },

  directives: {
    Ripple: __WEBPACK_IMPORTED_MODULE_3__directives_ripple__["a" /* default */]
  },

  mixins: [__WEBPACK_IMPORTED_MODULE_2__mixins_selectable__["a" /* default */]],

  data: function data() {
    return {
      inputIndeterminate: this.indeterminate
    };
  },


  props: {
    indeterminate: Boolean
  },

  computed: {
    classes: function classes() {
      return this.addColorClassChecks({
        'checkbox': true,
        'input-group--selection-controls': true,
        'input-group--active': this.isActive
      });
    },
    icon: function icon() {
      if (this.inputIndeterminate) {
        return 'indeterminate_check_box';
      } else if (this.isActive) {
        return 'check_box';
      } else {
        return 'check_box_outline_blank';
      }
    }
  },

  methods: {
    groupFocus: function groupFocus(e) {
      this.isFocused = true;
      this.$emit('focus', e);
    },
    groupBlur: function groupBlur(e) {
      this.isFocused = false;
      this.tabFocused = false;
      this.$emit('blur', this.inputValue);
    }
  },

  render: function render(h) {
    var transition = h('v-fade-transition', [h('v-icon', {
      'class': {
        'icon--checkbox': this.icon === 'check_box'
      },
      key: this.icon
    }, this.icon)]);

    var ripple = h('div', {
      'class': 'input-group--selection-controls__ripple',
      on: Object.assign({}, {
        click: this.toggle
      }, this.$listeners),
      directives: [{
        name: 'ripple',
        value: { center: true }
      }]
    });

    var data = {
      attrs: {
        tabindex: this.disabled ? -1 : this.internalTabIndex || this.tabindex,
        role: 'checkbox',
        'aria-checked': this.inputIndeterminate && 'mixed' || this.isActive && 'true' || 'false',
        'aria-label': this.label
      }
    };

    return this.genInputGroup([transition, ripple], data);
  }
});

/***/ }),
/* 95 */
/***/ (function(module, __webpack_exports__, __webpack_require__) {

"use strict";
/* harmony import */ var __WEBPACK_IMPORTED_MODULE_0__util_helpers__ = __webpack_require__(2);


/* harmony default export */ __webpack_exports__["a"] = ({
  enter: function enter(el, done) {
    // Remove initial transition
    el.style.transition = 'none';
    Object(__WEBPACK_IMPORTED_MODULE_0__util_helpers__["a" /* addOnceEventListener */])(el, 'transitionend', done);

    // Get height that is to be scrolled
    el.style.overflow = 'hidden';
    el.style.height = null;
    el.style.display = 'block';
    var height = el.clientHeight + 'px';
    el.style.height = 0;
    el.style.transition = null;

    setTimeout(function () {
      return el.style.height = height;
    }, 100);
  },
  afterEnter: function afterEnter(el) {
    el.style.height = 'auto';
    el.style.overflow = null;
  },
  leave: function leave(el, done) {
    Object(__WEBPACK_IMPORTED_MODULE_0__util_helpers__["a" /* addOnceEventListener */])(el, 'transitionend', done);

    // Set height before we transition to 0
    el.style.overflow = 'hidden';
    el.style.height = el.clientHeight + 'px';

    setTimeout(function () {
      return el.style.height = 0;
    }, 100);
  }
});

/***/ }),
/* 96 */
/***/ (function(module, __webpack_exports__, __webpack_require__) {

"use strict";
/* harmony default export */ __webpack_exports__["a"] = ({
  data: function data() {
    return {
      errorBucket: [],
      hasFocused: false,
      hasInput: false,
      shouldValidate: false,
      valid: false
    };
  },


  props: {
    error: {
      type: Boolean
    },
    errorMessages: {
      type: [String, Array],
      default: function _default() {
        return [];
      }
    },
    rules: {
      type: Array,
      default: function _default() {
        return [];
      }
    },
    validateOnBlur: Boolean
  },

  computed: {
    validations: function validations() {
      if (!Array.isArray(this.errorMessages)) {
        return [this.errorMessages];
      } else if (this.errorMessages.length > 0) {
        return this.errorMessages;
      } else if (this.shouldValidate) {
        return this.errorBucket;
      } else {
        return [];
      }
    },
    hasError: function hasError() {
      return this.validations.length > 0 || this.errorMessages.length > 0 || this.error;
    }
  },

  watch: {
    rules: {
      handler: function handler(newVal, oldVal) {
        // TODO: This handler seems to trigger when input changes, even though
        // rules array stays the same? Solved it like this for now
        if (newVal.length === oldVal.length) return;

        this.validate();
      },

      deep: true
    },
    inputValue: function inputValue(val) {
      // If it's the first time we're setting input,
      // mark it with hasInput
      if (!!val && !this.hasInput) this.hasInput = true;

      if (this.hasInput && !this.validateOnBlur) this.shouldValidate = true;
    },
    isFocused: function isFocused(val) {
      // If we're not focused, and it's the first time
      // we're defocusing, set shouldValidate to true
      if (!val && !this.hasFocused) {
        this.hasFocused = true;
        this.shouldValidate = true;

        this.$emit('update:error', this.errorBucket.length > 0);
      }
    },
    hasError: function hasError(val) {
      if (this.shouldValidate) {
        this.$emit('update:error', val);
      }
    },
    error: function error(val) {
      this.shouldValidate = !!val;
    }
  },

  mounted: function mounted() {
    this.shouldValidate = !!this.error;
    this.validate();
  },


  methods: {
    reset: function reset() {
      var _this = this;

      // TODO: Do this another way!
      // This is so that we can reset all types of inputs
      this.$emit('input', this.multiple ? [] : null);
      this.$emit('change', null);

      this.$nextTick(function () {
        _this.shouldValidate = false;
        _this.hasFocused = false;
        _this.validate();
      });
    },
    validate: function validate() {
      var _this2 = this;

      var force = arguments.length > 0 && arguments[0] !== undefined ? arguments[0] : false;
      var value = arguments[1];

      if (force) this.shouldValidate = true;

      this.errorBucket = [];

      this.rules.forEach(function (rule) {
        var valid = typeof rule === 'function' ? rule(typeof value !== 'undefined' ? value : _this2.inputValue) : rule;

        if (valid !== true) {
          _this2.errorBucket.push(valid);
        }
      });

      this.valid = this.errorBucket.length === 0;

      return this.valid;
    }
  }
});

/***/ }),
/* 97 */
/***/ (function(module, __webpack_exports__, __webpack_require__) {

"use strict";
/* harmony import */ var __WEBPACK_IMPORTED_MODULE_0__VChip__ = __webpack_require__(98);


__WEBPACK_IMPORTED_MODULE_0__VChip__["a" /* default */].install = function install(Vue) {
  Vue.component(__WEBPACK_IMPORTED_MODULE_0__VChip__["a" /* default */].name, __WEBPACK_IMPORTED_MODULE_0__VChip__["a" /* default */]);
};

/* harmony default export */ __webpack_exports__["a"] = (__WEBPACK_IMPORTED_MODULE_0__VChip__["a" /* default */]);

/***/ }),
/* 98 */
/***/ (function(module, __webpack_exports__, __webpack_require__) {

"use strict";
/* harmony import */ var __WEBPACK_IMPORTED_MODULE_0__babel_loader_node_modules_vue_loader_lib_selector_type_script_index_0_VChip_vue__ = __webpack_require__(100);
function injectStyle (ssrContext) {
  __webpack_require__(99)
}
var normalizeComponent = __webpack_require__(0)
/* script */

/* template */
var __vue_template__ = null
/* styles */
var __vue_styles__ = injectStyle
/* scopeId */
var __vue_scopeId__ = null
/* moduleIdentifier (server only) */
var __vue_module_identifier__ = null
var Component = normalizeComponent(
  __WEBPACK_IMPORTED_MODULE_0__babel_loader_node_modules_vue_loader_lib_selector_type_script_index_0_VChip_vue__["a" /* default */],
  __vue_template__,
  __vue_styles__,
  __vue_scopeId__,
  __vue_module_identifier__
)

/* harmony default export */ __webpack_exports__["a"] = (Component.exports);


/***/ }),
/* 99 */
/***/ (function(module, exports) {

// removed by extract-text-webpack-plugin

/***/ }),
/* 100 */
/***/ (function(module, __webpack_exports__, __webpack_require__) {

"use strict";
/* harmony import */ var __WEBPACK_IMPORTED_MODULE_0__mixins_themeable__ = __webpack_require__(1);
/* harmony import */ var __WEBPACK_IMPORTED_MODULE_1__mixins_toggleable__ = __webpack_require__(4);




/* harmony default export */ __webpack_exports__["a"] = ({
  name: 'v-chip',

  mixins: [__WEBPACK_IMPORTED_MODULE_0__mixins_themeable__["a" /* default */], __WEBPACK_IMPORTED_MODULE_1__mixins_toggleable__["a" /* default */]],

  props: {
    close: Boolean,
    disabled: Boolean,
    label: Boolean,
    outline: Boolean,
    // Used for selects/tagging
    selected: Boolean,
    small: Boolean,
    value: {
      type: Boolean,
      default: true
    }
  },
  computed: {
    classes: function classes() {
      return {
        'chip': true,
        'chip--disabled': this.disabled,
        'chip--selected': this.selected,
        'chip--label': this.label,
        'chip--outline': this.outline,
        'chip--small': this.small,
        'chip--removable': this.close,
        'theme--light': this.light,
        'theme--dark': this.dark
      };
    }
  },

  render: function render(h) {
    var _this = this;

    var children = [this.$slots.default];
    var data = {
      'class': this.classes,
      attrs: { tabindex: this.disabled ? -1 : 0 },
      directives: [{
        name: 'show',
        value: this.isActive
      }],
      on: this.$listeners
    };

    if (this.close) {
      var _data = {
        staticClass: 'chip__close',
        on: {
          click: function click(e) {
            e.stopPropagation();

            _this.$emit('input', false);
          }
        }
      };

      children.push(h('div', _data, [h('v-icon', { props: { right: true } }, 'cancel')]));
    }

    return h('span', data, children);
  }
});

/***/ }),
/* 101 */
/***/ (function(module, __webpack_exports__, __webpack_require__) {

"use strict";
/* harmony import */ var __WEBPACK_IMPORTED_MODULE_0__util_helpers__ = __webpack_require__(2);
/* harmony import */ var __WEBPACK_IMPORTED_MODULE_1__VDataTable__ = __webpack_require__(102);
/* harmony import */ var __WEBPACK_IMPORTED_MODULE_2__VEditDialog__ = __webpack_require__(134);





__WEBPACK_IMPORTED_MODULE_1__VDataTable__["a" /* default */].install = function install(Vue) {
  var VTableOverflow = Object(__WEBPACK_IMPORTED_MODULE_0__util_helpers__["d" /* createSimpleFunctional */])('table__overflow');

  Vue.component(__WEBPACK_IMPORTED_MODULE_1__VDataTable__["a" /* default */].name, __WEBPACK_IMPORTED_MODULE_1__VDataTable__["a" /* default */]);
  Vue.component(__WEBPACK_IMPORTED_MODULE_2__VEditDialog__["a" /* default */].name, __WEBPACK_IMPORTED_MODULE_2__VEditDialog__["a" /* default */]);
  Vue.component('v-table-overflow', VTableOverflow);
};

/* harmony default export */ __webpack_exports__["a"] = (__WEBPACK_IMPORTED_MODULE_1__VDataTable__["a" /* default */]);

/***/ }),
/* 102 */
/***/ (function(module, __webpack_exports__, __webpack_require__) {

"use strict";
/* harmony import */ var __WEBPACK_IMPORTED_MODULE_0__babel_loader_node_modules_vue_loader_lib_selector_type_script_index_0_VDataTable_vue__ = __webpack_require__(105);
function injectStyle (ssrContext) {
  __webpack_require__(103)
  __webpack_require__(104)
}
var normalizeComponent = __webpack_require__(0)
/* script */

/* template */
var __vue_template__ = null
/* styles */
var __vue_styles__ = injectStyle
/* scopeId */
var __vue_scopeId__ = null
/* moduleIdentifier (server only) */
var __vue_module_identifier__ = null
var Component = normalizeComponent(
  __WEBPACK_IMPORTED_MODULE_0__babel_loader_node_modules_vue_loader_lib_selector_type_script_index_0_VDataTable_vue__["a" /* default */],
  __vue_template__,
  __vue_styles__,
  __vue_scopeId__,
  __vue_module_identifier__
)

/* harmony default export */ __webpack_exports__["a"] = (Component.exports);


/***/ }),
/* 103 */
/***/ (function(module, exports) {

// removed by extract-text-webpack-plugin

/***/ }),
/* 104 */
/***/ (function(module, exports) {

// removed by extract-text-webpack-plugin

/***/ }),
/* 105 */
/***/ (function(module, __webpack_exports__, __webpack_require__) {

"use strict";
/* harmony import */ var __WEBPACK_IMPORTED_MODULE_0__VBtn__ = __webpack_require__(9);
/* harmony import */ var __WEBPACK_IMPORTED_MODULE_1__VIcon__ = __webpack_require__(3);
/* harmony import */ var __WEBPACK_IMPORTED_MODULE_2__VProgressLinear__ = __webpack_require__(25);
/* harmony import */ var __WEBPACK_IMPORTED_MODULE_3__VSelect__ = __webpack_require__(26);
/* harmony import */ var __WEBPACK_IMPORTED_MODULE_4__mixins_filterable__ = __webpack_require__(29);
/* harmony import */ var __WEBPACK_IMPORTED_MODULE_5__mixins_themeable__ = __webpack_require__(1);
/* harmony import */ var __WEBPACK_IMPORTED_MODULE_6__mixins_head__ = __webpack_require__(130);
/* harmony import */ var __WEBPACK_IMPORTED_MODULE_7__mixins_body__ = __webpack_require__(131);
/* harmony import */ var __WEBPACK_IMPORTED_MODULE_8__mixins_foot__ = __webpack_require__(132);
/* harmony import */ var __WEBPACK_IMPORTED_MODULE_9__mixins_progress__ = __webpack_require__(133);
/* harmony import */ var __WEBPACK_IMPORTED_MODULE_10__util_helpers__ = __webpack_require__(2);
var _slicedToArray = function () { function sliceIterator(arr, i) { var _arr = []; var _n = true; var _d = false; var _e = undefined; try { for (var _i = arr[Symbol.iterator](), _s; !(_n = (_s = _i.next()).done); _n = true) { _arr.push(_s.value); if (i && _arr.length === i) break; } } catch (err) { _d = true; _e = err; } finally { try { if (!_n && _i["return"]) _i["return"](); } finally { if (_d) throw _e; } } return _arr; } return function (arr, i) { if (Array.isArray(arr)) { return arr; } else if (Symbol.iterator in Object(arr)) { return sliceIterator(arr, i); } else { throw new TypeError("Invalid attempt to destructure non-iterable instance"); } }; }();

var _typeof = typeof Symbol === "function" && typeof Symbol.iterator === "symbol" ? function (obj) { return typeof obj; } : function (obj) { return obj && typeof Symbol === "function" && obj.constructor === Symbol && obj !== Symbol.prototype ? "symbol" : typeof obj; };















/* harmony default export */ __webpack_exports__["a"] = ({
  name: 'v-data-table',

  components: {
    VBtn: __WEBPACK_IMPORTED_MODULE_0__VBtn__["a" /* default */],
    VIcon: __WEBPACK_IMPORTED_MODULE_1__VIcon__["a" /* default */],
    VProgressLinear: __WEBPACK_IMPORTED_MODULE_2__VProgressLinear__["a" /* default */],
    VSelect: __WEBPACK_IMPORTED_MODULE_3__VSelect__["a" /* default */],
    // Importing does not work properly
    'v-table-overflow': Object(__WEBPACK_IMPORTED_MODULE_10__util_helpers__["d" /* createSimpleFunctional */])('table__overflow')
  },

  data: function data() {
    return {
      all: false,
      searchLength: 0,
      defaultPagination: {
        page: 1,
        rowsPerPage: 5,
        descending: false,
        totalItems: 0
      }
    };
  },


  mixins: [__WEBPACK_IMPORTED_MODULE_6__mixins_head__["a" /* default */], __WEBPACK_IMPORTED_MODULE_7__mixins_body__["a" /* default */], __WEBPACK_IMPORTED_MODULE_4__mixins_filterable__["a" /* default */], __WEBPACK_IMPORTED_MODULE_8__mixins_foot__["a" /* default */], __WEBPACK_IMPORTED_MODULE_9__mixins_progress__["a" /* default */], __WEBPACK_IMPORTED_MODULE_5__mixins_themeable__["a" /* default */]],

  props: {
    headers: {
      type: Array,
      default: function _default() {
        return [];
      }
    },
    headerText: {
      type: String,
      default: 'text'
    },
    hideActions: Boolean,
    noResultsText: {
      type: String,
      default: 'No matching records found'
    },
    rowsPerPageItems: {
      type: Array,
      default: function _default() {
        return [5, 10, 25, { text: 'All', value: -1 }];
      }
    },
    rowsPerPageText: {
      type: String,
      default: 'Rows per page:'
    },
    selectAll: [Boolean, String],
    search: {
      required: false
    },
    filter: {
      type: Function,
      default: function _default(val, search) {
        return val !== null && ['undefined', 'boolean'].indexOf(typeof val === 'undefined' ? 'undefined' : _typeof(val)) === -1 && val.toString().toLowerCase().indexOf(search) !== -1;
      }
    },
    customFilter: {
      type: Function,
      default: function _default(items, search, filter) {
        search = search.toString().toLowerCase();
        return items.filter(function (i) {
          return Object.keys(i).some(function (j) {
            return filter(i[j], search);
          });
        });
      }
    },
    customSort: {
      type: Function,
      default: function _default(items, index, isDescending) {
        if (index === null) return items;

        return items.sort(function (a, b) {
          var sortA = Object(__WEBPACK_IMPORTED_MODULE_10__util_helpers__["g" /* getObjectValueByPath */])(a, index);
          var sortB = Object(__WEBPACK_IMPORTED_MODULE_10__util_helpers__["g" /* getObjectValueByPath */])(b, index);

          if (isDescending) {
            var _ref = [sortB, sortA];
            sortA = _ref[0];
            sortB = _ref[1];
          }

          // Check if both are numbers
          if (!isNaN(sortA) && !isNaN(sortB)) {
            return sortA - sortB;
          }

          // Check if both cannot be evaluated
          if (sortA === null && sortB === null) {
            return 0;
          }

          var _map = [sortA, sortB].map(function (s) {
            return (s || '').toString().toLocaleLowerCase();
          });

          var _map2 = _slicedToArray(_map, 2);

          sortA = _map2[0];
          sortB = _map2[1];


          if (sortA > sortB) return 1;
          if (sortA < sortB) return -1;

          return 0;
        });
      }
    },
    value: {
      type: Array,
      default: function _default() {
        return [];
      }
    },
    items: {
      type: Array,
      required: true,
      default: function _default() {
        return [];
      }
    },
    totalItems: {
      type: Number,
      default: null
    },
    loading: {
      type: [Boolean, String],
      default: false
    },
    selectedKey: {
      type: String,
      default: 'id'
    },
    pagination: {
      type: Object,
      default: null
    }
  },

  computed: {
    classes: function classes() {
      return {
        'datatable table': true,
        'datatable--select-all': this.selectAll !== false,
        'theme--dark': this.dark,
        'theme--light': this.light
      };
    },
    computedPagination: function computedPagination() {
      return this.pagination || this.defaultPagination;
    },
    hasSelectAll: function hasSelectAll() {
      return this.selectAll !== undefined && this.selectAll !== false;
    },
    itemsLength: function itemsLength() {
      if (this.search) return this.searchLength;
      return this.totalItems || this.items.length;
    },
    indeterminate: function indeterminate() {
      return this.hasSelectAll && this.someItems && !this.everyItem;
    },
    everyItem: function everyItem() {
      var _this = this;

      return this.filteredItems.length && this.filteredItems.every(function (i) {
        return _this.isSelected(i);
      });
    },
    someItems: function someItems() {
      var _this2 = this;

      return this.filteredItems.some(function (i) {
        return _this2.isSelected(i);
      });
    },
    getPage: function getPage() {
      var rowsPerPage = this.computedPagination.rowsPerPage;


      return rowsPerPage === Object(rowsPerPage) ? rowsPerPage.value : rowsPerPage;
    },
    pageStart: function pageStart() {
      return this.getPage === -1 ? 0 : (this.computedPagination.page - 1) * this.getPage;
    },
    pageStop: function pageStop() {
      return this.getPage === -1 ? this.itemsLength : this.computedPagination.page * this.getPage;
    },
    filteredItems: function filteredItems() {
      if (this.totalItems) return this.items;

      var items = this.items.slice();
      var hasSearch = typeof this.search !== 'undefined' && this.search !== null;

      if (hasSearch) {
        items = this.customFilter(items, this.search, this.filter);
        this.searchLength = items.length;
      }

      items = this.customSort(items, this.computedPagination.sortBy, this.computedPagination.descending);

      return this.hideActions && !this.pagination ? items : items.slice(this.pageStart, this.pageStop);
    },
    selected: function selected() {
      var _this3 = this;

      var selected = {};
      this.value.forEach(function (i) {
        return selected[i[_this3.selectedKey]] = true;
      });
      return selected;
    }
  },

  watch: {
    indeterminate: function indeterminate(val) {
      if (val) this.all = true;
    },
    someItems: function someItems(val) {
      if (!val) this.all = false;
    },
    search: function search() {
      this.updatePagination({ page: 1, totalItems: this.itemsLength });
    },
    everyItem: function everyItem(val) {
      if (val) this.all = true;
    }
  },

  methods: {
    updatePagination: function updatePagination(val) {
      var pagination = this.pagination || this.defaultPagination;
      var updatedPagination = Object.assign({}, pagination, val);

      if (this.pagination) {
        this.$emit('update:pagination', updatedPagination);
      } else {
        this.defaultPagination = updatedPagination;
      }
    },
    isSelected: function isSelected(item) {
      return this.selected[item[this.selectedKey]];
    },
    sort: function sort(index) {
      var _computedPagination = this.computedPagination,
          sortBy = _computedPagination.sortBy,
          descending = _computedPagination.descending;

      if (sortBy === null) {
        this.updatePagination({ sortBy: index, descending: false });
      } else if (sortBy === index && !descending) {
        this.updatePagination({ descending: true });
      } else if (sortBy !== index) {
        this.updatePagination({ sortBy: index, descending: false });
      } else {
        this.updatePagination({ sortBy: null, descending: null });
      }
    },
    needsTR: function needsTR(row) {
      return row.length && row.find(function (c) {
        return c.tag === 'td';
      });
    },
    genTR: function genTR(children) {
      var data = arguments.length > 1 && arguments[1] !== undefined ? arguments[1] : {};

      return this.$createElement('tr', data, children);
    },
    toggle: function toggle(value) {
      var _this4 = this;

      var selected = Object.assign({}, this.selected);
      this.filteredItems.forEach(function (i) {
        return selected[i[_this4.selectedKey]] = value;
      });

      this.$emit('input', this.items.filter(function (i) {
        return selected[i[_this4.selectedKey]];
      }));
    }
  },

  created: function created() {
    var firstSortable = this.headers.find(function (h) {
      return !('sortable' in h) || h.sortable;
    });

    this.defaultPagination.sortBy = firstSortable ? firstSortable.value : null;

    if (!this.rowsPerPageItems.length) {
      console.warn('The prop \'rows-per-page-items\' in v-data-table can not be empty.');
    } else {
      this.defaultPagination.rowsPerPage = this.rowsPerPageItems[0];
    }

    this.defaultPagination.totalItems = this.itemsLength;

    this.updatePagination(Object.assign({}, this.defaultPagination, this.pagination));
  },
  render: function render(h) {
    return h('v-table-overflow', {}, [h('table', {
      'class': this.classes
    }, [this.genTHead(), this.genTProgress(), this.genTBody(), this.genTFoot()])]);
  }
});

/***/ }),
/* 106 */
/***/ (function(module, __webpack_exports__, __webpack_require__) {

"use strict";
/* harmony import */ var __WEBPACK_IMPORTED_MODULE_0__babel_loader_node_modules_vue_loader_lib_selector_type_script_index_0_VProgressLinear_vue__ = __webpack_require__(108);
function injectStyle (ssrContext) {
  __webpack_require__(107)
}
var normalizeComponent = __webpack_require__(0)
/* script */

/* template */
var __vue_template__ = null
/* styles */
var __vue_styles__ = injectStyle
/* scopeId */
var __vue_scopeId__ = null
/* moduleIdentifier (server only) */
var __vue_module_identifier__ = null
var Component = normalizeComponent(
  __WEBPACK_IMPORTED_MODULE_0__babel_loader_node_modules_vue_loader_lib_selector_type_script_index_0_VProgressLinear_vue__["a" /* default */],
  __vue_template__,
  __vue_styles__,
  __vue_scopeId__,
  __vue_module_identifier__
)

/* harmony default export */ __webpack_exports__["a"] = (Component.exports);


/***/ }),
/* 107 */
/***/ (function(module, exports) {

// removed by extract-text-webpack-plugin

/***/ }),
/* 108 */
/***/ (function(module, __webpack_exports__, __webpack_require__) {

"use strict";
/* harmony import */ var __WEBPACK_IMPORTED_MODULE_0__transitions__ = __webpack_require__(5);



/* harmony default export */ __webpack_exports__["a"] = ({
  name: 'v-progress-linear',

  components: {
    VFadeTransition: __WEBPACK_IMPORTED_MODULE_0__transitions__["b" /* VFadeTransition */],
    VSlideXTransition: __WEBPACK_IMPORTED_MODULE_0__transitions__["c" /* VSlideXTransition */]
  },

  props: {
    active: {
      type: Boolean,
      default: true
    },
    buffer: Boolean,
    bufferValue: Number,
    error: Boolean,
    height: {
      type: [Number, String],
      default: 7
    },
    indeterminate: Boolean,
    info: Boolean,
    secondary: Boolean,
    success: Boolean,
    query: Boolean,
    warning: Boolean,
    value: {
      type: [Number, String],
      default: 0
    },
    colorFront: {
      type: String,
      default: null
    },
    colorBack: {
      type: String,
      default: null
    }
  },

  computed: {
    classes: function classes() {
      return {
        'progress-linear--query': this.query,
        'progress-linear--secondary': this.secondary,
        'progress-linear--success': this.success,
        'progress-linear--info': this.info,
        'progress-linear--warning': this.warning,
        'progress-linear--error': this.error
      };
    },
    styles: function styles() {
      var styles = {};

      if (!this.active) {
        styles.height = 0;
      }

      if (this.buffer) {
        styles.width = this.bufferValue + '%';
      }

      return styles;
    },
    bufferStyles: function bufferStyles() {
      var styles = {};

      if (!this.active) {
        styles.height = 0;
      }

      return styles;
    }
  },

  methods: {
    genDeterminate: function genDeterminate(h) {
      return h('div', {
        ref: 'front',
        class: ['progress-linear__bar__determinate', this.colorFront],
        style: { width: this.value + '%' }
      });
    },
    genBar: function genBar(h, name) {
      return h('div', {
        class: ['progress-linear__bar__indeterminate', name, this.colorFront]
      });
    },
    genIndeterminate: function genIndeterminate(h) {
      return h('div', {
        ref: 'front',
        class: {
          'progress-linear__bar__indeterminate': true,
          'progress-linear__bar__indeterminate--active': this.active
        }
      }, [this.genBar(h, 'long'), this.genBar(h, 'short')]);
    }
  },

  render: function render(h) {
    var fade = h('v-fade-transition', [this.indeterminate && this.genIndeterminate(h)]);
    var slide = h('v-slide-x-transition', [!this.indeterminate && this.genDeterminate(h)]);

    var bar = h('div', { class: ['progress-linear__bar', this.colorBack], style: this.styles }, [fade, slide]);

    return h('div', {
      class: ['progress-linear', this.classes],
      style: { height: this.height + 'px' },
      on: this.$listeners
    }, [bar]);
  }
});

/***/ }),
/* 109 */
/***/ (function(module, __webpack_exports__, __webpack_require__) {

"use strict";
/* harmony import */ var __WEBPACK_IMPORTED_MODULE_0__babel_loader_node_modules_vue_loader_lib_selector_type_script_index_0_VSelect_vue__ = __webpack_require__(113);
function injectStyle (ssrContext) {
  __webpack_require__(110)
  __webpack_require__(111)
  __webpack_require__(112)
}
var normalizeComponent = __webpack_require__(0)
/* script */

/* template */
var __vue_template__ = null
/* styles */
var __vue_styles__ = injectStyle
/* scopeId */
var __vue_scopeId__ = null
/* moduleIdentifier (server only) */
var __vue_module_identifier__ = null
var Component = normalizeComponent(
  __WEBPACK_IMPORTED_MODULE_0__babel_loader_node_modules_vue_loader_lib_selector_type_script_index_0_VSelect_vue__["a" /* default */],
  __vue_template__,
  __vue_styles__,
  __vue_scopeId__,
  __vue_module_identifier__
)

/* harmony default export */ __webpack_exports__["a"] = (Component.exports);


/***/ }),
/* 110 */
/***/ (function(module, exports) {

// removed by extract-text-webpack-plugin

/***/ }),
/* 111 */
/***/ (function(module, exports) {

// removed by extract-text-webpack-plugin

/***/ }),
/* 112 */
/***/ (function(module, exports) {

// removed by extract-text-webpack-plugin

/***/ }),
/* 113 */
/***/ (function(module, __webpack_exports__, __webpack_require__) {

"use strict";
/* harmony import */ var __WEBPACK_IMPORTED_MODULE_0__util_helpers__ = __webpack_require__(2);
/* harmony import */ var __WEBPACK_IMPORTED_MODULE_1__VCard__ = __webpack_require__(15);
/* harmony import */ var __WEBPACK_IMPORTED_MODULE_2__VCheckbox__ = __webpack_require__(22);
/* harmony import */ var __WEBPACK_IMPORTED_MODULE_3__VList__ = __webpack_require__(27);
/* harmony import */ var __WEBPACK_IMPORTED_MODULE_4__VMenu__ = __webpack_require__(28);
/* harmony import */ var __WEBPACK_IMPORTED_MODULE_5__mixins_filterable__ = __webpack_require__(29);
/* harmony import */ var __WEBPACK_IMPORTED_MODULE_6__mixins_input__ = __webpack_require__(11);
/* harmony import */ var __WEBPACK_IMPORTED_MODULE_7__mixins_autocomplete__ = __webpack_require__(128);
/* harmony import */ var __WEBPACK_IMPORTED_MODULE_8__mixins_generators__ = __webpack_require__(129);
/* harmony import */ var __WEBPACK_IMPORTED_MODULE_9__directives_click_outside__ = __webpack_require__(6);
var _extends = Object.assign || function (target) { for (var i = 1; i < arguments.length; i++) { var source = arguments[i]; for (var key in source) { if (Object.prototype.hasOwnProperty.call(source, key)) { target[key] = source[key]; } } } return target; };

function _toConsumableArray(arr) { if (Array.isArray(arr)) { for (var i = 0, arr2 = Array(arr.length); i < arr.length; i++) { arr2[i] = arr[i]; } return arr2; } else { return Array.from(arr); } }















/* harmony default export */ __webpack_exports__["a"] = ({
  name: 'v-select',

  inheritAttrs: false,

  components: {
    VCard: __WEBPACK_IMPORTED_MODULE_1__VCard__["a" /* default */],
    VCheckbox: __WEBPACK_IMPORTED_MODULE_2__VCheckbox__["a" /* default */],
    VList: __WEBPACK_IMPORTED_MODULE_3__VList__["a" /* VList */],
    VListTile: __WEBPACK_IMPORTED_MODULE_3__VList__["b" /* VListTile */],
    VListTileAction: __WEBPACK_IMPORTED_MODULE_3__VList__["c" /* VListTileAction */],
    VListTileContent: __WEBPACK_IMPORTED_MODULE_3__VList__["d" /* VListTileContent */],
    VListTileTitle: __WEBPACK_IMPORTED_MODULE_3__VList__["e" /* VListTileTitle */],
    VMenu: __WEBPACK_IMPORTED_MODULE_4__VMenu__["a" /* default */]
  },

  directives: {
    ClickOutside: __WEBPACK_IMPORTED_MODULE_9__directives_click_outside__["a" /* default */]
  },

  mixins: [__WEBPACK_IMPORTED_MODULE_7__mixins_autocomplete__["a" /* default */], __WEBPACK_IMPORTED_MODULE_6__mixins_input__["a" /* default */], __WEBPACK_IMPORTED_MODULE_5__mixins_filterable__["a" /* default */], __WEBPACK_IMPORTED_MODULE_8__mixins_generators__["a" /* default */]],

  data: function data() {
    return {
      cachedItems: [],
      content: {},
      inputValue: (this.multiple || this.tags) && !this.value ? [] : this.value,
      isBooted: false,
      lastItem: 20,
      lazySearch: null,
      isActive: false,
      menuIsActive: false,
      searchTimeout: null,
      selectedIndex: -1,
      selectedItems: [],
      shouldBreak: false
    };
  },


  props: {
    appendIcon: {
      type: String,
      default: 'arrow_drop_down'
    },
<<<<<<< HEAD
    appendIconCb: {
      type: Function,
      default: function _default() {
        var _this = this;

        return function () {
          return _this.showMenu();
        };
      }
    },
=======
    appendIconCb: Function,
>>>>>>> cffee1a8
    auto: Boolean,
    autocomplete: Boolean,
    bottom: Boolean,
    cacheItems: Boolean,
    chips: Boolean,
    clearable: Boolean,
    close: Boolean,
    debounceSearch: {
      type: [Number, String],
      default: 200
    },
    browserAutocomplete: {
      type: String,
      default: 'on'
    },
    items: {
      type: Array,
      default: function _default() {
        return [];
      }
    },
    itemText: {
      type: String,
      default: 'text'
    },
    itemValue: {
      type: String,
      default: 'value'
    },
    itemDisabled: {
      type: String,
      default: 'disabled'
    },
    maxHeight: {
      type: [Number, String],
      default: 300
    },
    minWidth: {
      type: [Boolean, Number, String],
      default: false
    },
    multiple: Boolean,
    multiLine: Boolean,
    offset: Boolean,
    solo: Boolean,
    searchInput: {
      default: null
    },
    singleLine: Boolean,
    tags: Boolean,
    top: Boolean,
    returnObject: Boolean,
    overflow: Boolean,
    segmented: Boolean,
    editable: Boolean
  },

  computed: {
    classes: function classes() {
      return {
        'input-group--text-field input-group--select': true,
        'input-group--auto': this.auto,
        'input-group--overflow': this.overflow,
        'input-group--segmented': this.segmented,
        'input-group--editable': this.editable,
        'input-group--autocomplete': this.isAutocomplete,
        'input-group--single-line': this.singleLine || this.isDropdown,
        'input-group--multi-line': this.multiLine,
        'input-group--chips': this.chips,
        'input-group--solo': this.solo,
        'input-group--multiple': this.multiple
      };
    },
    computedContentClass: function computedContentClass() {
      var children = ['menu__content--select', this.auto ? 'menu__content--auto' : '', this.isDropdown ? 'menu__content--dropdown' : '', this.isAutocomplete ? 'menu__content--autocomplete' : ''];

      return children.join(' ');
    },
    computedItems: function computedItems() {
      return this.filterDuplicates(this.items.concat(this.cachedItems));
    },
    filteredItems: function filteredItems() {
      // If we are not actively filtering
      // Show all available items
      var items = this.isAutocomplete && this.isDirty && this.searchValue === this.selectedItem ? this.computedItems : this.filterSearch();

      return !this.auto ? items.slice(0, this.lastItem) : items;
    },
    hideSelections: function hideSelections() {
      return this.isAutocomplete && !this.isMultiple && this.isFocused && this.isDirty && !this.chips;
    },
    isAutocomplete: function isAutocomplete() {
      return this.autocomplete || this.editable || this.tags;
    },
    isDirty: function isDirty() {
      return this.selectedItems.length > 0;
    },
    isDropdown: function isDropdown() {
      return this.segmented || this.overflow || this.editable || this.solo;
    },
    isMultiple: function isMultiple() {
      return this.multiple || this.tags;
    },

    searchValue: {
      get: function get() {
        return this.lazySearch;
      },
      set: function set(val) {
        var _this2 = this;

        if (!this.isAutocomplete || this.selectedIndex > -1) return;

        this.lazySearch = val;

        clearTimeout(this.searchTimeout);

        this.searchTimeout = setTimeout(function () {
          _this2.$emit('update:searchInput', val);
        }, this.debounceSearch);
      }
    },
    selectedItem: function selectedItem() {
      var _this3 = this;

      if (this.isMultiple) return null;

      return this.selectedItems.find(function (i) {
        return _this3.getValue(i) === _this3.getValue(_this3.inputValue);
      }) || null;
    }
  },

  watch: {
    inputValue: function inputValue(val) {
      // Populate selected items
      this.genSelectedItems(val);

      this.$emit('input', val);
    },
    isActive: function isActive(val) {
      if (!val) {
        this.searchValue = null;
        this.menuIsActive = false;
        this.isFocused = false;
        this.selectedIndex = -1;
      } else {
        this.searchValue = this.getText(this.selectedItem);
      }

      // this.lastItem += !val ? 20 : 0
    },
    isBooted: function isBooted() {
      var _this4 = this;

      this.$nextTick(function () {
        if (_this4.content) {
          _this4.content.addEventListener('scroll', _this4.onScroll, false);
        }
      });
    },
    items: function items(val) {
      var _this5 = this;

      if (this.cacheItems) {
        this.cachedItems = this.returnObject ? [].concat(_toConsumableArray(val)) : this.filterDuplicates(this.cachedItems.concat(val));
      }

      this.$refs.menu.listIndex = -1;

      this.searchValue && this.$nextTick(function () {
        _this5.$refs.menu.listIndex = 0;
      });
    },
    menuIsActive: function menuIsActive(val) {
      if (!val) return;

      this.isBooted = true;
      this.isActive = true;
    },
    isMultiple: function isMultiple(val) {
      this.inputValue = val ? [] : null;
    },
    searchValue: function searchValue(val) {
      var _this6 = this;

      // Wrap input to next line if overflowing
      if (this.$refs.input.scrollWidth > this.$refs.input.clientWidth) {
        this.shouldBreak = true;
        this.$nextTick(this.$refs.menu.updateDimensions);
      } else if (val === null) {
        this.shouldBreak = false;
      }

      // Activate menu if inactive and searching
      if (this.isActive && !this.menuIsActive && val !== this.getValue(this.selectedItem)) {
        this.menuIsActive = true;
      }

      this.$refs.menu.listIndex = null;

      this.$nextTick(function () {
        _this6.$refs.menu.listIndex = val ? 0 : -1;
      });
    },
    selectedItems: function selectedItems() {
      clearTimeout(this.searchTimeout);

      if (this.isAutocomplete) {
        this.$nextTick(this.$refs.menu.updateDimensions);
      }
    },
    value: function value(val) {
      this.inputValue = val;
      this.validate();
    }
  },

  created: function created() {
    if (this.tags) this.selectedItems = this.inputValue;
  },
  mounted: function mounted() {
    var _this7 = this;

    this.$vuetify.load(function () {
      if (_this7._isDestroyed) return;

      _this7.content = _this7.$refs.menu.$refs.content;
      _this7.genSelectedItems();
    });
  },
  beforeDestroy: function beforeDestroy() {
    if (this.isBooted) {
      if (this.content) {
        this.content.removeEventListener('scroll', this.onScroll, false);
      }
    }
  },


  methods: {
    blur: function blur() {
      var _this8 = this;

      this.$emit('blur');
      if (this.isAutocomplete && this.$refs.input) this.$refs.input.blur();
      this.$nextTick(function () {
        return _this8.isActive = false;
      });
    },
    changeSelectedIndex: function changeSelectedIndex(keyCode) {
      if (keyCode === 32 || ![8, 37, 39, 46].includes(keyCode)) return;

      var indexes = this.selectedItems.length - 1;

      if (keyCode === 37) {
        this.selectedIndex = this.selectedIndex === -1 ? indexes : this.selectedIndex - 1;
      } else if (keyCode === 39) {
        this.selectedIndex = this.selectedIndex >= indexes ? -1 : this.selectedIndex + 1;
      } else if (this.selectedIndex === -1) {
        this.selectedIndex = indexes;
        return;
      }

      if (![8, 46].includes(keyCode)) return;
      var newIndex = this.selectedIndex === indexes ? this.selectedIndex - 1 : this.selectedItems[this.selectedIndex + 1] ? this.selectedIndex : -1;

      this.selectItem(this.selectedItems[this.selectedIndex]);
      this.selectedIndex = newIndex;
    },
    compareObjects: function compareObjects(a, b) {
      var aProps = Object.keys(a);
      var bProps = Object.keys(b);

      if (aProps.length !== bProps.length) return false;

      for (var i = 0, length = aProps.length; i < length; i++) {
        var propName = aProps[i];

        if (a[propName] !== b[propName]) return false;
      }

      return true;
    },
    filterDuplicates: function filterDuplicates(arr) {
      return arr.filter(function (el, i, self) {
        return i === self.indexOf(el);
      });
    },
    focus: function focus() {
      this.isActive = true;
      this.isFocused = true;

      if (this.$refs.input && this.isAutocomplete) {
        this.$nextTick(function () {
          // this.$refs.input.focus()
        });
      }

      this.$emit('focus');
    },
    genDirectives: function genDirectives() {
      var _this9 = this;

      return [{
        name: 'click-outside',
        value: function value() {
          return _this9.isActive = false;
        }
      }];
    },
    genListeners: function genListeners() {
      var _this10 = this;

      var listeners = Object.assign({}, this.$listeners);
      delete listeners.input;

      return _extends({}, listeners, {
        click: function click() {
          if (_this10.disabled || _this10.readonly) return;
          _this10.showMenuItems();
          _this10.selectedIndex = -1;
        },
        focus: function focus() {
          if (_this10.disabled || _this10.readonly) return;

          !_this10.isFocused && _this10.focus();
        },
        keydown: this.onKeyDown // Located in mixins/autocomplete.js
      });
    },
    genLabel: function genLabel() {
      var singleLine = this.singleLine || this.isDropdown;
      if (singleLine && this.isDirty || singleLine && this.isFocused && this.searchValue) return null;

      var data = {};

      if (this.id) data.attrs = { for: this.id };

      return this.$createElement('label', data, this.$slots.label || this.label);
    },
    getPropertyFromItem: function getPropertyFromItem(item, field) {
      if (item !== Object(item)) return item;

      var value = Object(__WEBPACK_IMPORTED_MODULE_0__util_helpers__["g" /* getObjectValueByPath */])(item, field);

      return typeof value === 'undefined' ? item : value;
    },
    genSelectedItems: function genSelectedItems(val) {
      var _this11 = this;

      val = val || this.inputValue;

      // If we are using tags, don't filter results
      if (this.tags) return this.selectedItems = val;

      var selectedItems = this.computedItems.filter(function (i) {
        if (!_this11.isMultiple) {
          return _this11.getValue(i) === _this11.getValue(val);
        } else {
          // Always return Boolean
          return val.find(function (j) {
<<<<<<< HEAD
            return _this11.getValue(j) === _this11.getValue(i);
=======
            var a = _this10.getValue(j);
            var b = _this10.getValue(i);

            if (a !== Object(a)) return a === b;

            return _this10.compareObjects(a, b);
>>>>>>> cffee1a8
          }) !== undefined;
        }
      });

      if (!selectedItems.length && val != null && this.tags) {
        selectedItems = Array.isArray(val) ? val : [val];
      }

      this.selectedItems = selectedItems;
    },
    getText: function getText(item) {
      return this.getPropertyFromItem(item, this.itemText);
    },
    getValue: function getValue(item) {
      return this.getPropertyFromItem(item, this.itemValue);
    },
    clearableCallback: function clearableCallback() {
      var inputValue = this.isMultiple ? [] : null;

      this.inputValue = inputValue;
      this.searchValue = null;
      this.$emit('change', inputValue);
      this.genSelectedItems();
      this.showMenu();
    },
    showMenu: function showMenu() {
      this.showMenuItems();
      this.isAutocomplete && this.focus();
    },
    onScroll: function onScroll() {
      var _this12 = this;

      if (!this.isActive) {
        requestAnimationFrame(function () {
          return _this12.content.scrollTop = 0;
        });
      } else {
        var showMoreItems = this.content.scrollHeight - (this.content.scrollTop + this.content.clientHeight) < 200;

        if (showMoreItems) {
          this.lastItem += 20;
        }
      }
    },
    selectItem: function selectItem(item) {
      var _this13 = this;

      if (!this.isMultiple) {
        this.inputValue = this.returnObject ? item : this.getValue(item);
        this.selectedItems = [item];
      } else {
        var selectedItems = [];
        var inputValue = this.inputValue.slice();
        var i = this.inputValue.findIndex(function (i) {
<<<<<<< HEAD
          return _this13.getValue(i) === _this13.getValue(item);
=======
          var a = _this12.getValue(i);
          var b = _this12.getValue(item);

          if (a !== Object(a)) return a === b;

          return _this12.compareObjects(a, b);
>>>>>>> cffee1a8
        });

        i !== -1 && inputValue.splice(i, 1) || inputValue.push(item);
        this.inputValue = inputValue.map(function (i) {
          selectedItems.push(i);
          return _this13.returnObject ? i : _this13.getValue(i);
        });

        this.selectedItems = selectedItems;
      }

      this.searchValue = !this.isMultiple || this.chips ? this.getText(this.selectedItem) : '';

      this.$emit('change', this.inputValue);

      // List tile will re-render, reset index to
      // maintain highlighting
      var savedIndex = this.$refs.menu.listIndex;
      this.$refs.menu.listIndex = -1;

      this.$nextTick(function () {
        if (_this13.isAutocomplete && _this13.$refs.input) _this13.$refs.input.focus();else _this13.$el.focus();
        _this13.$refs.menu.listIndex = savedIndex;
      });
    },
    showMenuItems: function showMenuItems() {
      this.isActive = true;
      this.menuIsActive = true;
    }
  },

  render: function render(h) {
    var _this14 = this;

    var data = {
      attrs: _extends({
        tabindex: this.isAutocomplete || this.disabled ? -1 : this.tabindex
      }, this.isAutocomplete ? null : this.$attrs, {
        role: this.isAutocomplete ? null : 'combobox'
      })
    };

    if (!this.isAutocomplete) {
      data.on = this.genListeners();
      data.directives = this.genDirectives();
    } else {
      data.on = {
        click: function click() {
          if (_this14.disabled || _this14.readonly) return;

          // Workaround for clicking select
          // when using autocomplete
          // and click doesn't target the input
          setTimeout(function () {
            if (_this14.menuIsActive) return;

            _this14.focus();
            _this14.menuIsActive = true;
          }, 100);
        }
      };
    }

    return this.genInputGroup([this.genSelectionsAndSearch(), this.genMenu()], data, function () {
      return _this13.showMenu();
    });
  }
});

/***/ }),
/* 114 */
/***/ (function(module, __webpack_exports__, __webpack_require__) {

"use strict";
/* harmony import */ var __WEBPACK_IMPORTED_MODULE_0__babel_loader_node_modules_vue_loader_lib_selector_type_script_index_0_VList_vue__ = __webpack_require__(116);
function injectStyle (ssrContext) {
  __webpack_require__(115)
}
var normalizeComponent = __webpack_require__(0)
/* script */

/* template */
var __vue_template__ = null
/* styles */
var __vue_styles__ = injectStyle
/* scopeId */
var __vue_scopeId__ = null
/* moduleIdentifier (server only) */
var __vue_module_identifier__ = null
var Component = normalizeComponent(
  __WEBPACK_IMPORTED_MODULE_0__babel_loader_node_modules_vue_loader_lib_selector_type_script_index_0_VList_vue__["a" /* default */],
  __vue_template__,
  __vue_styles__,
  __vue_scopeId__,
  __vue_module_identifier__
)

/* harmony default export */ __webpack_exports__["a"] = (Component.exports);


/***/ }),
/* 115 */
/***/ (function(module, exports) {

// removed by extract-text-webpack-plugin

/***/ }),
/* 116 */
/***/ (function(module, __webpack_exports__, __webpack_require__) {

"use strict";
/* harmony import */ var __WEBPACK_IMPORTED_MODULE_0__mixins_themeable__ = __webpack_require__(1);



/* harmony default export */ __webpack_exports__["a"] = ({
  name: 'v-list',

  provide: function provide() {
    return {
      listClick: this.listClick,
      listClose: this.listClose
    };
  },


  mixins: [__WEBPACK_IMPORTED_MODULE_0__mixins_themeable__["a" /* default */]],

  data: function data() {
    return {
      uid: null,
      groups: []
    };
  },


  props: {
    dense: Boolean,
    subheader: Boolean,
    threeLine: Boolean,
    twoLine: Boolean
  },

  computed: {
    classes: function classes() {
      return {
        'list': true,
        'list--two-line': this.twoLine,
        'list--dense': this.dense,
        'list--three-line': this.threeLine,
        'list--subheader': this.subheader,
        'theme--dark dark--bg': this.dark,
        'theme--light light--bg': this.light
      };
    }
  },

  watch: {
    uid: function uid() {
      var _this = this;

      this.$children.filter(function (i) {
        return i.$options._componentTag === 'v-list-group';
      }).forEach(function (i) {
        return i.toggle(_this.uid);
      });
    }
  },

  methods: {
    listClick: function listClick(uid, force) {
      if (force) {
        this.uid = uid;
      } else {
        this.uid = this.uid === uid ? null : uid;
      }
    },
    listClose: function listClose(uid) {
      if (this.uid === uid) {
        this.uid = null;
      }
    }
  },

  render: function render(h) {
    var data = {
      'class': this.classes,
      attrs: { 'data-uid': this._uid }
    };

    return h('ul', data, [this.$slots.default]);
  }
});

/***/ }),
/* 117 */
/***/ (function(module, __webpack_exports__, __webpack_require__) {

"use strict";
/* harmony import */ var __WEBPACK_IMPORTED_MODULE_0__transitions__ = __webpack_require__(5);
/* harmony import */ var __WEBPACK_IMPORTED_MODULE_1__mixins_toggleable__ = __webpack_require__(4);



/* harmony default export */ __webpack_exports__["a"] = ({
  name: 'v-list-group',

  inject: ['listClick', 'listClose'],

  mixins: [__WEBPACK_IMPORTED_MODULE_1__mixins_toggleable__["a" /* default */]],

  data: function data() {
    return {
      isBooted: this.value
    };
  },


  props: {
    group: String,
    lazy: Boolean,
    noAction: Boolean
  },

  computed: {
    classes: function classes() {
      return {
        'list--group__header': true,
        'list--group__header--active': this.isActive,
        'list--group__header--no-action': this.noAction
      };
    }
  },

  watch: {
    isActive: function isActive() {
      this.isBooted = true;

      if (!this.isActive) {
        this.listClose(this._uid);
      }
    },
    $route: function $route(to) {
      var isActive = this.matchRoute(to.path);

      if (this.group) {
        if (isActive && this.isActive !== isActive) {
          this.listClick(this._uid);
        }
        this.isActive = isActive;
      }
    }
  },

  mounted: function mounted() {
    if (this.group) {
      this.isActive = this.matchRoute(this.$route.path);
    }

    if (this.isActive) {
      this.listClick(this._uid);
    }
  },


  methods: {
    click: function click() {
      var _this = this;

      if (!this.$refs.item.querySelector('.list__tile--disabled')) {
        requestAnimationFrame(function () {
          return _this.listClick(_this._uid);
        });
      }
    },
    toggle: function toggle(uid) {
      this.isActive = this._uid === uid;
    },
    matchRoute: function matchRoute(to) {
      if (!this.group) return false;
      return to.match(this.group) !== null;
    }
  },

  render: function render(h) {
    var group = h('ul', {
      'class': 'list list--group',
      directives: [{
        name: 'show',
        value: this.isActive
      }],
      ref: 'group'
    }, [this.lazy && !this.isBooted ? null : this.$slots.default]);

    var item = h('div', {
      'class': this.classes,
      on: Object.assign({}, { click: this.click }, this.$listeners),
      ref: 'item'
    }, [this.$slots.item]);

    var transition = h(__WEBPACK_IMPORTED_MODULE_0__transitions__["a" /* VExpandTransition */], [group]);

    return h('div', { 'class': 'list--group__container' }, [item, transition]);
  }
});

/***/ }),
/* 118 */
/***/ (function(module, __webpack_exports__, __webpack_require__) {

"use strict";
/* harmony import */ var __WEBPACK_IMPORTED_MODULE_0__mixins_route_link__ = __webpack_require__(14);
/* harmony import */ var __WEBPACK_IMPORTED_MODULE_1__mixins_toggleable__ = __webpack_require__(4);
/* harmony import */ var __WEBPACK_IMPORTED_MODULE_2__directives_ripple__ = __webpack_require__(7);
var _extends = Object.assign || function (target) { for (var i = 1; i < arguments.length; i++) { var source = arguments[i]; for (var key in source) { if (Object.prototype.hasOwnProperty.call(source, key)) { target[key] = source[key]; } } } return target; };

function _defineProperty(obj, key, value) { if (key in obj) { Object.defineProperty(obj, key, { value: value, enumerable: true, configurable: true, writable: true }); } else { obj[key] = value; } return obj; }





/* harmony default export */ __webpack_exports__["a"] = ({
  name: 'v-list-tile',

  mixins: [__WEBPACK_IMPORTED_MODULE_0__mixins_route_link__["a" /* default */], __WEBPACK_IMPORTED_MODULE_1__mixins_toggleable__["a" /* default */]],

  directives: {
    Ripple: __WEBPACK_IMPORTED_MODULE_2__directives_ripple__["a" /* default */]
  },

  inheritAttrs: false,

  props: {
    activeClass: {
      type: String,
      default: 'list__tile--active'
    },
    avatar: Boolean,
    tag: String
  },

  computed: {
    classes: function classes() {
      return _defineProperty({
        'list__tile': true,
        'list__tile--link': this.isLink,
        'list__tile--avatar': this.avatar,
        'list__tile--disabled': this.disabled
      }, this.activeClass, this.isActive);
    },
    isLink: function isLink() {
      return this.href || this.to || this.$listeners && (this.$listeners.click || this.$listeners['!click']);
    }
  },

  render: function render(h) {
    var _generateRouteLink = this.generateRouteLink(),
        tag = _generateRouteLink.tag,
        data = _generateRouteLink.data;

    var newTag = tag;

    data.attrs = Object.assign({}, data.attrs, this.$attrs);

    if (!this.href && !this.to && !this.tag) newTag = 'div';

    return h('li', {
      attrs: {
        disabled: this.disabled
      },
      on: _extends({}, this.$listeners)
    }, [h(newTag, data, this.$slots.default)]);
  }
});

/***/ }),
/* 119 */
/***/ (function(module, __webpack_exports__, __webpack_require__) {

"use strict";
/* harmony default export */ __webpack_exports__["a"] = ({
  functional: true,

  name: 'v-list-tile-action',

  render: function render(h, _ref) {
    var data = _ref.data,
        children = _ref.children;

    data.staticClass = data.staticClass ? 'list__tile__action ' + (data.staticClass || '') : 'list__tile__action';
    if ((children || []).length > 1) data.staticClass += ' list__tile__action--stack';

    return h('div', data, children);
  }
});

/***/ }),
/* 120 */
/***/ (function(module, __webpack_exports__, __webpack_require__) {

"use strict";
/* harmony import */ var __WEBPACK_IMPORTED_MODULE_0__babel_loader_node_modules_vue_loader_lib_selector_type_script_index_0_VMenu_vue__ = __webpack_require__(122);
function injectStyle (ssrContext) {
  __webpack_require__(121)
}
var normalizeComponent = __webpack_require__(0)
/* script */

/* template */
var __vue_template__ = null
/* styles */
var __vue_styles__ = injectStyle
/* scopeId */
var __vue_scopeId__ = null
/* moduleIdentifier (server only) */
var __vue_module_identifier__ = null
var Component = normalizeComponent(
  __WEBPACK_IMPORTED_MODULE_0__babel_loader_node_modules_vue_loader_lib_selector_type_script_index_0_VMenu_vue__["a" /* default */],
  __vue_template__,
  __vue_styles__,
  __vue_scopeId__,
  __vue_module_identifier__
)

/* harmony default export */ __webpack_exports__["a"] = (Component.exports);


/***/ }),
/* 121 */
/***/ (function(module, exports) {

// removed by extract-text-webpack-plugin

/***/ }),
/* 122 */
/***/ (function(module, __webpack_exports__, __webpack_require__) {

"use strict";
/* harmony import */ var __WEBPACK_IMPORTED_MODULE_0__mixins_detachable__ = __webpack_require__(19);
/* harmony import */ var __WEBPACK_IMPORTED_MODULE_1__mixins_toggleable__ = __webpack_require__(4);
/* harmony import */ var __WEBPACK_IMPORTED_MODULE_2__mixins_activator__ = __webpack_require__(123);
/* harmony import */ var __WEBPACK_IMPORTED_MODULE_3__mixins_generators__ = __webpack_require__(124);
/* harmony import */ var __WEBPACK_IMPORTED_MODULE_4__mixins_position__ = __webpack_require__(125);
/* harmony import */ var __WEBPACK_IMPORTED_MODULE_5__mixins_utils__ = __webpack_require__(126);
/* harmony import */ var __WEBPACK_IMPORTED_MODULE_6__mixins_keyable__ = __webpack_require__(127);
/* harmony import */ var __WEBPACK_IMPORTED_MODULE_7__directives_click_outside__ = __webpack_require__(6);
/* harmony import */ var __WEBPACK_IMPORTED_MODULE_8__directives_resize__ = __webpack_require__(8);












/* harmony default export */ __webpack_exports__["a"] = ({
  name: 'v-menu',

  mixins: [__WEBPACK_IMPORTED_MODULE_2__mixins_activator__["a" /* default */], __WEBPACK_IMPORTED_MODULE_0__mixins_detachable__["a" /* default */], __WEBPACK_IMPORTED_MODULE_3__mixins_generators__["a" /* default */], __WEBPACK_IMPORTED_MODULE_6__mixins_keyable__["a" /* default */], __WEBPACK_IMPORTED_MODULE_4__mixins_position__["a" /* default */], __WEBPACK_IMPORTED_MODULE_5__mixins_utils__["a" /* default */], __WEBPACK_IMPORTED_MODULE_1__mixins_toggleable__["a" /* default */]],

  directives: {
    ClickOutside: __WEBPACK_IMPORTED_MODULE_7__directives_click_outside__["a" /* default */],
    Resize: __WEBPACK_IMPORTED_MODULE_8__directives_resize__["a" /* default */]
  },

  data: function data() {
    return {
      autoIndex: null,
      defaultOffset: 8,
      dimensions: {
        activator: {
          top: 0, left: 0,
          bottom: 0, right: 0,
          width: 0, height: 0,
          offsetTop: 0, scrollHeight: 0
        },
        content: {
          top: 0, left: 0,
          bottom: 0, right: 0,
          width: 0, height: 0,
          offsetTop: 0, scrollHeight: 0
        },
        list: null,
        selected: null
      },
      direction: { vert: 'bottom', horiz: 'right' },
      isContentActive: false,
      isBooted: false,
      maxHeightAutoDefault: '200px',
      startIndex: 3,
      stopIndex: 0,
      tileLength: 0,
      window: {},
      absoluteX: 0,
      absoluteY: 0,
      pageYOffset: 0,
      insideContent: false,
      hasJustFocused: false,
      focusedTimeout: {}
    };
  },


  props: {
    allowOverflow: Boolean,
    top: Boolean,
    left: Boolean,
    bottom: Boolean,
    right: Boolean,
    fullWidth: Boolean,
    auto: Boolean,
    offsetX: Boolean,
    offsetY: Boolean,
    disabled: Boolean,
    maxHeight: {
      default: 'auto'
    },
    nudgeTop: {
      type: Number,
      default: 0
    },
    nudgeBottom: {
      type: Number,
      default: 0
    },
    nudgeLeft: {
      type: Number,
      default: 0
    },
    nudgeRight: {
      type: Number,
      default: 0
    },
    nudgeWidth: {
      type: Number,
      default: 0
    },
    openOnClick: {
      type: Boolean,
      default: true
    },
    openOnHover: {
      type: Boolean,
      default: false
    },
    lazy: Boolean,
    closeOnClick: {
      type: Boolean,
      default: true
    },
    closeOnContentClick: {
      type: Boolean,
      default: true
    },
    activator: {
      default: null
    },
    origin: {
      type: String,
      default: 'top left'
    },
    transition: {
      type: [Boolean, String],
      default: 'menu-transition'
    },
    positionX: {
      type: Number,
      default: null
    },
    positionY: {
      type: Number,
      default: null
    },
    positionAbsolutely: {
      type: Boolean,
      default: false
    },
    maxWidth: [Number, String],
    minWidth: [Number, String],
    zIndex: {
      type: [Number, String],
      default: 6
    }
  },

  computed: {
    calculatedMinWidth: function calculatedMinWidth() {
      var minWidth = parseInt(this.minWidth) || this.dimensions.activator.width + this.nudgeWidth + (this.auto ? 16 : 0);

      if (!this.maxWidth) return minWidth;

      var maxWidth = parseInt(this.maxWidth);

      return maxWidth < minWidth ? maxWidth : minWidth;
    },
    styles: function styles() {
      return {
        maxHeight: this.auto ? '200px' : isNaN(this.maxHeight) ? this.maxHeight : this.maxHeight + 'px',
        minWidth: this.calculatedMinWidth + 'px',
        maxWidth: parseInt(this.maxWidth) + 'px',
        top: this.calcYOverflow(this.calcTop()) + 'px',
        left: this.calcXOverflow(this.calcLeft()) + 'px',
        transformOrigin: this.origin,
        zIndex: this.zIndex
      };
    },
    hasActivator: function hasActivator() {
      return !!this.$slots.activator || this.activator;
    }
  },

  watch: {
    activator: function activator(newActivator, oldActivator) {
      this.removeActivatorEvents(oldActivator);
      this.addActivatorEvents(newActivator);
    },
    disabled: function disabled(val) {
      val && this.deactivate();
    },
    isContentActive: function isContentActive(val) {
      this.hasJustFocused = val;
    },
    isActive: function isActive(val) {
      if (this.disabled) return;

      val && this.activate() || this.deactivate();
    }
  },

  methods: {
    activate: function activate() {
      if (typeof window === 'undefined') return;
      this.pageYOffset = this.getOffsetTop();
      this.isBooted = true;
      this.insideContent = true;
      this.getTiles();
      this.updateDimensions();
      requestAnimationFrame(this.startTransition);
    },
    deactivate: function deactivate() {
      this.isContentActive = false;
    },
    onResize: function onResize() {
      if (!this.isActive) return;

      this.updateDimensions();
    },
    getOffsetTop: function getOffsetTop() {
      if (typeof window === 'undefined') return 0;

      return window.pageYOffset || document.documentElement.scrollTop;
    },
    startTransition: function startTransition() {
      var _this = this;

      requestAnimationFrame(function () {
        return _this.isContentActive = true;
      });
      requestAnimationFrame(this.calculateScroll);
    }
  },

  render: function render(h) {
    var _this2 = this;

    var directives = !this.openOnHover ? [{
      name: 'click-outside',
      value: function value() {
        return _this2.closeOnClick;
      }
    }] : [];

    directives.push({
      name: 'resize',
      value: {
        debounce: 500,
        value: this.onResize
      }
    });

    var data = {
      staticClass: 'menu',
      class: {
        'menu--disabled': this.disabled
      },
      style: {
        display: this.fullWidth ? 'block' : 'inline-block'
      },
      directives: directives,
      on: {
        keydown: function keydown(e) {
          if (e.keyCode === 27) _this2.isActive = false;else _this2.changeListIndex(e);
        }
      }
    };

    return h('div', data, [this.genActivator(), this.genTransition()]);
  }
});

/***/ }),
/* 123 */
/***/ (function(module, __webpack_exports__, __webpack_require__) {

"use strict";
/* harmony default export */ __webpack_exports__["a"] = ({
  methods: {
    getActivator: function getActivator() {
      if (this.activator) return this.activator;
      return this.$refs.activator.children ? this.$refs.activator.children[0] : this.$refs.activator;
    },
    activatorClickHandler: function activatorClickHandler(e) {
      if (this.disabled) return;else if (this.openOnClick && !this.isActive) {
        this.isActive = true;
        this.absoluteX = e.clientX;
        this.absoluteY = e.clientY;
      } else if (this.closeOnClick && this.isActive) this.isActive = false;
    },
    mouseEnterHandler: function mouseEnterHandler(e) {
      clearTimeout(this.focusedTimeout);

      if (this.disabled || this.hasJustFocused) return;
      this.hasJustFocused = true;
      this.isActive = true;
    },
    mouseLeaveHandler: function mouseLeaveHandler(e) {
      var _this = this;

      clearTimeout(this.focusedTimeout);

      if (this.disabled || this.$refs.content.contains(e.relatedTarget)) return;

      this.focusedTimeout = setTimeout(function () {
        return _this.isActive = false;
      }, 500);
    },
    addActivatorEvents: function addActivatorEvents() {
      var activator = arguments.length > 0 && arguments[0] !== undefined ? arguments[0] : null;

      if (!activator) return;
      activator.addEventListener('click', this.activatorClickHandler);
    },
    removeActivatorEvents: function removeActivatorEvents() {
      var activator = arguments.length > 0 && arguments[0] !== undefined ? arguments[0] : null;

      if (!activator) return;
      activator.removeEventListener('click', this.activatorClickHandler);
    }
  }
});

/***/ }),
/* 124 */
/***/ (function(module, __webpack_exports__, __webpack_require__) {

"use strict";
/* harmony default export */ __webpack_exports__["a"] = ({
  methods: {
    genActivator: function genActivator() {
      if (!this.$slots.activator) return null;

      var options = {
        'class': {
          'menu__activator--active': this.hasJustFocused || this.isActive
        },
        staticClass: 'menu__activator',
        ref: 'activator',
        on: {}
      };

      if (this.openOnHover) {
        options.on['mouseenter'] = this.mouseEnterHandler;
        options.on['mouseleave'] = this.mouseLeaveHandler;
      } else if (this.openOnClick) {
        options.on['click'] = this.activatorClickHandler;
      }

      return this.$createElement('div', options, this.$slots.activator);
    },
    genTransition: function genTransition() {
      if (!this.transition) return this.genContent();

      return this.$createElement('transition', {
        props: {
          name: this.transition
        }
      }, [this.genContent()]);
    },
    genContent: function genContent() {
      var _this = this;

      var booted = this.lazy && this.isBooted || !this.lazy;
      return this.$createElement('div', {
        'class': ('menu__content ' + this.contentClass).trim(),
        ref: 'content',
        style: this.styles,
        directives: [{
          name: 'show',
          value: this.isContentActive
        }],
        on: {
          click: function click(e) {
            e.stopPropagation();
            if (e.target.getAttribute('disabled')) return;
            if (_this.closeOnContentClick) _this.isActive = false;
          },
          mouseenter: function mouseenter(e) {
            _this.openOnHover && _this.mouseEnterHandler;
          },
          mouseleave: function mouseleave(e) {
            _this.openOnHover && _this.mouseLeaveHandler(e);
          }
        }
      }, [booted ? this.$slots.default : null]);
    }
  }
});

/***/ }),
/* 125 */
/***/ (function(module, __webpack_exports__, __webpack_require__) {

"use strict";
/* harmony default export */ __webpack_exports__["a"] = ({
  methods: {
    // Revisit this
    calculateScroll: function calculateScroll() {
      if (this.selectedIndex === null) return;

      var scrollTop = 0;

      if (this.selectedIndex >= this.stopIndex) {
        scrollTop = this.$refs.content.scrollHeight;
      } else if (this.selectedIndex > this.startIndex) {
        scrollTop = this.selectedIndex * (this.defaultOffset * 6) - this.defaultOffset * 7;
      }

      this.$refs.content.scrollTop = scrollTop;
    },
    calcLeftAuto: function calcLeftAuto() {
      var a = this.dimensions.activator;

      return parseInt(a.left - this.defaultOffset * 2);
    },
    calcTopAuto: function calcTopAuto() {
      if (!this.hasActivator) return this.calcTop(true);

      var selectedIndex = Array.from(this.tiles).findIndex(function (n) {
        return n.classList.contains('list__tile--active');
      });

      if (selectedIndex === -1) {
        this.selectedIndex = null;

        return this.calcTop(true);
      }

      this.selectedIndex = selectedIndex;
      var actingIndex = selectedIndex;

      var offsetPadding = -(this.defaultOffset * 2);
      // #708 Stop index should vary by tile length
      this.stopIndex = this.tiles.length > 4 ? this.tiles.length - 4 : this.tiles.length;

      if (selectedIndex > this.startIndex && selectedIndex < this.stopIndex) {
        actingIndex = 2;
        offsetPadding = this.defaultOffset * 3;
      } else if (selectedIndex >= this.stopIndex) {
        offsetPadding = -this.defaultOffset;
        actingIndex = selectedIndex - this.stopIndex;
      }

      // Is always off by 1 pixel, send help (┛ಠ_ಠ)┛彡┻━┻
      offsetPadding--;

      return this.calcTop(true) + offsetPadding - actingIndex * (this.defaultOffset * 6);
    },
    calcLeft: function calcLeft() {
      if (this.auto) return this.calcLeftAuto();

      var a = this.dimensions.activator;
      var c = this.dimensions.content;
      var left = this.left ? a.right - c.width : a.left;

      if (this.offsetX) left += this.left ? -a.width : a.width;
      if (this.nudgeLeft) left += this.nudgeLeft;
      if (this.nudgeRight) left -= this.nudgeRight;

      return left;
    },
    calcTop: function calcTop(force) {
      if (this.auto && !force) return this.calcTopAuto();

      var a = this.dimensions.activator;
      var c = this.dimensions.content;
      var top = this.top ? a.bottom - c.height : a.top;

      if (this.offsetY) top += this.top ? -a.height : a.height;
      if (this.nudgeTop) top -= this.nudgeTop;
      if (this.nudgeBottom) top += this.nudgeBottom;

      return top + this.pageYOffset;
    },
    calcXOverflow: function calcXOverflow(left) {
      var hasWindow = typeof window !== 'undefined';
      var innerWidth = hasWindow ? window.innerWidth : 0;
      var maxWidth = Math.max(this.dimensions.content.width, this.calculatedMinWidth, parseInt(this.maxWidth) || 0);
      var totalWidth = left + maxWidth;
      var availableWidth = totalWidth - innerWidth;

      if ((!this.left || this.right) && availableWidth > 0) {
        left = innerWidth - maxWidth - (innerWidth > 1024 ? 30 : 12) // Account for scrollbar
        ;
      } else if (this.left && left < 0) left = 12;

      return left;
    },
    calcYOverflow: function calcYOverflow(top) {
      var documentHeight = typeof window !== 'undefined' ? window.innerHeight || document.documentElement.clientHeight : 0;
      var toTop = this.pageYOffset + documentHeight;
      var contentHeight = this.dimensions.content.height;
      var totalHeight = top + contentHeight;

      // If overflowing bottom
      if (toTop < totalHeight && !this.allowOverflow) top = toTop - contentHeight - 12;
      // If overflowing top
      else if (top < this.pageYOffset && !this.allowOverflow) top = this.pageYOffset + 12;

      return top < 12 ? 12 : top;
    },
    sneakPeek: function sneakPeek(cb) {
      var _this = this;

      requestAnimationFrame(function () {
        var el = _this.$refs.content;
        var currentDisplay = el.style.display;

        el.style.display = 'inline-block';
        cb();
        el.style.display = currentDisplay;
      });
    },
    absolutePosition: function absolutePosition() {
      return {
        offsetTop: 0,
        scrollHeight: 0,
        top: this.positionY || this.absoluteY,
        bottom: this.positionY || this.absoluteY,
        left: this.positionX || this.absoluteX,
        right: this.positionX || this.absoluteX,
        height: 0,
        width: 0
      };
    },
    updateDimensions: function updateDimensions() {
      var _this2 = this;

      this.sneakPeek(function () {
        _this2.dimensions = {
          activator: !_this2.hasActivator || _this2.positionAbsolutely ? _this2.absolutePosition() : _this2.measure(_this2.getActivator()),
          content: _this2.measure(_this2.$refs.content)
        };
      });
    }
  }
});

/***/ }),
/* 126 */
/***/ (function(module, __webpack_exports__, __webpack_require__) {

"use strict";
/* harmony default export */ __webpack_exports__["a"] = ({
  methods: {
    measure: function measure(el, selector) {
      var getParent = arguments.length > 2 && arguments[2] !== undefined ? arguments[2] : false;

      el = selector ? el.querySelector(selector) : el;

      if (!el) return null;

      var _el$getBoundingClient = el.getBoundingClientRect(),
          top = _el$getBoundingClient.top,
          bottom = _el$getBoundingClient.bottom,
          left = _el$getBoundingClient.left,
          right = _el$getBoundingClient.right,
          height = _el$getBoundingClient.height,
          width = _el$getBoundingClient.width;

      return {
        offsetTop: el.offsetTop,
        scrollHeight: el.scrollHeight,
        top: top, bottom: bottom, left: left, right: right, height: height, width: width
      };
    }
  }
});

/***/ }),
/* 127 */
/***/ (function(module, __webpack_exports__, __webpack_require__) {

"use strict";
/* harmony default export */ __webpack_exports__["a"] = ({
  data: function data() {
    return {
      listIndex: -1,
      isUsingKeys: false,
      tiles: []
    };
  },

  watch: {
    isActive: function isActive(val) {
      if (!val) this.listIndex = -1;
    },
    listIndex: function listIndex(next, prev) {
      // For infinite scroll and autocomplete, re-evaluate children
      this.getTiles();

      if (next in this.tiles) {
        this.tiles[next].classList.add('list__tile--highlighted');
        this.$refs.content.scrollTop = next * 48;
      }

      prev in this.tiles && this.tiles[prev].classList.remove('list__tile--highlighted');
    }
  },

  methods: {
    changeListIndex: function changeListIndex(e) {
      [40, 38, 13].includes(e.keyCode) && e.preventDefault();
      e.keyCode === 32 && !this.isActive && e.preventDefault();

      if ([27, 9].includes(e.keyCode)) return this.isActive = false;else if (!this.isActive && [13, 32].includes(e.keyCode) && this.openOnClick) {
        return this.isActive = true;
      }

      if (e.keyCode === 40 && this.listIndex < this.tiles.length - 1) {
        this.listIndex++;
      } else if (e.keyCode === 38 && this.listIndex > 0) {
        this.listIndex--;
      } else if (e.keyCode === 13 && this.listIndex !== -1) {
        this.tiles[this.listIndex].click();
      }

      if (this.listIndex === -1) this.setActiveListIndex();
    },
    getTiles: function getTiles() {
      this.tiles = this.$refs.content.querySelectorAll('.list__tile');
    },
    setActiveListIndex: function setActiveListIndex() {
      var _this = this;

      var tiles = Array.from(this.tiles || []);
      tiles.forEach(function (t, i) {
        if (t.classList.contains('list__tile--active')) {
          _this.listIndex = i;
          return;
        }
      });
    }
  }
});

/***/ }),
/* 128 */
/***/ (function(module, __webpack_exports__, __webpack_require__) {

"use strict";
/* harmony default export */ __webpack_exports__["a"] = ({
  props: {
    filter: {
      type: Function,
      default: function _default(item, queryText, itemText) {
        var hasValue = function hasValue(val) {
          return [undefined, null].includes(val);
        };

        var text = hasValue(itemText) ? '' : itemText;
        var query = hasValue(queryText) ? '' : queryText;

        return text.toString().toLowerCase().indexOf(query.toString().toLowerCase()) > -1;
      }
    }
  },

  methods: {
    filterSearch: function filterSearch() {
      var _this = this;

      if (!this.isAutocomplete) return this.computedItems;

      return this.computedItems.filter(function (i) {
        return _this.filter(i, _this.searchValue, _this.getText(i));
      });
    },
    onKeyDown: function onKeyDown(e) {
      var _this2 = this;

      // If enter or space is pressed, open menu
      if (!this.menuIsActive && [13, 32, 38, 40].includes(e.keyCode)) {
        return this.showMenuItems();
      } else if ([9, 27].includes(e.keyCode)) {
        // If select is being tabbed, blur
        return this.blur();
      } else if (e.keyCode === 13 && this.searchValue && this.tags && !this.filteredItems.length) {
        this.selectedItems.push(this.searchValue);

        this.$nextTick(function () {
          _this2.searchValue = null;
          _this2.$emit('change', _this2.selectedItems);
        });
      }

      if (!this.tags || ![32].includes(e.keyCode)) this.$refs.menu.changeListIndex(e);

      if ([38, 40].includes(e.keyCode)) this.selectedIndex = -1;

      if (this.isAutocomplete && !this.hideSelections && !this.searchValue) this.changeSelectedIndex(e.keyCode);
    }
  }
});

/***/ }),
/* 129 */
/***/ (function(module, __webpack_exports__, __webpack_require__) {

"use strict";
/* harmony import */ var __WEBPACK_IMPORTED_MODULE_0__util_helpers__ = __webpack_require__(2);
var _extends = Object.assign || function (target) { for (var i = 1; i < arguments.length; i++) { var source = arguments[i]; for (var key in source) { if (Object.prototype.hasOwnProperty.call(source, key)) { target[key] = source[key]; } } } return target; };



/* harmony default export */ __webpack_exports__["a"] = ({
  methods: {
    genMenu: function genMenu() {
      var _this = this;

      var offsetY = this.isAutocomplete || this.offset || this.isDropdown;
      var data = {
        ref: 'menu',
        props: {
          activator: this.$refs.activator,
          allowOverflow: this.isAutocomplete,
          auto: this.auto,
          closeOnClick: false,
          closeOnContentClick: !this.isMultiple,
          contentClass: this.computedContentClass,
          disabled: this.disabled,
          maxHeight: this.maxHeight,
          nudgeTop: this.isDropdown ? -12 : offsetY ? -2 : 0,
          nudgeRight: this.isDropdown ? 16 : 0,
          nudgeWidth: this.isDropdown ? 56 : 36,
          offsetY: offsetY,
          openOnClick: false,
          value: this.menuIsActive && this.computedItems.length && (!this.tags || this.tags && this.filteredItems.length > 0),
          zIndex: this.menuZIndex
        },
        on: {
          input: function input(val) {
            if (!val) {
              _this.menuIsActive = false;
            }
          }
        }
      };

      if (this.isAutocomplete) data.props.transition = '';

      this.minWidth && (data.props.minWidth = this.minWidth);

      return this.$createElement('v-menu', data, [this.genList()]);
    },
    genSelectionsAndSearch: function genSelectionsAndSearch() {
      var _this2 = this;

      var data = {
        staticClass: 'input-group--select__autocomplete',
        'class': {
          'input-group--select__autocomplete--index': this.selectedIndex > -1
        },
        style: {
          flex: this.shouldBreak ? '1 0 100%' : null
        },
        attrs: _extends({}, this.$attrs, {
          disabled: this.disabled || !this.isAutocomplete,
          readonly: this.readonly,
          tabindex: this.disabled || !this.isAutocomplete ? -1 : this.tabindex
        }),
        domProps: {
          value: this.lazySearch
        },
        directives: [{
          name: 'show',
          value: this.isAutocomplete || this.placeholder && !this.selectedItems.length
        }],
        ref: 'input',
        key: 'input'
      };

      if (this.isAutocomplete) {
        data.attrs.role = 'combobox';
        data.domProps.autocomplete = this.browserAutocomplete;

        data.on = _extends({}, this.genListeners(), {
          input: function input(e) {
            return _this2.searchValue = e.target.value;
          }
        });

        data.directives = data.directives.concat(this.genDirectives());
      }

      if (this.placeholder) data.domProps.placeholder = this.placeholder;

      return this.$createElement('div', {
        'class': 'input-group__selections',
        style: { 'overflow': 'hidden' },
        ref: 'activator'
      }, [this.genSelections(), this.$createElement('input', data)]);
    },
    genSelections: function genSelections() {
      var _this3 = this;

      if (this.hideSelections) return [];

      var children = [];
      var chips = this.chips;
      var slots = this.$scopedSlots.selection;
      var length = this.selectedItems.length;

      this.selectedItems.forEach(function (item, i) {
        if (slots) {
          children.push(_this3.genSlotSelection(item, i));
        } else if (chips) {
          children.push(_this3.genChipSelection(item, i));
        } else {
          children.push(_this3.genCommaSelection(item, i < length - 1, i));
        }
      });

      return children;
    },
    genSlotSelection: function genSlotSelection(item, index) {
      return this.$scopedSlots.selection({
        parent: this,
        item: item,
        index: index,
        selected: index === this.selectedIndex,
        disabled: this.disabled || this.readonly
      });
    },
    genChipSelection: function genChipSelection(item, index) {
      var _this4 = this;

      var isDisabled = this.disabled || this.readonly;
      var click = function click(e) {
        if (isDisabled) return;

        e.stopPropagation();
        _this4.focus();
        _this4.selectedIndex = index;
      };

      return this.$createElement('v-chip', {
        staticClass: 'chip--select-multi',
        props: {
          close: !isDisabled,
          dark: this.dark,
          disabled: isDisabled,
          selected: index === this.selectedIndex
        },
        on: {
          click: click,
          focus: click,
          input: function input() {
            return _this4.selectItem(item);
          }
        },
        key: this.getValue(item)
      }, this.getText(item));
    },
    genCommaSelection: function genCommaSelection(item, comma, index) {
      return this.$createElement('div', {
        staticClass: 'input-group__selections__comma',
        'class': {
          'input-group__selections__comma--active': index === this.selectedIndex
        },
        key: JSON.stringify(this.getValue(item)) // Item may be an object
      }, '' + this.getText(item) + (comma ? ', ' : ''));
    },
    genList: function genList() {
      var _this5 = this;

      var children = this.filteredItems.map(function (o) {
        if (o.header) return _this5.genHeader(o);
        if (o.divider) return _this5.genDivider(o);else return _this5.genTile(o);
      });

      if (!children.length) {
        children.push(this.genTile(this.noDataText, true));
      }

      return this.$createElement('v-card', [this.$createElement('v-list', {
        ref: 'list'
      }, children)]);
    },
    genHeader: function genHeader(item) {
      return this.$createElement('v-subheader', {
        props: item
      }, item.header);
    },
    genDivider: function genDivider(item) {
      return this.$createElement('v-divider', {
        props: item
      });
    },
    genTile: function genTile(item, disabled) {
      var _this6 = this;

      var active = this.selectedItems.indexOf(item) !== -1;

      if (typeof disabled === 'undefined') {
        disabled = Object(__WEBPACK_IMPORTED_MODULE_0__util_helpers__["g" /* getObjectValueByPath */])(item, this.itemDisabled);
      }

      var data = {
        on: {
          click: function click(e) {
            if (disabled) return;

            _this6.selectItem(item);
          }
        },
        props: {
          avatar: item === Object(item) && 'avatar' in item,
          ripple: true,
          value: active
        }
      };

      if (disabled) {
        data.props.disabled = disabled;
      }

      if (this.$scopedSlots.item) {
        return this.$createElement('v-list-tile', data, [this.$scopedSlots.item({ parent: this, item: item })]);
      }

      return this.$createElement('v-list-tile', data, [this.genAction(item, active && !disabled), this.genContent(item)]);
    },
    genAction: function genAction(item, active) {
      var _this7 = this;

      if (!this.isMultiple) return null;

      var data = {
        staticClass: 'list__tile__action--select-multi',
        on: {
          click: function click(e) {
            e.stopPropagation();
            _this7.selectItem(item);
          }
        }
      };

      return this.$createElement('v-list-tile-action', data, [this.$createElement('v-checkbox', { props: { inputValue: active } })]);
    },
    genContent: function genContent(item) {
      return this.$createElement('v-list-tile-content', [this.$createElement('v-list-tile-title', this.getText(item))]);
    }
  }
});

/***/ }),
/* 130 */
/***/ (function(module, __webpack_exports__, __webpack_require__) {

"use strict";
function _toConsumableArray(arr) { if (Array.isArray(arr)) { for (var i = 0, arr2 = Array(arr.length); i < arr.length; i++) { arr2[i] = arr[i]; } return arr2; } else { return Array.from(arr); } }

/* harmony default export */ __webpack_exports__["a"] = ({
  methods: {
    genTHead: function genTHead() {
      var _this = this;

      var children = [];

      if (this.$scopedSlots.headers) {
        var row = this.$scopedSlots.headers({
          headers: this.headers,
          indeterminate: this.indeterminate,
          all: this.all
        });

        children = this.needsTR(row) ? this.genTR(row) : row;
      } else {
        var _row = this.headers.map(function (o) {
          return _this.genHeader(o);
        });
        var checkbox = this.$createElement('v-checkbox', {
          props: {
            dark: this.dark,
            light: this.light,
            color: this.selectAll === true && '' || this.selectAll,
            hideDetails: true,
            inputValue: this.all,
            indeterminate: this.indeterminate
          },
          on: { change: this.toggle }
        });

        this.hasSelectAll && _row.unshift(this.$createElement('th', [checkbox]));

        children = this.genTR(_row);
      }

      return this.$createElement('thead', [children]);
    },
    genHeader: function genHeader(header) {
      var array = [this.$scopedSlots.headerCell ? this.$scopedSlots.headerCell({ header: header }) : header[this.headerText]];

      return this.$createElement.apply(this, ['th'].concat(_toConsumableArray(this.genHeaderData(header, array))));
    },
    genHeaderData: function genHeaderData(header, children) {
      var classes = ['column'];
      var data = {
        attrs: {
          role: 'columnheader',
          scope: 'col',
          'aria-label': header[this.headerText] || '',
          'aria-sort': 'none'
        }
      };

      if ('sortable' in header && header.sortable || !('sortable' in header)) {
        this.genHeaderSortingData(header, children, data, classes);
      } else {
        data.attrs['aria-label'] += ': Not sorted.'; // TODO: Localization
      }

      classes.push('text-xs-' + (header.align || 'right'));
      data.class = classes;

      return [data, children];
    },
    genHeaderSortingData: function genHeaderSortingData(header, children, data, classes) {
      var _this2 = this;

      if (!('value' in header)) {
        console.warn('Data table headers must have a value property that corresponds to a value in the v-model array');
      }

      data.attrs.tabIndex = 0;
      data.on = {
        click: function click() {
          return _this2.sort(header.value);
        },
        keydown: function keydown(e) {
          // check for space
          if (e.keyCode === 32) {
            e.preventDefault();
            _this2.sort(header.value);
          }
        }
      };

      classes.push('sortable');
      var icon = this.$createElement('v-icon', { attrs: { 'aria-hidden': true } }, 'arrow_upward');
      if (header.align && header.align === 'left') {
        children.push(icon);
      } else {
        children.unshift(icon);
      }

      var pagination = this.computedPagination;
      var beingSorted = pagination.sortBy === header.value;
      if (beingSorted) {
        classes.push('active');
        if (pagination.descending) {
          classes.push('desc');
          data.attrs['aria-sort'] = 'descending';
          data.attrs['aria-label'] += ': Sorted descending. Activate to remove sorting.'; // TODO: Localization
        } else {
          classes.push('asc');
          data.attrs['aria-sort'] = 'ascending';
          data.attrs['aria-label'] += ': Sorted ascending. Activate to sort descending.'; // TODO: Localization
        }
      } else {
        data.attrs['aria-label'] += ': Not sorted. Activate to sort ascending.'; // TODO: Localization
      }
    }
  }
});

/***/ }),
/* 131 */
/***/ (function(module, __webpack_exports__, __webpack_require__) {

"use strict";
/* harmony default export */ __webpack_exports__["a"] = ({
  methods: {
    genTBody: function genTBody() {
      var children = [];

      if (!this.itemsLength) {
        children.push(this.genEmptyBody(this.noDataText));
      } else if (!this.filteredItems.length) {
        children.push(this.genEmptyBody(this.noResultsText));
      } else {
        children.push(this.genFilteredItems());
      }

      return this.$createElement('tbody', children);
    },
    genFilteredItems: function genFilteredItems() {
      var _this = this;

      return this.filteredItems.map(function (item, index) {
        var props = { item: item, index: index };
        var key = _this.selectedKey;

        Object.defineProperty(props, 'selected', {
          get: function get() {
            return _this.selected[item[_this.selectedKey]];
          },
          set: function set(value) {
            var selected = _this.value.slice();
            if (value) selected.push(item);else selected = selected.filter(function (i) {
              return i[key] !== item[key];
            });

            _this.$emit('input', selected);
          }
        });

        var row = _this.$scopedSlots.items(props);

        return _this.needsTR(row) ? _this.genTR(row, {
          attrs: { active: _this.isSelected(item) }
        }) : row;
      });
    },
    genEmptyBody: function genEmptyBody(text) {
      return this.genTR([this.$createElement('td', {
        'class': 'text-xs-center',
        attrs: { colspan: '100%' }
      }, text)]);
    }
  }
});

/***/ }),
/* 132 */
/***/ (function(module, __webpack_exports__, __webpack_require__) {

"use strict";
/* harmony default export */ __webpack_exports__["a"] = ({
  methods: {
    genPrevIcon: function genPrevIcon() {
      var _this = this;

      return this.$createElement('v-btn', {
        props: {
          disabled: this.computedPagination.page === 1,
          icon: true,
          flat: true,
          dark: this.dark,
          light: this.light
        },
        on: {
          click: function click() {
            var page = _this.computedPagination.page;
            _this.updatePagination({ page: page - 1 });
          }
        },
        attrs: {
          'aria-label': 'Previous page' // TODO: Localization
        }
      }, [this.$createElement('v-icon', 'chevron_left')]);
    },
    genNextIcon: function genNextIcon() {
      var _this2 = this;

      var pagination = this.computedPagination;
      var disabled = pagination.rowsPerPage < 0 || pagination.page * pagination.rowsPerPage >= this.itemsLength || this.pageStop < 0;

      return this.$createElement('v-btn', {
        props: {
          disabled: disabled,
          icon: true,
          flat: true,
          dark: this.dark,
          light: this.light
        },
        on: {
          click: function click() {
            var page = _this2.computedPagination.page;
            _this2.updatePagination({ page: page + 1 });
          }
        },
        attrs: {
          'aria-label': 'Next page' // TODO: Localization
        }
      }, [this.$createElement('v-icon', 'chevron_right')]);
    },
    genSelect: function genSelect() {
      var _this3 = this;

      return this.$createElement('div', {
        'class': 'datatable__actions__select'
      }, [this.rowsPerPageText, this.$createElement('v-select', {
        attrs: {
          'aria-label': this.rowsPerPageText
        },
        props: {
          items: this.rowsPerPageItems,
          value: this.computedPagination.rowsPerPage,
          hideDetails: true,
          auto: true,
          minWidth: '75px'
        },
        on: {
          input: function input(val) {
            _this3.updatePagination({
              page: 1,
              rowsPerPage: val
            });
          }
        }
      })]);
    },
    genPagination: function genPagination() {
      var pagination = '–';

      if (this.itemsLength) {
        var stop = this.itemsLength < this.pageStop || this.pageStop < 0 ? this.itemsLength : this.pageStop;

        pagination = this.$scopedSlots.pageText ? this.$scopedSlots.pageText({
          pageStart: this.pageStart + 1,
          pageStop: stop,
          itemsLength: this.itemsLength
        }) : this.pageStart + 1 + '-' + stop + ' of ' + this.itemsLength;
      }

      return this.$createElement('div', {
        'class': 'datatable__actions__pagination'
      }, [pagination]);
    },
    genActions: function genActions() {
      return [this.$createElement('div', {
        'class': 'datatable__actions'
      }, [this.genSelect(), this.genPagination(), this.genPrevIcon(), this.genNextIcon()])];
    },
    genTFoot: function genTFoot() {
      var children = [];

      if (this.$slots.footer) {
        var footer = this.$slots.footer;
        var row = this.needsTR(footer) ? this.genTR(footer) : footer;

        children.push(row);
      }

      if (!this.hideActions) {
        children.push(this.genTR([this.$createElement('td', {
          attrs: { colspan: '100%' }
        }, this.genActions())]));
      }

      if (!children.length) return null;
      return this.$createElement('tfoot', children);
    }
  }
});

/***/ }),
/* 133 */
/***/ (function(module, __webpack_exports__, __webpack_require__) {

"use strict";
/* harmony default export */ __webpack_exports__["a"] = ({
  data: function data() {
    return {
      color: ''
    };
  },


  watch: {
    loading: function loading(val) {
      if (val) this.color = val;
    }
  },

  methods: {
    genTProgress: function genTProgress() {
      var loader = this.$createElement('v-progress-linear', {
        props: {
          primary: this.color === 'primary',
          secondary: this.color === 'secondary',
          success: this.color === 'success',
          info: this.color === 'info',
          warning: this.color === 'warning',
          error: this.color === 'error',
          indeterminate: true,
          height: 3,
          active: !!this.loading
        }
      });

      var col = this.$createElement('th', {
        class: 'column',
        attrs: {
          colspan: '100%'
        }
      }, [loader]);

      return this.$createElement('thead', {
        class: 'datatable__progress'
      }, [this.genTR([col])]);
    }
  }
});

/***/ }),
/* 134 */
/***/ (function(module, __webpack_exports__, __webpack_require__) {

"use strict";
/* harmony import */ var __WEBPACK_IMPORTED_MODULE_0__babel_loader_node_modules_vue_loader_lib_selector_type_script_index_0_VEditDialog_vue__ = __webpack_require__(136);
function injectStyle (ssrContext) {
  __webpack_require__(135)
}
var normalizeComponent = __webpack_require__(0)
/* script */

/* template */
var __vue_template__ = null
/* styles */
var __vue_styles__ = injectStyle
/* scopeId */
var __vue_scopeId__ = null
/* moduleIdentifier (server only) */
var __vue_module_identifier__ = null
var Component = normalizeComponent(
  __WEBPACK_IMPORTED_MODULE_0__babel_loader_node_modules_vue_loader_lib_selector_type_script_index_0_VEditDialog_vue__["a" /* default */],
  __vue_template__,
  __vue_styles__,
  __vue_scopeId__,
  __vue_module_identifier__
)

/* harmony default export */ __webpack_exports__["a"] = (Component.exports);


/***/ }),
/* 135 */
/***/ (function(module, exports) {

// removed by extract-text-webpack-plugin

/***/ }),
/* 136 */
/***/ (function(module, __webpack_exports__, __webpack_require__) {

"use strict";

/* harmony default export */ __webpack_exports__["a"] = ({
  name: 'v-edit-dialog',

  data: function data() {
    return {
      isActive: false,
      isSaving: false
    };
  },


  props: {
    cancelText: {
      default: 'Cancel'
    },
    large: Boolean,
    lazy: Boolean,
    saveText: {
      default: 'Save'
    },
    transition: {
      type: String,
      default: 'slide-x-reverse-transition'
    }
  },

  watch: {
    isActive: function isActive(val) {
      val && this.$emit('open') && setTimeout(this.focus, 50); // Give DOM time to paint

      if (!val) {
        !this.isSaving && this.$emit('cancel');
        this.isSaving && this.$emit('close');
        this.isSaving = false;
      }
    }
  },

  methods: {
    cancel: function cancel() {
      this.isActive = false;
    },
    focus: function focus() {
      var input = this.$refs.content.querySelector('input');
      input && input.focus();
    },
    save: function save() {
      this.isSaving = true;
      this.isActive = false;
      this.$emit('save');
    },
    genButton: function genButton(fn, text) {
      return this.$createElement('v-btn', {
        props: {
          flat: true,
          primary: true,
          light: true
        },
        on: { click: fn }
      }, text);
    },
    genActions: function genActions() {
      return this.$createElement('div', {
        'class': 'small-dialog__actions',
        directives: [{
          name: 'show',
          value: this.large
        }]
      }, [this.genButton(this.cancel, this.cancelText), this.genButton(this.save, this.saveText)]);
    },
    genContent: function genContent() {
      var _this = this;

      return this.$createElement('div', {
        on: {
          keydown: function keydown(e) {
            e.keyCode === 27 && _this.cancel();
            e.keyCode === 13 && _this.save();
          }
        },
        ref: 'content'
      }, [this.$slots.input]);
    }
  },

  render: function render(h) {
    var _this2 = this;

    return h('v-menu', {
      'class': 'small-dialog',
      props: {
        contentClass: 'small-dialog__content',
        transition: this.transition,
        origin: 'top right',
        right: true,
        value: this.isActive,
        closeOnContentClick: false,
        lazy: this.lazy
      },
      on: {
        input: function input(val) {
          return _this2.isActive = val;
        }
      }
    }, [h('a', {
      domProps: { href: 'javascript:;' },
      slot: 'activator'
    }, this.$slots.default), this.genContent(), this.genActions()]);
  }
});

/***/ }),
/* 137 */
/***/ (function(module, __webpack_exports__, __webpack_require__) {

"use strict";
/* harmony import */ var __WEBPACK_IMPORTED_MODULE_0__VDatePicker__ = __webpack_require__(138);


__WEBPACK_IMPORTED_MODULE_0__VDatePicker__["a" /* default */].install = function install(Vue) {
  Vue.component(__WEBPACK_IMPORTED_MODULE_0__VDatePicker__["a" /* default */].name, __WEBPACK_IMPORTED_MODULE_0__VDatePicker__["a" /* default */]);
};

/* harmony default export */ __webpack_exports__["a"] = (__WEBPACK_IMPORTED_MODULE_0__VDatePicker__["a" /* default */]);

/***/ }),
/* 138 */
/***/ (function(module, __webpack_exports__, __webpack_require__) {

"use strict";
/* harmony import */ var __WEBPACK_IMPORTED_MODULE_0__babel_loader_node_modules_vue_loader_lib_selector_type_script_index_0_VDatePicker_vue__ = __webpack_require__(141);
function injectStyle (ssrContext) {
  __webpack_require__(139)
  __webpack_require__(140)
}
var normalizeComponent = __webpack_require__(0)
/* script */

/* template */
var __vue_template__ = null
/* styles */
var __vue_styles__ = injectStyle
/* scopeId */
var __vue_scopeId__ = null
/* moduleIdentifier (server only) */
var __vue_module_identifier__ = null
var Component = normalizeComponent(
  __WEBPACK_IMPORTED_MODULE_0__babel_loader_node_modules_vue_loader_lib_selector_type_script_index_0_VDatePicker_vue__["a" /* default */],
  __vue_template__,
  __vue_styles__,
  __vue_scopeId__,
  __vue_module_identifier__
)

/* harmony default export */ __webpack_exports__["a"] = (Component.exports);


/***/ }),
/* 139 */
/***/ (function(module, exports) {

// removed by extract-text-webpack-plugin

/***/ }),
/* 140 */
/***/ (function(module, exports) {

// removed by extract-text-webpack-plugin

/***/ }),
/* 141 */
/***/ (function(module, __webpack_exports__, __webpack_require__) {

"use strict";
/* harmony import */ var __WEBPACK_IMPORTED_MODULE_0__util_helpers__ = __webpack_require__(2);
/* harmony import */ var __WEBPACK_IMPORTED_MODULE_1__mixins_picker__ = __webpack_require__(30);
/* harmony import */ var __WEBPACK_IMPORTED_MODULE_2__mixins_date_title__ = __webpack_require__(142);
/* harmony import */ var __WEBPACK_IMPORTED_MODULE_3__mixins_date_header__ = __webpack_require__(143);
/* harmony import */ var __WEBPACK_IMPORTED_MODULE_4__mixins_date_table__ = __webpack_require__(144);
/* harmony import */ var __WEBPACK_IMPORTED_MODULE_5__mixins_date_years__ = __webpack_require__(145);
/* harmony import */ var __WEBPACK_IMPORTED_MODULE_6__VBtn__ = __webpack_require__(9);
/* harmony import */ var __WEBPACK_IMPORTED_MODULE_7__VCard__ = __webpack_require__(15);
/* harmony import */ var __WEBPACK_IMPORTED_MODULE_8__VIcon__ = __webpack_require__(3);
/* harmony import */ var __WEBPACK_IMPORTED_MODULE_9__directives_touch__ = __webpack_require__(10);
var _extends = Object.assign || function (target) { for (var i = 1; i < arguments.length; i++) { var source = arguments[i]; for (var key in source) { if (Object.prototype.hasOwnProperty.call(source, key)) { target[key] = source[key]; } } } return target; };














var defaultDateFormat = function defaultDateFormat(val) {
  return new Date(val).toISOString().substr(0, 10);
};

/* harmony default export */ __webpack_exports__["a"] = ({
  name: 'v-date-picker',

  components: {
    VBtn: __WEBPACK_IMPORTED_MODULE_6__VBtn__["a" /* default */],
    VCard: __WEBPACK_IMPORTED_MODULE_7__VCard__["a" /* default */],
    VIcon: __WEBPACK_IMPORTED_MODULE_8__VIcon__["a" /* default */]
  },

  mixins: [__WEBPACK_IMPORTED_MODULE_2__mixins_date_title__["a" /* default */], __WEBPACK_IMPORTED_MODULE_3__mixins_date_header__["a" /* default */], __WEBPACK_IMPORTED_MODULE_4__mixins_date_table__["a" /* default */], __WEBPACK_IMPORTED_MODULE_5__mixins_date_years__["a" /* default */], __WEBPACK_IMPORTED_MODULE_1__mixins_picker__["a" /* default */]],

  directives: { Touch: __WEBPACK_IMPORTED_MODULE_9__directives_touch__["a" /* default */] },

  data: function data() {
    return {
      tableDate: new Date(),
      originalDate: this.value,
      currentDay: null,
      currentMonth: null,
      currentYear: null,
      isSelected: false,
      isReversing: false,
      narrowDays: []
    };
  },


  props: {
    locale: {
      type: String,
      default: 'en-us'
    },
    dateFormat: {
      type: Function,
      default: defaultDateFormat
    },
    titleDateFormat: {
      type: [Object, Function],
      default: function _default() {
        return { weekday: 'short', month: 'short', day: 'numeric' };
      }
    },
    headerDateFormat: {
      type: [Object, Function],
      default: function _default() {
        return { month: 'long', year: 'numeric' };
      }
    },
    formattedValue: {
      required: false
    },
    allowedDates: {
      type: [Array, Object, Function],
      default: function _default() {
        return null;
      }
    },
    firstDayOfWeek: {
      type: [String, Number],
      default: 0
    },
    yearIcon: String
  },

  computed: {
    supportsLocaleFormat: function supportsLocaleFormat() {
      return 'toLocaleDateString' in Date.prototype && new Date(2000, 0, 15).toLocaleDateString('en', { day: 'numeric' }) === '15';
    },
    firstAllowedDate: function firstAllowedDate() {
      var date = new Date();
      date.setHours(12, 0, 0, 0);

      if (this.allowedDates) {
        var millisecondOffset = 1 * 24 * 60 * 60 * 1000;
        var valid = new Date(date);
        for (var i = 0; i < 31; i++) {
          if (this.isAllowed(valid)) return valid;

          valid.setTime(valid.getTime() + millisecondOffset);
        }
      }

      return date;
    },

    inputDate: {
      get: function get() {
        if (!this.value) return this.firstAllowedDate;
        if (this.value instanceof Date) return this.value;
        if (!isNaN(this.value) || typeof this.value === 'string' && this.value.indexOf(':') !== -1) return new Date(this.value);

        return new Date(this.value + 'T12:00:00');
      },
      set: function set(val) {
        this.$emit('input', val ? defaultDateFormat(val) : this.originalDate);
        this.$emit('update:formattedValue', val ? this.dateFormat(val) : this.dateFormat(this.originalDate));
      }
    },
    day: function day() {
      return this.inputDate.getDate();
    },
    month: function month() {
      return this.inputDate.getMonth();
    },
    year: function year() {
      return this.inputDate.getFullYear();
    },
    tableMonth: function tableMonth() {
      return this.tableDate.getMonth();
    },
    tableYear: function tableYear() {
      return this.tableDate.getFullYear();
    },
    computedTransition: function computedTransition() {
      return this.isReversing ? 'tab-reverse-transition' : 'tab-transition';
    }
  },

  watch: {
    isSelected: function isSelected(val) {
      var _this = this;

      val && this.$nextTick(function () {
        _this.$refs.years.scrollTop = _this.$refs.years.scrollHeight / 2 - 125;
      });
    },
    tableDate: function tableDate(val, prev) {
      this.isReversing = val < prev;
    },
    value: function value(val) {
      if (val) this.tableDate = this.inputDate;
    }
  },

  methods: {
    save: function save() {
      if (this.originalDate) {
        this.originalDate = this.value;
      } else {
        this.originalDate = this.inputDate;
      }

      if (this.$parent && this.$parent.isActive) this.$parent.isActive = false;
    },
    cancel: function cancel() {
      this.inputDate = this.originalDate;
      if (this.$parent && this.$parent.isActive) this.$parent.isActive = false;
    },
    isAllowed: function isAllowed(date) {
      if (!this.allowedDates) return true;

      if (Array.isArray(this.allowedDates)) {
        return !!this.allowedDates.find(function (allowedDate) {
          var d = new Date(allowedDate);
          d.setHours(12, 0, 0, 0);

          return d - date === 0;
        });
      } else if (this.allowedDates instanceof Function) {
        return this.allowedDates(date);
      } else if (this.allowedDates instanceof Object) {
        var min = new Date(this.allowedDates.min);
        min.setHours(12, 0, 0, 0);
        var max = new Date(this.allowedDates.max);
        max.setHours(12, 0, 0, 0);

        return date >= min && date <= max;
      }

      return true;
    }
  },

  created: function created() {
    var _this2 = this;

    var date = new Date();
    date.setDate(date.getDate() - date.getDay() + parseInt(this.firstDayOfWeek));

    Object(__WEBPACK_IMPORTED_MODULE_0__util_helpers__["c" /* createRange */])(7).forEach(function (index) {
      var narrow = void 0;
      if (_this2.supportsLocaleFormat) {
        narrow = date.toLocaleDateString(_this2.locale, { weekday: 'narrow' });
      } else {
        narrow = ['S', 'M', 'T', 'W', 'T', 'F', 'S'][(index + parseInt(_this2.firstDayOfWeek)) % 7];
      }
      _this2.narrowDays.push(narrow);

      date.setDate(date.getDate() + 1);
    });

    this.tableDate = this.inputDate;
  },
  mounted: function mounted() {
    var date = new Date();
    this.currentDay = date.getDate();
    this.currentMonth = date.getMonth();
    this.currentYear = date.getFullYear();
  },
  render: function render(h) {
    var children = [];

    !this.noTitle && children.push(this.genTitle());

    if (!this.isSelected) {
      var bodyChildren = [];

      bodyChildren.push(this.genHeader());
      bodyChildren.push(this.genTable());

      children.push(h('div', {
        'class': 'picker__body'
      }, bodyChildren));
    } else {
      children.push(this.genYears());
    }

    this.$scopedSlots.default && children.push(this.genSlot());

    return h('v-card', {
      'class': _extends({
        'picker picker--date': true,
        'picker--landscape': this.landscape
      }, this.themeClasses)
    }, children);
  }
});

/***/ }),
/* 142 */
/***/ (function(module, __webpack_exports__, __webpack_require__) {

"use strict";

/* harmony default export */ __webpack_exports__["a"] = ({
  methods: {
    genYearIcon: function genYearIcon() {
      return this.yearIcon ? this.$createElement('v-icon', {
        props: {
          dark: true
        }
      }, this.yearIcon) : null;
    },
    genTitle: function genTitle() {
      var _this = this;

      var date = new Date(this.year, this.month, this.day);

      // Workaround for #1409
      date.setHours(1);

      if (typeof this.titleDateFormat === 'function') {
        date = this.titleDateFormat(date);
      } else if (this.supportsLocaleFormat) {
        date = date.toLocaleDateString(this.locale, this.titleDateFormat);
      } else if ('toLocaleDateString' in Date.prototype) {
        date = date.toLocaleDateString(this.locale);
      } else {
        date = date.toISOString().substr(0, 10);
      }

      if (this.landscape) {
        if (date.indexOf(',') > -1) date = date.replace(',', ',<br>');else if (date.indexOf(' ') > -1) date = date.replace(' ', '<br>');
      }

      var text = this.$createElement('transition', {
        props: {
          name: 'slide-x-transition',
          mode: 'out-in'
        }
      }, [this.$createElement('div', {
        domProps: { innerHTML: date },
        key: date
      })]);

      var titleDate = new Date(this.year, this.month, this.day, 12);
      return this.$createElement('div', {
        'class': 'picker__title'
      }, [this.$createElement('div', {
        'class': {
          'picker--date__title-year': true,
          'active': this.isSelected
        },
        on: {
          click: function click(e) {
            e.stopPropagation();
            _this.isSelected = true;
          }
        }
      }, [this.supportsLocaleFormat ? titleDate.toLocaleDateString(this.locale, { year: 'numeric' }) : this.year, this.genYearIcon()]), this.$createElement('div', {
        'class': {
          'picker--date__title-date': true,
          'active': !this.isSelected
        },
        on: {
          click: function click(e) {
            e.stopPropagation();
            _this.isSelected = false;
          }
        }
      }, [text])]);
    }
  }
});

/***/ }),
/* 143 */
/***/ (function(module, __webpack_exports__, __webpack_require__) {

"use strict";
/* harmony default export */ __webpack_exports__["a"] = ({
  methods: {
    genHeader: function genHeader() {
      return this.$createElement('div', {
        'class': 'picker--date__header'
      }, [this.genSelector()]);
    },
    genBtn: function genBtn(change, children) {
      var _this = this;

      return this.$createElement('v-btn', {
        props: {
          dark: this.dark,
          icon: true
        },
        nativeOn: {
          click: function click(e) {
            e.stopPropagation();
            _this.tableDate = new Date(_this.tableYear, change);
          }
        }
      }, children);
    },
    genSelector: function genSelector() {
      var date = new Date(this.tableYear, this.tableMonth);

      // Workaround for #1409
      date.setHours(1);

      var buttonText = void 0;
      if (typeof this.headerDateFormat === 'function') {
        buttonText = this.headerDateFormat(date);
      } else if (this.supportsLocaleFormat) {
        buttonText = date.toLocaleDateString(this.locale, this.headerDateFormat);
      } else {
        buttonText = date.getFullYear() + '/';
        if (date.getMonth() < 9) buttonText += '0';
        buttonText += 1 + date.getMonth();
      }

      var header = this.$createElement('div', {
        'class': 'picker--date__header-selector-date'
      }, [this.$createElement('transition', {
        props: { name: this.computedTransition }
      }, [this.$createElement('strong', {
        key: this.tableMonth
      }, buttonText)])]);

      return this.$createElement('div', {
        'class': 'picker--date__header-selector'
      }, [this.genBtn(this.tableMonth - 1, [this.$createElement('v-icon', 'chevron_left')]), header, this.genBtn(this.tableMonth + 1, [this.$createElement('v-icon', 'chevron_right')])]);
    }
  }
});

/***/ }),
/* 144 */
/***/ (function(module, __webpack_exports__, __webpack_require__) {

"use strict";
/* harmony default export */ __webpack_exports__["a"] = ({
  methods: {
    wheelScroll: function wheelScroll(e) {
      e.preventDefault();

      var month = this.tableMonth;

      if (e.deltaY < 0) month++;else month--;

      this.tableDate = new Date(this.tableYear, month);
    },
    touch: function touch(value) {
      this.tableDate = new Date(this.tableYear, this.tableMonth + value);
    },
    genTable: function genTable() {
      var _this = this;

      var children = [];
      var data = {
        'class': 'picker--date__table',
        directives: [{
          name: 'touch',
          value: {
            left: function left(e) {
              return e.offsetX < -15 && _this.touch(1);
            },
            right: function right(e) {
              return e.offsetX > 15 && _this.touch(-1);
            }
          }
        }]
      };

      if (this.scrollable) {
        data.on = { wheel: this.wheelScroll };
      }

      children.push(this.$createElement('table', {
        key: this.tableMonth
      }, [this.genTHead(), this.genTBody()]));

      return this.$createElement('div', data, [this.$createElement('transition', {
        props: { name: this.computedTransition }
      }, children)]);
    },
    genTHead: function genTHead() {
      var _this2 = this;

      var days = this.narrowDays.map(function (day) {
        return _this2.$createElement('th', day);
      });
      return this.$createElement('thead', this.genTR(days));
    },
    genTBody: function genTBody() {
      var _this3 = this;

      var children = [];
      var rows = [];
      var length = new Date(this.tableYear, this.tableMonth + 1, 0).getDate();

      var day = new Date(this.tableYear, this.tableMonth).getDay();
      day = (day + 7 - parseInt(this.firstDayOfWeek)) % 7;

      for (var i = 0; i < day; i++) {
        rows.push(this.$createElement('td'));
      }

      var _loop = function _loop(_i) {
        var date = new Date(_this3.tableYear, _this3.tableMonth, _i, 12, 0, 0, 0);
        var buttonText = _this3.supportsLocaleFormat ? date.toLocaleDateString(_this3.locale, { day: 'numeric' }) : _i;
        rows.push(_this3.$createElement('td', [_this3.$createElement('button', {
          'class': {
            'btn btn--date-picker btn--floating btn--small btn--flat': true,
            'btn--active': _this3.isActive(_i),
            'btn--current': _this3.isCurrent(_i),
            'btn--light': _this3.dark,
            'btn--disabled': !_this3.isAllowed(date)
          },
          attrs: {
            type: 'button'
          },
          domProps: {
            innerHTML: '<span class="btn__content">' + buttonText + '</span>'
          },
          on: {
            click: function click() {
              var day = _i < 10 ? '0' + _i : _i;
              var tableYear = _this3.tableYear;
              var tableMonth = _this3.tableMonth + 1;
              tableMonth = tableMonth < 10 ? '0' + tableMonth : tableMonth;

              _this3.inputDate = tableYear + '-' + tableMonth + '-' + day + 'T12:00:00';
              _this3.$nextTick(function () {
                return _this3.autosave && _this3.save();
              });
            }
          }
        })]));

        if (rows.length % 7 === 0) {
          children.push(_this3.genTR(rows));
          rows = [];
        }
      };

      for (var _i = 1; _i <= length; _i++) {
        _loop(_i);
      }

      if (rows.length) {
        children.push(this.genTR(rows));
      }

      children.length < 6 && children.push(this.genTR([this.$createElement('td', { domProps: { innerHTML: '&nbsp;' } })]));

      return this.$createElement('tbody', children);
    },
    genTR: function genTR() {
      var children = arguments.length > 0 && arguments[0] !== undefined ? arguments[0] : [];
      var data = arguments.length > 1 && arguments[1] !== undefined ? arguments[1] : {};

      return [this.$createElement('tr', data, children)];
    },
    isActive: function isActive(i) {
      return this.tableYear === this.year && this.tableMonth === this.month && this.day === i;
    },
    isCurrent: function isCurrent(i) {
      return this.currentYear === this.tableYear && this.currentMonth === this.tableMonth && this.currentDay === i;
    }
  }
});

/***/ }),
/* 145 */
/***/ (function(module, __webpack_exports__, __webpack_require__) {

"use strict";
/* harmony default export */ __webpack_exports__["a"] = ({
  methods: {
    genYears: function genYears() {
      return this.$createElement('ul', {
        'class': 'picker--date__years',
        ref: 'years'
      }, this.genYearItems());
    },
    genYearItems: function genYearItems() {
      var _this = this;

      var children = [];

      var _loop = function _loop(i, length) {
        var date = new Date(i, _this.month, _this.day, 12);
        var buttonText = _this.supportsLocaleFormat ? date.toLocaleDateString(_this.locale, { year: 'numeric' }) : i;

        children.push(_this.$createElement('li', {
          'class': {
            active: _this.year === i
          },
          on: {
            click: function click(e) {
              e.stopPropagation();

              var tableMonth = _this.tableMonth + 1;
              var day = _this.day;
              tableMonth = tableMonth < 10 ? '0' + tableMonth : tableMonth;
              day = day < 10 ? '0' + day : day;

              _this.inputDate = i + '-' + tableMonth + '-' + day;
              _this.isSelected = false;
            }
          }
        }, buttonText));
      };

      for (var i = this.year + 100, length = this.year - 100; i > length; i--) {
        _loop(i, length);
      }
      return children;
    }
  }
});

/***/ }),
/* 146 */
/***/ (function(module, __webpack_exports__, __webpack_require__) {

"use strict";
/* harmony import */ var __WEBPACK_IMPORTED_MODULE_0__VDialog__ = __webpack_require__(18);


__WEBPACK_IMPORTED_MODULE_0__VDialog__["a" /* default */].install = function install(Vue) {
  Vue.component(__WEBPACK_IMPORTED_MODULE_0__VDialog__["a" /* default */].name, __WEBPACK_IMPORTED_MODULE_0__VDialog__["a" /* default */]);
};

/* harmony default export */ __webpack_exports__["a"] = (__WEBPACK_IMPORTED_MODULE_0__VDialog__["a" /* default */]);

/***/ }),
/* 147 */
/***/ (function(module, __webpack_exports__, __webpack_require__) {

"use strict";
/* harmony import */ var __WEBPACK_IMPORTED_MODULE_0__VDivider__ = __webpack_require__(148);


__WEBPACK_IMPORTED_MODULE_0__VDivider__["a" /* default */].install = function install(Vue) {
  Vue.component(__WEBPACK_IMPORTED_MODULE_0__VDivider__["a" /* default */].name, __WEBPACK_IMPORTED_MODULE_0__VDivider__["a" /* default */]);
};

/* harmony default export */ __webpack_exports__["a"] = (__WEBPACK_IMPORTED_MODULE_0__VDivider__["a" /* default */]);

/***/ }),
/* 148 */
/***/ (function(module, __webpack_exports__, __webpack_require__) {

"use strict";
/* harmony import */ var __WEBPACK_IMPORTED_MODULE_0__babel_loader_node_modules_vue_loader_lib_selector_type_script_index_0_VDivider_vue__ = __webpack_require__(150);
function injectStyle (ssrContext) {
  __webpack_require__(149)
}
var normalizeComponent = __webpack_require__(0)
/* script */

/* template */
var __vue_template__ = null
/* styles */
var __vue_styles__ = injectStyle
/* scopeId */
var __vue_scopeId__ = null
/* moduleIdentifier (server only) */
var __vue_module_identifier__ = null
var Component = normalizeComponent(
  __WEBPACK_IMPORTED_MODULE_0__babel_loader_node_modules_vue_loader_lib_selector_type_script_index_0_VDivider_vue__["a" /* default */],
  __vue_template__,
  __vue_styles__,
  __vue_scopeId__,
  __vue_module_identifier__
)

/* harmony default export */ __webpack_exports__["a"] = (Component.exports);


/***/ }),
/* 149 */
/***/ (function(module, exports) {

// removed by extract-text-webpack-plugin

/***/ }),
/* 150 */
/***/ (function(module, __webpack_exports__, __webpack_require__) {

"use strict";
/* harmony import */ var __WEBPACK_IMPORTED_MODULE_0__mixins_themeable__ = __webpack_require__(1);



/* harmony default export */ __webpack_exports__["a"] = ({
  name: 'v-divider',

  functional: true,

  mixins: [__WEBPACK_IMPORTED_MODULE_0__mixins_themeable__["a" /* default */]],

  props: {
    inset: Boolean
  },

  render: function render(h, _ref) {
    var props = _ref.props,
        data = _ref.data,
        children = _ref.children;

    data.staticClass = ('divider ' + (data.staticClass || '')).trim();

    if (props.inset) data.staticClass += ' divider--inset';
    if (props.light) data.staticClass += ' theme--light';
    if (props.dark) data.staticClass += ' theme--dark';

    return h('hr', data);
  }
});

/***/ }),
/* 151 */
/***/ (function(module, __webpack_exports__, __webpack_require__) {

"use strict";
/* harmony import */ var __WEBPACK_IMPORTED_MODULE_0__VExpansionPanel__ = __webpack_require__(152);
/* harmony import */ var __WEBPACK_IMPORTED_MODULE_1__VExpansionPanelContent__ = __webpack_require__(155);



__WEBPACK_IMPORTED_MODULE_0__VExpansionPanel__["a" /* default */].install = function install(Vue) {
  Vue.component(__WEBPACK_IMPORTED_MODULE_0__VExpansionPanel__["a" /* default */].name, __WEBPACK_IMPORTED_MODULE_0__VExpansionPanel__["a" /* default */]);
  Vue.component(__WEBPACK_IMPORTED_MODULE_1__VExpansionPanelContent__["a" /* default */].name, __WEBPACK_IMPORTED_MODULE_1__VExpansionPanelContent__["a" /* default */]);
};

/* harmony default export */ __webpack_exports__["a"] = (__WEBPACK_IMPORTED_MODULE_0__VExpansionPanel__["a" /* default */]);

/***/ }),
/* 152 */
/***/ (function(module, __webpack_exports__, __webpack_require__) {

"use strict";
/* harmony import */ var __WEBPACK_IMPORTED_MODULE_0__babel_loader_node_modules_vue_loader_lib_selector_type_script_index_0_VExpansionPanel_vue__ = __webpack_require__(154);
function injectStyle (ssrContext) {
  __webpack_require__(153)
}
var normalizeComponent = __webpack_require__(0)
/* script */

/* template */
var __vue_template__ = null
/* styles */
var __vue_styles__ = injectStyle
/* scopeId */
var __vue_scopeId__ = null
/* moduleIdentifier (server only) */
var __vue_module_identifier__ = null
var Component = normalizeComponent(
  __WEBPACK_IMPORTED_MODULE_0__babel_loader_node_modules_vue_loader_lib_selector_type_script_index_0_VExpansionPanel_vue__["a" /* default */],
  __vue_template__,
  __vue_styles__,
  __vue_scopeId__,
  __vue_module_identifier__
)

/* harmony default export */ __webpack_exports__["a"] = (Component.exports);


/***/ }),
/* 153 */
/***/ (function(module, exports) {

// removed by extract-text-webpack-plugin

/***/ }),
/* 154 */
/***/ (function(module, __webpack_exports__, __webpack_require__) {

"use strict";
/* harmony import */ var __WEBPACK_IMPORTED_MODULE_0__mixins_themeable__ = __webpack_require__(1);
var _extends = Object.assign || function (target) { for (var i = 1; i < arguments.length; i++) { var source = arguments[i]; for (var key in source) { if (Object.prototype.hasOwnProperty.call(source, key)) { target[key] = source[key]; } } } return target; };



/* harmony default export */ __webpack_exports__["a"] = ({
  name: 'v-expansion-panel',

  mixins: [__WEBPACK_IMPORTED_MODULE_0__mixins_themeable__["a" /* default */]],

  provide: function provide() {
    return {
      panelClick: this.panelClick,
      focusable: this.focusable
    };
  },


  props: {
    expand: Boolean,
    focusable: Boolean,
    inset: Boolean,
    popout: Boolean
  },

  methods: {
    getChildren: function getChildren() {
      return this.$children.filter(function (c) {
        if (!c.$options) return;

        return c.$options._componentTag === 'v-expansion-panel-content';
      });
    },
    panelClick: function panelClick(uid) {
      if (!this.expand) {
        return this.getChildren().forEach(function (e) {
          return e.toggle(uid);
        });
      }

      var panel = this.$children.find(function (e) {
        return e._uid === uid;
      });

      panel && panel.toggle(uid);
    }
  },

  render: function render(h) {
    return h('ul', {
      staticClass: 'expansion-panel',
      'class': _extends({
        'expansion-panel--focusable': this.focusable,
        'expansion-panel--popout': this.popout,
        'expansion-panel--inset': this.inset
      }, this.themeClasses)
    }, this.$slots.default);
  }
});

/***/ }),
/* 155 */
/***/ (function(module, __webpack_exports__, __webpack_require__) {

"use strict";
/* harmony import */ var __WEBPACK_IMPORTED_MODULE_0__transitions__ = __webpack_require__(5);
/* harmony import */ var __WEBPACK_IMPORTED_MODULE_1__mixins_bootable__ = __webpack_require__(13);
/* harmony import */ var __WEBPACK_IMPORTED_MODULE_2__mixins_toggleable__ = __webpack_require__(4);
/* harmony import */ var __WEBPACK_IMPORTED_MODULE_3__VIcon__ = __webpack_require__(3);
/* harmony import */ var __WEBPACK_IMPORTED_MODULE_4__directives_ripple__ = __webpack_require__(7);
/* harmony import */ var __WEBPACK_IMPORTED_MODULE_5__directives_click_outside__ = __webpack_require__(6);










/* harmony default export */ __webpack_exports__["a"] = ({
  name: 'v-expansion-panel-content',

  mixins: [__WEBPACK_IMPORTED_MODULE_1__mixins_bootable__["a" /* default */], __WEBPACK_IMPORTED_MODULE_2__mixins_toggleable__["a" /* default */]],

  components: {
    VIcon: __WEBPACK_IMPORTED_MODULE_3__VIcon__["a" /* default */]
  },

  directives: {
    Ripple: __WEBPACK_IMPORTED_MODULE_4__directives_ripple__["a" /* default */],
    ClickOutside: __WEBPACK_IMPORTED_MODULE_5__directives_click_outside__["a" /* default */]
  },

  inject: ['focusable', 'panelClick'],

  data: function data() {
    return {
      height: 'auto'
    };
  },


  props: {
    hideActions: Boolean,
    lazy: Boolean,
    ripple: Boolean
  },

  methods: {
    genBody: function genBody() {
      return this.$createElement('div', {
        ref: 'body',
        class: 'expansion-panel__body',
        directives: [{
          name: 'show',
          value: this.isActive
        }]
      }, this.showLazyContent(this.$slots.default));
    },
    genHeader: function genHeader() {
      var _this = this;

      return this.$createElement('div', {
        staticClass: 'expansion-panel__header',
        directives: [{
          name: 'ripple',
          value: this.ripple
        }],
        on: {
          click: function click() {
            return _this.panelClick(_this._uid);
          }
        }
      }, [this.$slots.header, this.genIcon()]);
    },
    genIcon: function genIcon(h) {
      if (this.hideActions) return null;

      var icon = this.$slots.actions || this.$createElement('v-icon', 'keyboard_arrow_down');

      return this.$createElement('div', {
        staticClass: 'header__icon'
      }, [icon]);
    },
    toggle: function toggle(uid) {
      var _this2 = this;

      var isActive = this._uid === uid && !this.isActive;

      if (isActive) this.isBooted = true;

      // We treat bootable differently
      // Needs time to calc height
      this.$nextTick(function () {
        return _this2.isActive = isActive;
      });
    }
  },

  render: function render(h) {
    var _this3 = this;

    var children = [];

    this.$slots.header && children.push(this.genHeader());
    children.push(h(__WEBPACK_IMPORTED_MODULE_0__transitions__["a" /* VExpandTransition */], [this.genBody()]));

    return h('li', {
      staticClass: 'expansion-panel__container',
      'class': {
        'expansion-panel__container--active': this.isActive
      },
      attrs: {
        tabindex: 0
      },
      on: {
        keydown: function keydown(e) {
          // Ensure element is focusable and the activeElement
          if (_this3.focusable && _this3.$el === document.activeElement && e.keyCode === 13) _this3.panelClick(_this3._uid);
        }
      }
    }, children);
  }
});

/***/ }),
/* 156 */
/***/ (function(module, __webpack_exports__, __webpack_require__) {

"use strict";
/* harmony import */ var __WEBPACK_IMPORTED_MODULE_0__VFooter__ = __webpack_require__(157);


__WEBPACK_IMPORTED_MODULE_0__VFooter__["a" /* default */].install = function install(Vue) {
  Vue.component(__WEBPACK_IMPORTED_MODULE_0__VFooter__["a" /* default */].name, __WEBPACK_IMPORTED_MODULE_0__VFooter__["a" /* default */]);
};

/* harmony default export */ __webpack_exports__["a"] = (__WEBPACK_IMPORTED_MODULE_0__VFooter__["a" /* default */]);

/***/ }),
/* 157 */
/***/ (function(module, __webpack_exports__, __webpack_require__) {

"use strict";
/* harmony import */ var __WEBPACK_IMPORTED_MODULE_0__babel_loader_node_modules_vue_loader_lib_selector_type_script_index_0_VFooter_vue__ = __webpack_require__(159);
function injectStyle (ssrContext) {
  __webpack_require__(158)
}
var normalizeComponent = __webpack_require__(0)
/* script */

/* template */
var __vue_template__ = null
/* styles */
var __vue_styles__ = injectStyle
/* scopeId */
var __vue_scopeId__ = null
/* moduleIdentifier (server only) */
var __vue_module_identifier__ = null
var Component = normalizeComponent(
  __WEBPACK_IMPORTED_MODULE_0__babel_loader_node_modules_vue_loader_lib_selector_type_script_index_0_VFooter_vue__["a" /* default */],
  __vue_template__,
  __vue_styles__,
  __vue_scopeId__,
  __vue_module_identifier__
)

/* harmony default export */ __webpack_exports__["a"] = (Component.exports);


/***/ }),
/* 158 */
/***/ (function(module, exports) {

// removed by extract-text-webpack-plugin

/***/ }),
/* 159 */
/***/ (function(module, __webpack_exports__, __webpack_require__) {

"use strict";

/* harmony default export */ __webpack_exports__["a"] = ({
  name: 'v-footer',

  functional: true,

  props: {
    absolute: Boolean,
    fixed: Boolean
  },

  render: function render(h, _ref) {
    var data = _ref.data,
        props = _ref.props,
        children = _ref.children;

    data.staticClass = ('footer ' + (data.staticClass || '')).trim();

    if (props.absolute) data.staticClass += ' footer--absolute';
    if (props.fixed) data.staticClass += ' footer--fixed';

    return h('footer', data, children);
  }
});

/***/ }),
/* 160 */
/***/ (function(module, __webpack_exports__, __webpack_require__) {

"use strict";
/* harmony import */ var __WEBPACK_IMPORTED_MODULE_0__VForm__ = __webpack_require__(161);


__WEBPACK_IMPORTED_MODULE_0__VForm__["a" /* default */].install = function install(Vue) {
  Vue.component(__WEBPACK_IMPORTED_MODULE_0__VForm__["a" /* default */].name, __WEBPACK_IMPORTED_MODULE_0__VForm__["a" /* default */]);
};

/* harmony default export */ __webpack_exports__["a"] = (__WEBPACK_IMPORTED_MODULE_0__VForm__["a" /* default */]);

/***/ }),
/* 161 */
/***/ (function(module, __webpack_exports__, __webpack_require__) {

"use strict";
/* harmony default export */ __webpack_exports__["a"] = ({
  name: 'v-form',

  inheritAttrs: false,

  data: function data() {
    return {
      inputs: [],
      errorBag: {}
    };
  },


  props: {
    value: Boolean,
    lazyValidation: Boolean
  },

  watch: {
    errorBag: {
      handler: function handler() {
        var errors = Object.values(this.errorBag).includes(true);

        this.$emit('input', !errors);

        return !errors;
      },

      deep: true
    }
  },

  methods: {
    getInputs: function getInputs() {
      var results = [];

      var search = function search(children) {
        var depth = arguments.length > 1 && arguments[1] !== undefined ? arguments[1] : 0;
        var _iteratorNormalCompletion = true;
        var _didIteratorError = false;
        var _iteratorError = undefined;

        try {
          for (var _iterator = children[Symbol.iterator](), _step; !(_iteratorNormalCompletion = (_step = _iterator.next()).done); _iteratorNormalCompletion = true) {
            var child = _step.value;

            if (child.errorBucket !== undefined) {
              results.push(child);
            } else {
              search(child.$children, depth + 1);
            }
          }
        } catch (err) {
          _didIteratorError = true;
          _iteratorError = err;
        } finally {
          try {
            if (!_iteratorNormalCompletion && _iterator.return) {
              _iterator.return();
            }
          } finally {
            if (_didIteratorError) {
              throw _iteratorError;
            }
          }
        }

        if (depth === 0) return results;
      };

      return search(this.$children);
    },
    watchInputs: function watchInputs() {
      var inputs = arguments.length > 0 && arguments[0] !== undefined ? arguments[0] : this.getInputs();
      var _iteratorNormalCompletion2 = true;
      var _didIteratorError2 = false;
      var _iteratorError2 = undefined;

      try {
        for (var _iterator2 = inputs[Symbol.iterator](), _step2; !(_iteratorNormalCompletion2 = (_step2 = _iterator2.next()).done); _iteratorNormalCompletion2 = true) {
          var child = _step2.value;

          if (this.inputs.includes(child)) {
            continue; // We already know about this input
          }

          this.inputs.push(child);
          this.watchChild(child);
        }
      } catch (err) {
        _didIteratorError2 = true;
        _iteratorError2 = err;
      } finally {
        try {
          if (!_iteratorNormalCompletion2 && _iterator2.return) {
            _iterator2.return();
          }
        } finally {
          if (_didIteratorError2) {
            throw _iteratorError2;
          }
        }
      }
    },
    watchChild: function watchChild(child) {
      var _this = this;

      var watcher = function watcher(child) {
        child.$watch('valid', function (val) {
          _this.$set(_this.errorBag, child._uid, !val);
        }, { immediate: true });
      };

      if (!this.lazyValidation) return watcher(child);

      // Only start watching inputs if we need to
      child.$watch('shouldValidate', function (val) {
        if (!val) return;

        // Only watch if we're not already doing it
        if (_this.errorBag.hasOwnProperty(child._uid)) return;

        watcher(child);
      });
    },
    validate: function validate() {
      var errors = this.inputs.filter(function (input) {
        return !input.validate(true);
      }).length;
      return !errors;
    },
    reset: function reset() {
      var _this2 = this;

      this.inputs.forEach(function (input) {
        return input.reset();
      });
      if (this.lazyValidation) {
        Object.keys(this.errorBag).forEach(function (key) {
          return _this2.$delete(_this2.errorBag, key);
        });
      }
    }
  },

  mounted: function mounted() {
    var _this3 = this;

    this.$vuetify.load(function () {
      return _this3.watchInputs();
    });
  },
  updated: function updated() {
    var inputs = this.getInputs();

    if (inputs.length < this.inputs.length) {
      // Something was removed, we don't want it in the errorBag any more
      var removed = this.inputs.filter(function (i) {
        return !inputs.includes(i);
      });

      var _iteratorNormalCompletion3 = true;
      var _didIteratorError3 = false;
      var _iteratorError3 = undefined;

      try {
        for (var _iterator3 = removed[Symbol.iterator](), _step3; !(_iteratorNormalCompletion3 = (_step3 = _iterator3.next()).done); _iteratorNormalCompletion3 = true) {
          var input = _step3.value;

          this.$delete(this.errorBag, input._uid);
          this.$delete(this.inputs, this.inputs.indexOf(input));
        }
      } catch (err) {
        _didIteratorError3 = true;
        _iteratorError3 = err;
      } finally {
        try {
          if (!_iteratorNormalCompletion3 && _iterator3.return) {
            _iterator3.return();
          }
        } finally {
          if (_didIteratorError3) {
            throw _iteratorError3;
          }
        }
      }
    }

    this.watchInputs(inputs);
  },
  render: function render(h) {
    var _this4 = this;

    return h('form', {
      attrs: this.$attrs,
      on: {
        submit: function submit(e) {
          return _this4.$emit('submit', e);
        }
      }
    }, this.$slots.default);
  }
});

/***/ }),
/* 162 */
/***/ (function(module, __webpack_exports__, __webpack_require__) {

"use strict";
/* unused harmony export VSpacer */
/* harmony import */ var __WEBPACK_IMPORTED_MODULE_0__util_helpers__ = __webpack_require__(2);
/* harmony import */ var __WEBPACK_IMPORTED_MODULE_1__VContainer__ = __webpack_require__(163);
/* harmony import */ var __WEBPACK_IMPORTED_MODULE_2__VFlex__ = __webpack_require__(166);
/* harmony import */ var __WEBPACK_IMPORTED_MODULE_3__VLayout__ = __webpack_require__(169);
/* unused harmony reexport VContainer */
/* unused harmony reexport VFlex */
/* unused harmony reexport VLayout */





var VSpacer = Object(__WEBPACK_IMPORTED_MODULE_0__util_helpers__["d" /* createSimpleFunctional */])('spacer');


var VGrid = {};

VGrid.install = function install(Vue) {
  Vue.component(__WEBPACK_IMPORTED_MODULE_1__VContainer__["a" /* default */].name, __WEBPACK_IMPORTED_MODULE_1__VContainer__["a" /* default */]);
  Vue.component(__WEBPACK_IMPORTED_MODULE_2__VFlex__["a" /* default */].name, __WEBPACK_IMPORTED_MODULE_2__VFlex__["a" /* default */]);
  Vue.component(__WEBPACK_IMPORTED_MODULE_3__VLayout__["a" /* default */].name, __WEBPACK_IMPORTED_MODULE_3__VLayout__["a" /* default */]);
  Vue.component(VSpacer.name, VSpacer);
};

/* harmony default export */ __webpack_exports__["a"] = (VGrid);

/***/ }),
/* 163 */
/***/ (function(module, __webpack_exports__, __webpack_require__) {

"use strict";
/* harmony import */ var __WEBPACK_IMPORTED_MODULE_0__babel_loader_node_modules_vue_loader_lib_selector_type_script_index_0_VContainer_vue__ = __webpack_require__(165);
function injectStyle (ssrContext) {
  __webpack_require__(164)
}
var normalizeComponent = __webpack_require__(0)
/* script */

/* template */
var __vue_template__ = null
/* styles */
var __vue_styles__ = injectStyle
/* scopeId */
var __vue_scopeId__ = null
/* moduleIdentifier (server only) */
var __vue_module_identifier__ = null
var Component = normalizeComponent(
  __WEBPACK_IMPORTED_MODULE_0__babel_loader_node_modules_vue_loader_lib_selector_type_script_index_0_VContainer_vue__["a" /* default */],
  __vue_template__,
  __vue_styles__,
  __vue_scopeId__,
  __vue_module_identifier__
)

/* harmony default export */ __webpack_exports__["a"] = (Component.exports);


/***/ }),
/* 164 */
/***/ (function(module, exports) {

// removed by extract-text-webpack-plugin

/***/ }),
/* 165 */
/***/ (function(module, __webpack_exports__, __webpack_require__) {

"use strict";
/* harmony import */ var __WEBPACK_IMPORTED_MODULE_0__grid__ = __webpack_require__(16);



/* harmony default export */ __webpack_exports__["a"] = (Object(__WEBPACK_IMPORTED_MODULE_0__grid__["a" /* default */])('container'));

/***/ }),
/* 166 */
/***/ (function(module, __webpack_exports__, __webpack_require__) {

"use strict";
/* harmony import */ var __WEBPACK_IMPORTED_MODULE_0__babel_loader_node_modules_vue_loader_lib_selector_type_script_index_0_VFlex_vue__ = __webpack_require__(168);
function injectStyle (ssrContext) {
  __webpack_require__(167)
}
var normalizeComponent = __webpack_require__(0)
/* script */

/* template */
var __vue_template__ = null
/* styles */
var __vue_styles__ = injectStyle
/* scopeId */
var __vue_scopeId__ = null
/* moduleIdentifier (server only) */
var __vue_module_identifier__ = null
var Component = normalizeComponent(
  __WEBPACK_IMPORTED_MODULE_0__babel_loader_node_modules_vue_loader_lib_selector_type_script_index_0_VFlex_vue__["a" /* default */],
  __vue_template__,
  __vue_styles__,
  __vue_scopeId__,
  __vue_module_identifier__
)

/* harmony default export */ __webpack_exports__["a"] = (Component.exports);


/***/ }),
/* 167 */
/***/ (function(module, exports) {

// removed by extract-text-webpack-plugin

/***/ }),
/* 168 */
/***/ (function(module, __webpack_exports__, __webpack_require__) {

"use strict";
/* harmony import */ var __WEBPACK_IMPORTED_MODULE_0__grid__ = __webpack_require__(16);



/* harmony default export */ __webpack_exports__["a"] = (Object(__WEBPACK_IMPORTED_MODULE_0__grid__["a" /* default */])('flex'));

/***/ }),
/* 169 */
/***/ (function(module, __webpack_exports__, __webpack_require__) {

"use strict";
/* harmony import */ var __WEBPACK_IMPORTED_MODULE_0__babel_loader_node_modules_vue_loader_lib_selector_type_script_index_0_VLayout_vue__ = __webpack_require__(171);
function injectStyle (ssrContext) {
  __webpack_require__(170)
}
var normalizeComponent = __webpack_require__(0)
/* script */

/* template */
var __vue_template__ = null
/* styles */
var __vue_styles__ = injectStyle
/* scopeId */
var __vue_scopeId__ = null
/* moduleIdentifier (server only) */
var __vue_module_identifier__ = null
var Component = normalizeComponent(
  __WEBPACK_IMPORTED_MODULE_0__babel_loader_node_modules_vue_loader_lib_selector_type_script_index_0_VLayout_vue__["a" /* default */],
  __vue_template__,
  __vue_styles__,
  __vue_scopeId__,
  __vue_module_identifier__
)

/* harmony default export */ __webpack_exports__["a"] = (Component.exports);


/***/ }),
/* 170 */
/***/ (function(module, exports) {

// removed by extract-text-webpack-plugin

/***/ }),
/* 171 */
/***/ (function(module, __webpack_exports__, __webpack_require__) {

"use strict";
/* harmony import */ var __WEBPACK_IMPORTED_MODULE_0__grid__ = __webpack_require__(16);



/* harmony default export */ __webpack_exports__["a"] = (Object(__WEBPACK_IMPORTED_MODULE_0__grid__["a" /* default */])('layout'));

/***/ }),
/* 172 */
/***/ (function(module, __webpack_exports__, __webpack_require__) {

"use strict";
/* harmony import */ var __WEBPACK_IMPORTED_MODULE_0__VNavigationDrawer__ = __webpack_require__(173);


__WEBPACK_IMPORTED_MODULE_0__VNavigationDrawer__["a" /* default */].install = function install(Vue) {
  Vue.component(__WEBPACK_IMPORTED_MODULE_0__VNavigationDrawer__["a" /* default */].name, __WEBPACK_IMPORTED_MODULE_0__VNavigationDrawer__["a" /* default */]);
};

/* harmony default export */ __webpack_exports__["a"] = (__WEBPACK_IMPORTED_MODULE_0__VNavigationDrawer__["a" /* default */]);

/***/ }),
/* 173 */
/***/ (function(module, __webpack_exports__, __webpack_require__) {

"use strict";
/* harmony import */ var __WEBPACK_IMPORTED_MODULE_0__babel_loader_node_modules_vue_loader_lib_selector_type_script_index_0_VNavigationDrawer_vue__ = __webpack_require__(175);
function injectStyle (ssrContext) {
  __webpack_require__(174)
}
var normalizeComponent = __webpack_require__(0)
/* script */

/* template */
var __vue_template__ = null
/* styles */
var __vue_styles__ = injectStyle
/* scopeId */
var __vue_scopeId__ = null
/* moduleIdentifier (server only) */
var __vue_module_identifier__ = null
var Component = normalizeComponent(
  __WEBPACK_IMPORTED_MODULE_0__babel_loader_node_modules_vue_loader_lib_selector_type_script_index_0_VNavigationDrawer_vue__["a" /* default */],
  __vue_template__,
  __vue_styles__,
  __vue_scopeId__,
  __vue_module_identifier__
)

/* harmony default export */ __webpack_exports__["a"] = (Component.exports);


/***/ }),
/* 174 */
/***/ (function(module, exports) {

// removed by extract-text-webpack-plugin

/***/ }),
/* 175 */
/***/ (function(module, __webpack_exports__, __webpack_require__) {

"use strict";
/* harmony import */ var __WEBPACK_IMPORTED_MODULE_0__mixins_overlayable__ = __webpack_require__(20);
/* harmony import */ var __WEBPACK_IMPORTED_MODULE_1__mixins_themeable__ = __webpack_require__(1);
/* harmony import */ var __WEBPACK_IMPORTED_MODULE_2__directives_click_outside__ = __webpack_require__(6);
/* harmony import */ var __WEBPACK_IMPORTED_MODULE_3__directives_resize__ = __webpack_require__(8);
/* harmony import */ var __WEBPACK_IMPORTED_MODULE_4__directives_touch__ = __webpack_require__(10);








/* harmony default export */ __webpack_exports__["a"] = ({
  name: 'v-navigation-drawer',

  mixins: [__WEBPACK_IMPORTED_MODULE_0__mixins_overlayable__["a" /* default */], __WEBPACK_IMPORTED_MODULE_1__mixins_themeable__["a" /* default */]],

  directives: {
    ClickOutside: __WEBPACK_IMPORTED_MODULE_2__directives_click_outside__["a" /* default */],
    Resize: __WEBPACK_IMPORTED_MODULE_3__directives_resize__["a" /* default */],
    Touch: __WEBPACK_IMPORTED_MODULE_4__directives_touch__["a" /* default */]
  },

  data: function data() {
    return {
      isActive: this.value,
      isBooted: false,
      isMobile: false,
      touchArea: {
        left: 0,
        right: 0
      }
    };
  },


  props: {
    absolute: Boolean,
    clipped: Boolean,
    disableRouteWatcher: Boolean,
    enableResizeWatcher: Boolean,
    height: String,
    floating: Boolean,
    miniVariant: Boolean,
    mobileBreakPoint: {
      type: Number,
      default: 1280
    },
    permanent: Boolean,
    persistent: Boolean,
    right: Boolean,
    temporary: Boolean,
    touchless: Boolean,
    value: { required: false }
  },

  computed: {
    calculatedHeight: function calculatedHeight() {
      return this.height || '100%';
    },
    classes: function classes() {
      return {
        'navigation-drawer': true,
        'navigation-drawer--absolute': this.absolute,
        'navigation-drawer--clipped': this.clipped,
        'navigation-drawer--close': !this.isActive,
        'navigation-drawer--floating': this.floating,
        'navigation-drawer--is-booted': this.isBooted,
        'navigation-drawer--is-mobile': this.isMobile,
        'navigation-drawer--mini-variant': this.miniVariant,
        'navigation-drawer--open': this.isActive,
        'navigation-drawer--permanent': this.permanent,
        'navigation-drawer--persistent': this.persistent,
        'navigation-drawer--right': this.right,
        'navigation-drawer--temporary': this.temporary,
        'theme--dark': this.dark,
        'theme--light': this.light
      };
    },
    showOverlay: function showOverlay() {
      return !this.permanent && this.isActive && (this.temporary || this.isMobile);
    }
  },

  watch: {
    $route: function $route() {
      if (!this.disableRouteWatcher) {
        this.isActive = !this.closeConditional();
      }
    },
    isActive: function isActive(val) {
      this.$emit('input', val);
      this.showOverlay && val && this.genOverlay() || this.removeOverlay();
      this.$el.scrollTop = 0;
    },
    isMobile: function isMobile(val) {
      !val && this.removeOverlay();
    },
    permanent: function permanent(val) {
      this.$emit('input', val);
    },
    value: function value(val) {
      if (this.permanent) return;
      if (val !== this.isActive) this.isActive = val;
    }
  },

  mounted: function mounted() {
    this.$vuetify.load(this.init);
  },


  methods: {
    init: function init() {
      var _this = this;

      this.checkIfMobile();
      setTimeout(function () {
        return _this.isBooted = true;
      }, 0);

      if (this.permanent) this.isActive = true;else if (this.isMobile) this.isActive = false;else if (!this.value && (this.persistent || this.temporary)) this.isActive = false;else this.isActive = true;
    },
    checkIfMobile: function checkIfMobile() {
      this.isMobile = window.innerWidth < parseInt(this.mobileBreakPoint);
    },
    closeConditional: function closeConditional() {
      return !this.permanent && (this.temporary || this.isMobile);
    },
    onResize: function onResize() {
      if (!this.enableResizeWatcher || this.permanent || this.temporary) return;

      this.checkIfMobile();
      this.isActive = !this.isMobile;
    },
    swipeRight: function swipeRight(e) {
      if (this.isActive && !this.right) return;
      this.calculateTouchArea();

      if (Math.abs(e.touchendX - e.touchstartX) < 100) return;else if (!this.right && e.touchstartX <= this.touchArea.left) this.isActive = true;else if (this.right && this.isActive) this.isActive = false;
    },
    swipeLeft: function swipeLeft(e) {
      if (this.isActive && this.right) return;
      this.calculateTouchArea();

      if (Math.abs(e.touchendX - e.touchstartX) < 100) return;else if (this.right && e.touchstartX >= this.touchArea.right) this.isActive = true;else if (!this.right && this.isActive) this.isActive = false;
    },
    calculateTouchArea: function calculateTouchArea() {
      if (!this.$el.parentNode) return;
      var parentRect = this.$el.parentNode.getBoundingClientRect();

      this.touchArea = {
        left: parentRect.left + 50,
        right: parentRect.right - 50
      };
    },
    genDirectives: function genDirectives() {
      var directives = [{
        name: 'click-outside',
        value: this.closeConditional
      }, {
        name: 'resize',
        value: this.onResize
      }];

      !this.touchless && directives.push({
        name: 'touch',
        value: {
          parent: true,
          left: this.swipeLeft,
          right: this.swipeRight
        }
      });

      return directives;
    }
  },

  render: function render(h) {
    var _this2 = this;

    var data = {
      'class': this.classes,
      style: { height: this.calculatedHeight },
      directives: this.genDirectives(),
      on: {
        click: function click() {
          return _this2.$emit('update:miniVariant', false);
        }
      }
    };

    return h('aside', data, [this.$slots.default, h('div', { 'class': 'navigation-drawer__border' })]);
  }
});

/***/ }),
/* 176 */
/***/ (function(module, __webpack_exports__, __webpack_require__) {

"use strict";
/* harmony import */ var __WEBPACK_IMPORTED_MODULE_0__VPagination__ = __webpack_require__(177);


__WEBPACK_IMPORTED_MODULE_0__VPagination__["a" /* default */].install = function install(Vue) {
  Vue.component(__WEBPACK_IMPORTED_MODULE_0__VPagination__["a" /* default */].name, __WEBPACK_IMPORTED_MODULE_0__VPagination__["a" /* default */]);
};

/* harmony default export */ __webpack_exports__["a"] = (__WEBPACK_IMPORTED_MODULE_0__VPagination__["a" /* default */]);

/***/ }),
/* 177 */
/***/ (function(module, __webpack_exports__, __webpack_require__) {

"use strict";
/* harmony import */ var __WEBPACK_IMPORTED_MODULE_0__babel_loader_node_modules_vue_loader_lib_selector_type_script_index_0_VPagination_vue__ = __webpack_require__(179);
function injectStyle (ssrContext) {
  __webpack_require__(178)
}
var normalizeComponent = __webpack_require__(0)
/* script */

/* template */
var __vue_template__ = null
/* styles */
var __vue_styles__ = injectStyle
/* scopeId */
var __vue_scopeId__ = null
/* moduleIdentifier (server only) */
var __vue_module_identifier__ = null
var Component = normalizeComponent(
  __WEBPACK_IMPORTED_MODULE_0__babel_loader_node_modules_vue_loader_lib_selector_type_script_index_0_VPagination_vue__["a" /* default */],
  __vue_template__,
  __vue_styles__,
  __vue_scopeId__,
  __vue_module_identifier__
)

/* harmony default export */ __webpack_exports__["a"] = (Component.exports);


/***/ }),
/* 178 */
/***/ (function(module, exports) {

// removed by extract-text-webpack-plugin

/***/ }),
/* 179 */
/***/ (function(module, __webpack_exports__, __webpack_require__) {

"use strict";
/* harmony import */ var __WEBPACK_IMPORTED_MODULE_0__VIcon__ = __webpack_require__(3);
/* harmony import */ var __WEBPACK_IMPORTED_MODULE_1__directives_resize__ = __webpack_require__(8);
function _toConsumableArray(arr) { if (Array.isArray(arr)) { for (var i = 0, arr2 = Array(arr.length); i < arr.length; i++) { arr2[i] = arr[i]; } return arr2; } else { return Array.from(arr); } }





/* harmony default export */ __webpack_exports__["a"] = ({
  name: 'v-pagination',

  directives: { Resize: __WEBPACK_IMPORTED_MODULE_1__directives_resize__["a" /* default */] },

  props: {
    circle: Boolean,
    disabled: Boolean,
    length: {
      type: Number,
      default: 0,
      validator: function validator(val) {
        return val % 1 === 0;
      }
    },
    totalVisible: [Number, String],
    nextIcon: {
      type: String,
      default: 'chevron_right'
    },
    prevIcon: {
      type: String,
      default: 'chevron_left'
    },
    value: {
      type: Number,
      default: 0
    }
  },

  data: function data() {
    return {
      maxButtons: 0
    };
  },


  watch: {
    value: function value() {
      this.init();
    }
  },

  computed: {
    classes: function classes() {
      return {
        'pagination': true,
        'pagination--circle': this.circle,
        'pagination--disabled': this.disabled
      };
    },
    items: function items() {
      var maxLength = this.totalVisible || this.maxButtons;
      if (this.length <= maxLength) {
        return this.range(1, this.length);
      }

      var even = maxLength % 2 === 0 ? 1 : 0;
      var left = Math.floor(maxLength / 2);
      var right = this.length - left + 1 + even;

      if (this.value >= left && this.value <= right) {
        var start = this.value - left + 2;
        var end = this.value + left - 2 - even;

        return [1, '...'].concat(_toConsumableArray(this.range(start, end)), ['...', this.length]);
      } else {
        return [].concat(_toConsumableArray(this.range(1, left)), ['...'], _toConsumableArray(this.range(this.length - left + 1 + even, this.length)));
      }
    }
  },

  mounted: function mounted() {
    this.$vuetify.load.call(this, this.init);
  },


  methods: {
    onResize: function onResize() {
      var width = this.$el && this.$el.parentNode ? this.$el.parentNode.clientWidth : window.innerWidth;

      this.maxButtons = Math.floor((width - 96) / 42);
    },
    init: function init() {
      var _this = this;

      this.selected = null;

      // Change this
      setTimeout(function () {
        return _this.selected = _this.value;
      }, 100);
    },
    next: function next(e) {
      e.preventDefault();
      this.$emit('input', this.value + 1);
      this.$emit('next');
    },
    previous: function previous(e) {
      e.preventDefault();
      this.$emit('input', this.value - 1);
      this.$emit('previous');
    },
    range: function range(from, to) {
      var range = [];

      from = from > 0 ? from : 1;

      for (var i = from; i <= to; i++) {
        range.push(i);
      }

      return range;
    },
    genIcon: function genIcon(h, icon, disabled, fn) {
      return h('li', [h('a', {
        class: {
          'pagination__navigation': true,
          'pagination__navigation--disabled': disabled
        },
        attrs: { href: '#!' },
        on: { click: fn }
      }, [h(__WEBPACK_IMPORTED_MODULE_0__VIcon__["a" /* default */], [icon])])]);
    },
    genItem: function genItem(h, i) {
      var _this2 = this;

      return h('a', {
        class: {
          'pagination__item': true,
          'pagination__item--active': i === this.value
        },
        attrs: { href: '#!' },
        on: {
          click: function click(e) {
            e.preventDefault();
            _this2.$emit('input', i);
          }
        }
      }, [i]);
    },
    genItems: function genItems(h) {
      var _this3 = this;

      return this.items.map(function (i) {
        return h('li', [isNaN(i) && h('span', { class: 'pagination__more' }, [i]) || _this3.genItem(h, i)]);
      });
    }
  },

  render: function render(h) {
    var children = [this.genIcon(h, this.prevIcon, this.value === 1, this.previous), this.genItems(h), this.genIcon(h, this.nextIcon, this.value === this.length, this.next)];

    return h('ul', {
      directives: [{ name: 'resize', value: this.onResize }],
      class: this.classes
    }, children);
  }
});

/***/ }),
/* 180 */
/***/ (function(module, __webpack_exports__, __webpack_require__) {

"use strict";
/* harmony import */ var __WEBPACK_IMPORTED_MODULE_0__VParallax__ = __webpack_require__(181);


__WEBPACK_IMPORTED_MODULE_0__VParallax__["a" /* default */].install = function install(Vue) {
  Vue.component(__WEBPACK_IMPORTED_MODULE_0__VParallax__["a" /* default */].name, __WEBPACK_IMPORTED_MODULE_0__VParallax__["a" /* default */]);
};

/* harmony default export */ __webpack_exports__["a"] = (__WEBPACK_IMPORTED_MODULE_0__VParallax__["a" /* default */]);

/***/ }),
/* 181 */
/***/ (function(module, __webpack_exports__, __webpack_require__) {

"use strict";
/* harmony import */ var __WEBPACK_IMPORTED_MODULE_0__babel_loader_node_modules_vue_loader_lib_selector_type_script_index_0_VParallax_vue__ = __webpack_require__(183);
function injectStyle (ssrContext) {
  __webpack_require__(182)
}
var normalizeComponent = __webpack_require__(0)
/* script */

/* template */
var __vue_template__ = null
/* styles */
var __vue_styles__ = injectStyle
/* scopeId */
var __vue_scopeId__ = null
/* moduleIdentifier (server only) */
var __vue_module_identifier__ = null
var Component = normalizeComponent(
  __WEBPACK_IMPORTED_MODULE_0__babel_loader_node_modules_vue_loader_lib_selector_type_script_index_0_VParallax_vue__["a" /* default */],
  __vue_template__,
  __vue_styles__,
  __vue_scopeId__,
  __vue_module_identifier__
)

/* harmony default export */ __webpack_exports__["a"] = (Component.exports);


/***/ }),
/* 182 */
/***/ (function(module, exports) {

// removed by extract-text-webpack-plugin

/***/ }),
/* 183 */
/***/ (function(module, __webpack_exports__, __webpack_require__) {

"use strict";
/* harmony import */ var __WEBPACK_IMPORTED_MODULE_0__mixins_translatable__ = __webpack_require__(184);



/* harmony default export */ __webpack_exports__["a"] = ({
  name: 'v-parallax',

  mixins: [__WEBPACK_IMPORTED_MODULE_0__mixins_translatable__["a" /* default */]],

  data: function data() {
    return {
      isBooted: false
    };
  },


  props: {
    height: {
      type: [String, Number],
      default: 500
    },
    jumbotron: Boolean,
    src: String
  },

  computed: {
    styles: function styles() {
      return {
        display: 'block',
        opacity: this.isBooted ? 1 : 0,
        transform: 'translate3d(-50%, ' + (this.jumbotron ? 0 : this.parallax + 'px') + ', 0)'
      };
    }
  },

  watch: {
    parallax: function parallax() {
      this.isBooted = true;
    }
  },

  methods: {
    init: function init() {
      var _this = this;

      if (!this.$refs.img) return;

      if (this.$refs.img.complete) {
        this.translate();
        this.listeners();
      } else {
        this.$refs.img.addEventListener('load', function () {
          _this.translate();
          _this.listeners();
        }, false);
      }
    },
    objHeight: function objHeight() {
      return this.$refs.img.naturalHeight;
    },
    elOffsetTop: function elOffsetTop() {
      return this.$el.offsetTop;
    }
  },

  render: function render(h) {
    var container = h('div', {
      staticClass: 'parallax__image-container'
    }, [h('img', {
      staticClass: 'parallax__image',
      'class': {
        'parallax__image--jumbotron': this.jumbotron
      },
      style: this.styles,
      attrs: {
        src: this.src
      },
      ref: 'img'
    })]);

    var content = h('div', {
      staticClass: 'parallax__content'
    }, this.$slots.default);

    return h('div', {
      staticClass: 'parallax',
      style: {
        height: this.jumbotron ? this.normalizedHeight : this.normalizedHeight + 'px'
      },
      on: this.$listeners
    }, [container, content]);
  }
});

/***/ }),
/* 184 */
/***/ (function(module, __webpack_exports__, __webpack_require__) {

"use strict";
/* harmony default export */ __webpack_exports__["a"] = ({
  data: function data() {
    return {
      parallax: null,
      parallaxDist: null,
      percentScrolled: null,
      scrollTop: null,
      windowHeight: null,
      windowBottom: null
    };
  },


  computed: {
    normalizedHeight: function normalizedHeight() {
      if (this.jumbotron) {
        return isNaN(this.height) ? this.height : this.height + 'px';
      }

      return Number(this.height.toString().replace(/(^[0-9]*$)/, '$1'));
    },
    imgHeight: function imgHeight() {
      return this.objHeight();
    }
  },

  mounted: function mounted() {
    this.$vuetify.load(this.init);
  },
  beforeDestroy: function beforeDestroy() {
    window.removeEventListener('scroll', this.translate, false);
    window.removeEventListener('resize', this.translate, false);
  },


  methods: {
    listeners: function listeners() {
      window.addEventListener('scroll', this.translate, false);
      window.addEventListener('resize', this.translate, false);
    },
    translate: function translate() {
      this.calcDimensions();

      this.percentScrolled = (this.windowBottom - this.elOffsetTop) / (this.normalizedHeight + this.windowHeight);

      this.parallax = Math.round(this.parallaxDist * this.percentScrolled);

      if (this.translated) {
        this.translated();
      }
    },
    calcDimensions: function calcDimensions() {
      var offset = this.$el.getBoundingClientRect();

      this.scrollTop = window.pageYOffset;
      this.parallaxDist = this.imgHeight - this.normalizedHeight;
      this.elOffsetTop = offset.top + this.scrollTop;
      this.windowHeight = window.innerHeight;
      this.windowBottom = this.scrollTop + this.windowHeight;
    }
  }
});

/***/ }),
/* 185 */
/***/ (function(module, __webpack_exports__, __webpack_require__) {

"use strict";
/* harmony import */ var __WEBPACK_IMPORTED_MODULE_0__VProgressCircular__ = __webpack_require__(186);


__WEBPACK_IMPORTED_MODULE_0__VProgressCircular__["a" /* default */].install = function install(Vue) {
  Vue.component(__WEBPACK_IMPORTED_MODULE_0__VProgressCircular__["a" /* default */].name, __WEBPACK_IMPORTED_MODULE_0__VProgressCircular__["a" /* default */]);
};

/* harmony default export */ __webpack_exports__["a"] = (__WEBPACK_IMPORTED_MODULE_0__VProgressCircular__["a" /* default */]);

/***/ }),
/* 186 */
/***/ (function(module, __webpack_exports__, __webpack_require__) {

"use strict";
/* harmony import */ var __WEBPACK_IMPORTED_MODULE_0__babel_loader_node_modules_vue_loader_lib_selector_type_script_index_0_VProgressCircular_vue__ = __webpack_require__(188);
function injectStyle (ssrContext) {
  __webpack_require__(187)
}
var normalizeComponent = __webpack_require__(0)
/* script */

/* template */
var __vue_template__ = null
/* styles */
var __vue_styles__ = injectStyle
/* scopeId */
var __vue_scopeId__ = null
/* moduleIdentifier (server only) */
var __vue_module_identifier__ = null
var Component = normalizeComponent(
  __WEBPACK_IMPORTED_MODULE_0__babel_loader_node_modules_vue_loader_lib_selector_type_script_index_0_VProgressCircular_vue__["a" /* default */],
  __vue_template__,
  __vue_styles__,
  __vue_scopeId__,
  __vue_module_identifier__
)

/* harmony default export */ __webpack_exports__["a"] = (Component.exports);


/***/ }),
/* 187 */
/***/ (function(module, exports) {

// removed by extract-text-webpack-plugin

/***/ }),
/* 188 */
/***/ (function(module, __webpack_exports__, __webpack_require__) {

"use strict";
var _this = this;

/* harmony default export */ __webpack_exports__["a"] = ({
  name: 'v-progress-circular',

  props: {
    button: Boolean,

    fill: {
      type: String,
      default: function _default() {
        return _this.indeterminate ? 'none' : 'transparent';
      }
    },

    indeterminate: Boolean,

    rotate: {
      type: Number,
      default: 0
    },

    size: {
      type: [Number, String],
      default: 32
    },

    width: {
      type: Number,
      default: 4
    },

    value: {
      type: Number,
      default: 0
    }
  },

  computed: {
    calculatedSize: function calculatedSize() {
      var size = Number(this.size);

      if (this.button) {
        size += 8;
      }

      return size;
    },
    circumference: function circumference() {
      return 2 * Math.PI * this.radius;
    },
    classes: function classes() {
      return {
        'progress-circular': true,
        'progress-circular--indeterminate': this.indeterminate,
        'progress-circular--button': this.button
      };
    },
    cxy: function cxy() {
      return this.indeterminate && !this.button ? 50 : this.calculatedSize / 2;
    },
    normalizedValue: function normalizedValue() {
      if (this.value < 0) {
        return 0;
      }

      if (this.value > 100) {
        return 100;
      }

      return this.value;
    },
    radius: function radius() {
      return this.indeterminate && !this.button ? 20 : (this.calculatedSize - this.width) / 2;
    },
    strokeDashArray: function strokeDashArray() {
      return Math.round(this.circumference * 1000) / 1000;
    },
    strokeDashOffset: function strokeDashOffset() {
      return (100 - this.normalizedValue) / 100 * this.circumference + 'px';
    },
    styles: function styles() {
      return {
        height: this.calculatedSize + 'px',
        width: this.calculatedSize + 'px'
      };
    },
    svgSize: function svgSize() {
      return this.indeterminate ? false : this.calculatedSize;
    },
    svgStyles: function svgStyles() {
      return {
        transform: 'rotate(' + this.rotate + 'deg)'
      };
    },
    viewBox: function viewBox() {
      return this.indeterminate ? '25 25 50 50' : false;
    }
  },

  methods: {
    genCircle: function genCircle(h, name, offset) {
      return h('circle', {
        class: 'progress-circular__' + name,
        attrs: {
          fill: 'transparent',
          cx: this.cxy,
          cy: this.cxy,
          r: this.radius,
          'stroke-width': this.width,
          'stroke-dasharray': this.strokeDashArray,
          'stroke-dashoffset': offset
        }
      });
    },
    genSvg: function genSvg(h) {
      var children = [!this.indeterminate && this.genCircle(h, 'underlay', 0), this.genCircle(h, 'overlay', this.strokeDashOffset)];

      return h('svg', {
        style: this.svgStyles,
        attrs: {
          xmlns: 'http://www.w3.org/2000/svg',
          height: this.svgSize,
          width: this.svgSize,
          viewBox: this.viewBox
        }
      }, children);
    }
  },

  render: function render(h) {
    var info = h('div', { class: 'progress-circular__info' }, [this.$slots.default]);
    var svg = this.genSvg(h);

    return h('div', {
      class: this.classes,
      style: this.styles,
      on: this.$listeners
    }, [svg, info]);
  }
});

/***/ }),
/* 189 */
/***/ (function(module, __webpack_exports__, __webpack_require__) {

"use strict";
/* harmony import */ var __WEBPACK_IMPORTED_MODULE_0__VRadioGroup__ = __webpack_require__(190);
/* harmony import */ var __WEBPACK_IMPORTED_MODULE_1__VRadio__ = __webpack_require__(195);
/* unused harmony reexport VRadioGroup */
/* unused harmony reexport VRadio */





__WEBPACK_IMPORTED_MODULE_0__VRadioGroup__["a" /* default */].install = function install(Vue) {
  Vue.component(__WEBPACK_IMPORTED_MODULE_0__VRadioGroup__["a" /* default */].name, __WEBPACK_IMPORTED_MODULE_0__VRadioGroup__["a" /* default */]);
  Vue.component(__WEBPACK_IMPORTED_MODULE_1__VRadio__["a" /* default */].name, __WEBPACK_IMPORTED_MODULE_1__VRadio__["a" /* default */]);
};

/* harmony default export */ __webpack_exports__["a"] = (__WEBPACK_IMPORTED_MODULE_0__VRadioGroup__["a" /* default */]);

/***/ }),
/* 190 */
/***/ (function(module, __webpack_exports__, __webpack_require__) {

"use strict";
/* harmony import */ var __WEBPACK_IMPORTED_MODULE_0__babel_loader_node_modules_vue_loader_lib_selector_type_script_index_0_VRadioGroup_vue__ = __webpack_require__(194);
function injectStyle (ssrContext) {
  __webpack_require__(191)
  __webpack_require__(192)
  __webpack_require__(193)
}
var normalizeComponent = __webpack_require__(0)
/* script */

/* template */
var __vue_template__ = null
/* styles */
var __vue_styles__ = injectStyle
/* scopeId */
var __vue_scopeId__ = null
/* moduleIdentifier (server only) */
var __vue_module_identifier__ = null
var Component = normalizeComponent(
  __WEBPACK_IMPORTED_MODULE_0__babel_loader_node_modules_vue_loader_lib_selector_type_script_index_0_VRadioGroup_vue__["a" /* default */],
  __vue_template__,
  __vue_styles__,
  __vue_scopeId__,
  __vue_module_identifier__
)

/* harmony default export */ __webpack_exports__["a"] = (Component.exports);


/***/ }),
/* 191 */
/***/ (function(module, exports) {

// removed by extract-text-webpack-plugin

/***/ }),
/* 192 */
/***/ (function(module, exports) {

// removed by extract-text-webpack-plugin

/***/ }),
/* 193 */
/***/ (function(module, exports) {

// removed by extract-text-webpack-plugin

/***/ }),
/* 194 */
/***/ (function(module, __webpack_exports__, __webpack_require__) {

"use strict";
/* harmony import */ var __WEBPACK_IMPORTED_MODULE_0__mixins_input__ = __webpack_require__(11);



/* harmony default export */ __webpack_exports__["a"] = ({
  name: 'v-radio-group',

  mixins: [__WEBPACK_IMPORTED_MODULE_0__mixins_input__["a" /* default */]],

  model: {
    prop: 'inputValue',
    event: 'change'
  },

  provide: function provide() {
    var _this = this;

    return {
      isMandatory: function isMandatory() {
        return _this.mandatory;
      },
      name: function name() {
        return _this.name;
      }
    };
  },


  props: {
    column: {
      type: Boolean,
      default: true
    },
    inputValue: null,
    mandatory: {
      type: Boolean,
      default: true
    },
    name: String,
    row: Boolean
  },

  data: function data() {
    return {
      internalTabIndex: -1
    };
  },


  watch: {
    inputValue: function inputValue(val) {
      this.getRadios().forEach(function (radio) {
        radio.isActive = val === radio.value;
      });
    }
  },

  computed: {
    classes: function classes() {
      return {
        'radio-group': true,
        'radio-group--column': this.column && !this.row,
        'radio-group--row': this.row
      };
    }
  },

  methods: {
    getRadios: function getRadios() {
      return this.$children.filter(function (child) {
        return child.$el.classList.contains('radio');
      });
    },
    toggleRadio: function toggleRadio(value) {
      var _this2 = this;

      if (this.disabled) {
        return;
      }

      this.shouldValidate = true;
      this.$emit('change', value);
      this.$nextTick(function () {
        return _this2.validate();
      });

      this.getRadios().filter(function (r) {
        return r.value !== value;
      }).forEach(function (r) {
        return r.isActive = false;
      });
    },
    radioBlur: function radioBlur(e) {
      if (!e.relatedTarget || !e.relatedTarget.classList.contains('radio')) {
        this.shouldValidate = true;
        this.$emit('blur', this.inputValue);
      }
    }
  },

  mounted: function mounted() {
    var _this3 = this;

    this.getRadios().forEach(function (radio) {
      radio.isActive = _this3.inputValue === radio.value;
      radio.$el.tabIndex = radio.$el.tabIndex > 0 ? radio.$el.tabIndex : 0;
      radio.$on('change', _this3.toggleRadio);
      radio.$on('blur', _this3.radioBlur);
      radio.$on('focus', _this3.radioFocus);
    });
  },
  beforeDestroy: function beforeDestroy() {
    var _this4 = this;

    this.getRadios().forEach(function (radio) {
      radio.$off('change', _this4.toggleRadio);
      radio.$off('blur', _this4.radioBlur);
      radio.$off('focus', _this4.radioFocus);
    });
  },
  render: function render(h) {
    var data = {
      attrs: {
        role: 'radiogroup'
      }
    };
    return this.genInputGroup(this.$slots.default, data);
  }
});

/***/ }),
/* 195 */
/***/ (function(module, __webpack_exports__, __webpack_require__) {

"use strict";
/* harmony import */ var __WEBPACK_IMPORTED_MODULE_0__babel_loader_node_modules_vue_loader_lib_selector_type_script_index_0_VRadio_vue__ = __webpack_require__(196);
var normalizeComponent = __webpack_require__(0)
/* script */

/* template */
var __vue_template__ = null
/* styles */
var __vue_styles__ = null
/* scopeId */
var __vue_scopeId__ = null
/* moduleIdentifier (server only) */
var __vue_module_identifier__ = null
var Component = normalizeComponent(
  __WEBPACK_IMPORTED_MODULE_0__babel_loader_node_modules_vue_loader_lib_selector_type_script_index_0_VRadio_vue__["a" /* default */],
  __vue_template__,
  __vue_styles__,
  __vue_scopeId__,
  __vue_module_identifier__
)

/* harmony default export */ __webpack_exports__["a"] = (Component.exports);


/***/ }),
/* 196 */
/***/ (function(module, __webpack_exports__, __webpack_require__) {

"use strict";
/* harmony import */ var __WEBPACK_IMPORTED_MODULE_0__transitions__ = __webpack_require__(5);
/* harmony import */ var __WEBPACK_IMPORTED_MODULE_1__VIcon__ = __webpack_require__(3);
/* harmony import */ var __WEBPACK_IMPORTED_MODULE_2__mixins_colorable__ = __webpack_require__(24);
/* harmony import */ var __WEBPACK_IMPORTED_MODULE_3__mixins_tab_focusable__ = __webpack_require__(197);
/* harmony import */ var __WEBPACK_IMPORTED_MODULE_4__mixins_themeable__ = __webpack_require__(1);
/* harmony import */ var __WEBPACK_IMPORTED_MODULE_5__directives_ripple__ = __webpack_require__(7);
var _typeof = typeof Symbol === "function" && typeof Symbol.iterator === "symbol" ? function (obj) { return typeof obj; } : function (obj) { return obj && typeof Symbol === "function" && obj.constructor === Symbol && obj !== Symbol.prototype ? "symbol" : typeof obj; };










/* harmony default export */ __webpack_exports__["a"] = ({
  name: 'v-radio',

  inheritAttrs: false,

  inject: ['isMandatory', 'name'],

  components: {
    VFadeTransition: __WEBPACK_IMPORTED_MODULE_0__transitions__["b" /* VFadeTransition */],
    VIcon: __WEBPACK_IMPORTED_MODULE_1__VIcon__["a" /* default */]
  },

  mixins: [__WEBPACK_IMPORTED_MODULE_2__mixins_colorable__["a" /* default */], __WEBPACK_IMPORTED_MODULE_3__mixins_tab_focusable__["a" /* default */], __WEBPACK_IMPORTED_MODULE_4__mixins_themeable__["a" /* default */]],

  directives: { Ripple: __WEBPACK_IMPORTED_MODULE_5__directives_ripple__["a" /* default */] },

  props: {
    disabled: Boolean,
    value: null,
    label: String
  },

  data: function data() {
    return {
      isActive: false
    };
  },


  computed: {
    classes: function classes() {
      return this.addColorClassChecks({
        'input-group': true,
        'input-group--active': this.isActive,
        'input-group--disabled': this.disabled,
        'input-group--selection-controls': true,
        'input-group--tab-focused': this.tabFocused,
        'radio': true,
        'theme--dark': this.dark,
        'theme--light': this.light
      });
    },
    icon: function icon() {
      return this.isActive ? 'radio_button_checked' : 'radio_button_unchecked';
    }
  },

  methods: {
    genInput: function genInput(radio) {
      var value = ['string', 'number'].includes(_typeof(this.value)) ? this.value : JSON.stringify(this.value);
      var input = this.$createElement('input', {
        ref: 'input',
        style: {
          display: 'none'
        },
        attrs: Object.assign({
          name: this.name && this.name(),
          id: this.id,
          type: 'radio',
          value: value
        }, this.$attrs)
      }, [value]);

      radio.push(input);

      return this.$createElement('div', {
        class: 'input-group__input'
      }, radio);
    },
    genWrapper: function genWrapper(radio) {
      var _this = this;

      var children = [];

      children.push(this.genLabel());
      children.push(this.genInput(radio));

      return this.$createElement('div', {
        class: this.classes,
        attrs: {
          role: 'radio',
          'aria-checked': this.isActive && 'true' || 'false',
          'aria-label': this.label
        },
        on: {
          keydown: function keydown(e) {
            if ([13, 32].includes(e.keyCode)) {
              e.preventDefault();
              _this.click();
            }
          },
          blur: function blur(e) {
            _this.$emit('blur', e);
            _this.tabFocused = false;
          }
        }
      }, children);
    },
    genLabel: function genLabel() {
      return this.$createElement('label', {
        on: {
          click: this.click
        }
      }, this.$slots.label || this.label);
    },
    click: function click() {
      var mandatory = this.isMandatory && this.isMandatory() || false;

      if (!this.disabled && (!this.isActive || !mandatory)) {
        this.$refs.input.checked = true;
        this.isActive = true;
        this.$emit('change', this.value);
      }
    }
  },

  created: function created() {
    // Semantic check to help people identify the reason for the inject error above it.
    if (!this.$parent || !this.$parent.$vnode || !this.$parent.$vnode.tag || !this.$parent.$vnode.tag.endsWith('v-radio-group')) {
      console.warn('[Vuetify] Warn: The v-radio component must have an immediate parent of v-radio-group.');
    }
  },
  render: function render(h) {
    var transition = h('v-fade-transition', {}, [h('v-icon', {
      'class': {
        'icon--radio': this.isActive
      },
      key: this.icon
    }, this.icon)]);

    var ripple = h('div', {
      'class': 'input-group--selection-controls__ripple',
      on: Object.assign({}, {
        click: this.click
      }, this.$listeners),
      directives: [{
        name: 'ripple',
        value: { center: true }
      }]
    });

    return this.genWrapper([transition, ripple]);
  }
});

/***/ }),
/* 197 */
/***/ (function(module, __webpack_exports__, __webpack_require__) {

"use strict";
/* harmony default export */ __webpack_exports__["a"] = ({
  data: function data() {
    return {
      tabFocused: false
    };
  }
});

/***/ }),
/* 198 */
/***/ (function(module, __webpack_exports__, __webpack_require__) {

"use strict";
/* harmony import */ var __WEBPACK_IMPORTED_MODULE_0__VSlider__ = __webpack_require__(199);


__WEBPACK_IMPORTED_MODULE_0__VSlider__["a" /* default */].install = function install(Vue) {
  Vue.component(__WEBPACK_IMPORTED_MODULE_0__VSlider__["a" /* default */].name, __WEBPACK_IMPORTED_MODULE_0__VSlider__["a" /* default */]);
};

/* harmony default export */ __webpack_exports__["a"] = (__WEBPACK_IMPORTED_MODULE_0__VSlider__["a" /* default */]);

/***/ }),
/* 199 */
/***/ (function(module, __webpack_exports__, __webpack_require__) {

"use strict";
/* harmony import */ var __WEBPACK_IMPORTED_MODULE_0__babel_loader_node_modules_vue_loader_lib_selector_type_script_index_0_VSlider_vue__ = __webpack_require__(201);
function injectStyle (ssrContext) {
  __webpack_require__(200)
}
var normalizeComponent = __webpack_require__(0)
/* script */

/* template */
var __vue_template__ = null
/* styles */
var __vue_styles__ = injectStyle
/* scopeId */
var __vue_scopeId__ = null
/* moduleIdentifier (server only) */
var __vue_module_identifier__ = null
var Component = normalizeComponent(
  __WEBPACK_IMPORTED_MODULE_0__babel_loader_node_modules_vue_loader_lib_selector_type_script_index_0_VSlider_vue__["a" /* default */],
  __vue_template__,
  __vue_styles__,
  __vue_scopeId__,
  __vue_module_identifier__
)

/* harmony default export */ __webpack_exports__["a"] = (Component.exports);


/***/ }),
/* 200 */
/***/ (function(module, exports) {

// removed by extract-text-webpack-plugin

/***/ }),
/* 201 */
/***/ (function(module, __webpack_exports__, __webpack_require__) {

"use strict";
/* harmony import */ var __WEBPACK_IMPORTED_MODULE_0__util_helpers__ = __webpack_require__(2);
/* harmony import */ var __WEBPACK_IMPORTED_MODULE_1__mixins_input__ = __webpack_require__(11);
/* harmony import */ var __WEBPACK_IMPORTED_MODULE_2__directives_click_outside__ = __webpack_require__(6);







/* harmony default export */ __webpack_exports__["a"] = ({
  name: 'v-slider',

  mixins: [__WEBPACK_IMPORTED_MODULE_1__mixins_input__["a" /* default */]],

  directives: { ClickOutside: __WEBPACK_IMPORTED_MODULE_2__directives_click_outside__["a" /* default */] },

  data: function data() {
    return {
      app: {},
      isActive: false,
      keyPressed: 0
    };
  },


  props: {
    inverted: Boolean,
    min: {
      type: [Number, String],
      default: 0
    },
    max: {
      type: [Number, String],
      default: 100
    },
    step: {
      type: [Number, String],
      default: null
    },
    thumbLabel: Boolean,
    value: [Number, String],
    vertical: Boolean,
    snap: Boolean
  },

  computed: {
    classes: function classes() {
      return {
        'input-group--slider': true,
        'input-group--active': this.isActive,
        'input-group--dirty': this.inputWidth > 0,
        'input-group--disabled': this.disabled,
        'input-group--ticks': !this.disabled && this.step
      };
    },

    inputValue: {
      get: function get() {
        return this.value;
      },
      set: function set(val) {
        var min = this.min,
            max = this.max,
            step = this.step,
            snap = this.snap;

        val = val < min && min || val > max && max || val;
        /*
        if (Math.ceil(val) % Math.ceil(this.lazyValue) < 2) {
          this.inputWidth = this.calculateWidth(val)
        }
        */

        var value = snap ? Math.round(val / step) * step : parseInt(val);
        this.lazyValue = value;

        if (value !== this.value) {
          this.$emit('input', value);
        }
      }
    },
    interval: function interval() {
      return 100 / (this.max - this.min) * this.step;
    },
    thumbContainerClasses: function thumbContainerClasses() {
      return {
        'slider__thumb-container': true,
        'slider__thumb-container--label': this.thumbLabel
      };
    },
    thumbStyles: function thumbStyles() {
      return {
        transition: this.keyPressed >= 2 ? 'none' : '',
        left: this.inputWidth + '%'
      };
    },
    tickContainerStyles: function tickContainerStyles() {
      return {
        transform: 'translate3d(0, -50%, 0)'
      };
    },
    trackStyles: function trackStyles() {
      var scaleX = this.calculateScale(1 - this.inputWidth / 100);
      var offsetX = this.thumbLabel ? 0 : !this.isActive ? 8 : 12;
      var translateX = offsetX + 'px';
      return {
        transition: this.keyPressed >= 2 ? 'none' : '',
        transform: 'scaleX(' + scaleX + ') translateX(' + translateX + ')'
      };
    },
    trackFillStyles: function trackFillStyles() {
      var inputWidth = this.inputWidth;
      var scaleX = this.calculateScale(inputWidth / 100);
      var translateX = inputWidth > 99 && !this.thumbLabel ? -8 + 'px' : 0;
      return {
        transition: this.keyPressed >= 2 ? 'none' : '',
        transform: 'scaleX(' + scaleX + ') translateX(' + translateX + ')'
      };
    },
    numTicks: function numTicks() {
      return parseInt((this.max - this.min) / this.step);
    },
    inputWidth: function inputWidth() {
      var val = this.inputValue;
      if (this.snap) {
        val = Math.round(val / this.step) * this.step;
      }

      val = (val - this.min) / (this.max - this.min) * 100;

      return val < 0.15 ? 0 : val;
    }
  },

  watch: {
    value: function value(val) {
      this.inputValue = val;
    },
    min: function min(val) {
      val > this.inputValue && this.$emit('input', val);
    },
    max: function max(val) {
      val < this.inputValue && this.$emit('input', val);
    }
  },

  mounted: function mounted() {
    this.inputValue = this.value;

    // Without a v-app, iOS does not work with body selectors
    this.app = document.querySelector('[data-app]') || console.warn('The v-slider component requires the present of v-app or a non-body wrapping element with the [data-app] attribute.');
  },


  methods: {
    calculateScale: function calculateScale(scale) {
      return this.disabled ? scale - 0.015 : scale;
    },
    onMouseDown: function onMouseDown(e) {
      this.keyPressed = 2;
      var options = { passive: true };
      this.isActive = true;

      if ('touches' in e) {
        this.app.addEventListener('touchmove', this.onMouseMove, options);
        Object(__WEBPACK_IMPORTED_MODULE_0__util_helpers__["a" /* addOnceEventListener */])(this.app, 'touchend', this.onMouseUp);
      } else {
        this.app.addEventListener('mousemove', this.onMouseMove, options);
        Object(__WEBPACK_IMPORTED_MODULE_0__util_helpers__["a" /* addOnceEventListener */])(this.app, 'mouseup', this.onMouseUp);
      }
    },
    onMouseUp: function onMouseUp() {
      this.keyPressed = 0;
      var options = { passive: true };
      this.isActive = false;
      this.app.removeEventListener('touchmove', this.onMouseMove, options);
      this.app.removeEventListener('mousemove', this.onMouseMove, options);
    },
    onMouseMove: function onMouseMove(e) {
      var _$refs$track$getBound = this.$refs.track.getBoundingClientRect(),
          offsetLeft = _$refs$track$getBound.left,
          trackWidth = _$refs$track$getBound.width;

      var clientX = 'touches' in e ? e.touches[0].clientX : e.clientX;
      var left = (clientX - offsetLeft) / trackWidth * 100;

      left = left < 0 ? 0 : left > 100 ? 100 : left;

      this.inputValue = parseInt(this.min, 10) + left / 100 * (this.max - this.min);
    },
    onKeyDown: function onKeyDown(e) {
      if (e.keyCode === 37 || e.keyCode === 39) {
        this.keyPressed += 1;

        var direction = e.keyCode === 37 && -1 || e.keyCode === 39 && 1 || 0;
        var multiplier = e.shiftKey && 3 || e.ctrlKey && 2 || 1;
        var amount = this.snap && this.step || 1;

        this.inputValue = this.inputValue + direction * amount * multiplier;
      }
    },
    onKeyUp: function onKeyUp(e) {
      this.keyPressed = 0;
    },
    sliderMove: function sliderMove(e) {
      if (!this.isActive) {
        this.onMouseMove(e);
      }
    },
    genThumbLabel: function genThumbLabel(h) {
      return h('v-scale-transition', {
        props: { origin: 'bottom center' }
      }, [h('div', {
        'class': 'slider__thumb--label__container',
        directives: [{
          name: 'show',
          value: this.isActive
        }]
      }, [h('div', { 'class': 'slider__thumb--label' }, [h('span', {}, parseInt(this.inputValue))])])]);
    },
    genThumbContainer: function genThumbContainer(h) {
      var children = [];
      children.push(h('div', { 'class': 'slider__thumb' }));

      this.thumbLabel && children.push(this.genThumbLabel(h));

      return h('div', {
        'class': this.thumbContainerClasses,
        style: this.thumbStyles,
        on: {
          touchstart: this.onMouseDown,
          mousedown: this.onMouseDown
        },
        ref: 'thumb'
      }, children);
    },
    genSteps: function genSteps(h) {
      var _this = this;

      var ticks = Object(__WEBPACK_IMPORTED_MODULE_0__util_helpers__["c" /* createRange */])(this.numTicks + 1).map(function (i) {
        var span = h('span', {
          class: 'slider__tick',
          style: {
            left: i * (100 / _this.numTicks) + '%'
          }
        });

        return span;
      });

      return h('div', {
        'class': 'slider__ticks-container',
        style: this.tickContainerStyles
      }, ticks);
    },
    genTrackContainer: function genTrackContainer(h) {
      var children = [h('div', {
        'class': 'slider__track',
        style: this.trackStyles
      }), h('div', {
        'class': 'slider__track-fill',
        style: this.trackFillStyles
      })];

      return h('div', {
        'class': 'slider__track__container',
        ref: 'track'
      }, children);
    }
  },

  render: function render(h) {
    var children = [];

    children.push(this.genTrackContainer(h));
    this.step && children.push(this.genSteps(h));
    children.push(this.genThumbContainer(h));

    var slider = h('div', { 'class': 'slider' }, children);

    return this.genInputGroup([slider], {
      attrs: {
        role: 'slider',
        tabindex: this.tabindex
      },
      on: Object.assign({}, {
        mouseup: this.sliderMove,
        keydown: this.onKeyDown,
        keyup: this.onKeyUp
      }, this.$listeners),
      directives: [{
        name: 'click-outside'
      }]
    });
  }
});

/***/ }),
/* 202 */
/***/ (function(module, __webpack_exports__, __webpack_require__) {

"use strict";
/* harmony import */ var __WEBPACK_IMPORTED_MODULE_0__VSnackbar__ = __webpack_require__(203);


__WEBPACK_IMPORTED_MODULE_0__VSnackbar__["a" /* default */].install = function install(Vue) {
  Vue.component(__WEBPACK_IMPORTED_MODULE_0__VSnackbar__["a" /* default */].name, __WEBPACK_IMPORTED_MODULE_0__VSnackbar__["a" /* default */]);
};

/* harmony default export */ __webpack_exports__["a"] = (__WEBPACK_IMPORTED_MODULE_0__VSnackbar__["a" /* default */]);

/***/ }),
/* 203 */
/***/ (function(module, __webpack_exports__, __webpack_require__) {

"use strict";
/* harmony import */ var __WEBPACK_IMPORTED_MODULE_0__babel_loader_node_modules_vue_loader_lib_selector_type_script_index_0_VSnackbar_vue__ = __webpack_require__(205);
function injectStyle (ssrContext) {
  __webpack_require__(204)
}
var normalizeComponent = __webpack_require__(0)
/* script */

/* template */
var __vue_template__ = null
/* styles */
var __vue_styles__ = injectStyle
/* scopeId */
var __vue_scopeId__ = null
/* moduleIdentifier (server only) */
var __vue_module_identifier__ = null
var Component = normalizeComponent(
  __WEBPACK_IMPORTED_MODULE_0__babel_loader_node_modules_vue_loader_lib_selector_type_script_index_0_VSnackbar_vue__["a" /* default */],
  __vue_template__,
  __vue_styles__,
  __vue_scopeId__,
  __vue_module_identifier__
)

/* harmony default export */ __webpack_exports__["a"] = (Component.exports);


/***/ }),
/* 204 */
/***/ (function(module, exports) {

// removed by extract-text-webpack-plugin

/***/ }),
/* 205 */
/***/ (function(module, __webpack_exports__, __webpack_require__) {

"use strict";
/* harmony import */ var __WEBPACK_IMPORTED_MODULE_0__transitions__ = __webpack_require__(5);
/* harmony import */ var __WEBPACK_IMPORTED_MODULE_1__mixins_contextualable__ = __webpack_require__(12);
/* harmony import */ var __WEBPACK_IMPORTED_MODULE_2__mixins_toggleable__ = __webpack_require__(4);






/* harmony default export */ __webpack_exports__["a"] = ({
  name: 'v-snackbar',

  components: {
    VSlideYTransition: __WEBPACK_IMPORTED_MODULE_0__transitions__["e" /* VSlideYTransition */],
    VSlideYReverseTransition: __WEBPACK_IMPORTED_MODULE_0__transitions__["d" /* VSlideYReverseTransition */]
  },

  mixins: [__WEBPACK_IMPORTED_MODULE_1__mixins_contextualable__["a" /* default */], __WEBPACK_IMPORTED_MODULE_2__mixins_toggleable__["a" /* default */]],

  data: function data() {
    return {
      activeTimeout: {}
    };
  },


  props: {
    absolute: Boolean,
    bottom: Boolean,
    left: Boolean,
    multiLine: Boolean,
    right: Boolean,
    top: Boolean,
    timeout: {
      type: Number,
      default: 6000
    },
    vertical: Boolean
  },

  computed: {
    classes: function classes() {
      return {
        'snack': true,
        'snack--active': this.isActive,
        'snack--absolute': this.absolute,
        'snack--bottom': this.bottom || !this.top,
        'snack--left': this.left,
        'snack--multi-line': this.multiLine && !this.vertical,
        'snack--right': this.right,
        'snack--top': this.top,
        'snack--vertical': this.vertical,
        'primary': this.primary,
        'secondary': this.secondary,
        'success': this.success,
        'info': this.info,
        'warning': this.warning,
        'error': this.error
      };
    },
    computedTransition: function computedTransition() {
      return this.top ? 'v-slide-y-transition' : 'v-slide-y-reverse-transition';
    }
  },

  watch: {
    isActive: function isActive() {
      this.setTimeout();
    }
  },

  methods: {
    setTimeout: function (_setTimeout) {
      function setTimeout() {
        return _setTimeout.apply(this, arguments);
      }

      setTimeout.toString = function () {
        return _setTimeout.toString();
      };

      return setTimeout;
    }(function () {
      var _this = this;

      clearTimeout(this.activeTimeout);

      if (this.isActive && this.timeout) {
        this.activeTimeout = setTimeout(function () {
          _this.isActive = false;
        }, this.timeout);
      }
    })
  },

  mounted: function mounted() {
    this.setTimeout();
  },
  render: function render(h) {
    var children = [];

    if (this.isActive) {
      children.push(h('div', {
        'class': 'snack__content'
      }, this.$slots.default));
    }

    return h('div', {
      'class': this.classes,
      on: this.$listeners
    }, [h(this.computedTransition, children)]);
  }
});

/***/ }),
/* 206 */
/***/ (function(module, __webpack_exports__, __webpack_require__) {

"use strict";
/* harmony import */ var __WEBPACK_IMPORTED_MODULE_0__VSpeedDial__ = __webpack_require__(207);


__WEBPACK_IMPORTED_MODULE_0__VSpeedDial__["a" /* default */].install = function install(Vue) {
  Vue.component(__WEBPACK_IMPORTED_MODULE_0__VSpeedDial__["a" /* default */].name, __WEBPACK_IMPORTED_MODULE_0__VSpeedDial__["a" /* default */]);
};

/* harmony default export */ __webpack_exports__["a"] = (__WEBPACK_IMPORTED_MODULE_0__VSpeedDial__["a" /* default */]);

/***/ }),
/* 207 */
/***/ (function(module, __webpack_exports__, __webpack_require__) {

"use strict";
/* harmony import */ var __WEBPACK_IMPORTED_MODULE_0__babel_loader_node_modules_vue_loader_lib_selector_type_script_index_0_VSpeedDial_vue__ = __webpack_require__(209);
function injectStyle (ssrContext) {
  __webpack_require__(208)
}
var normalizeComponent = __webpack_require__(0)
/* script */

/* template */
var __vue_template__ = null
/* styles */
var __vue_styles__ = injectStyle
/* scopeId */
var __vue_scopeId__ = null
/* moduleIdentifier (server only) */
var __vue_module_identifier__ = null
var Component = normalizeComponent(
  __WEBPACK_IMPORTED_MODULE_0__babel_loader_node_modules_vue_loader_lib_selector_type_script_index_0_VSpeedDial_vue__["a" /* default */],
  __vue_template__,
  __vue_styles__,
  __vue_scopeId__,
  __vue_module_identifier__
)

/* harmony default export */ __webpack_exports__["a"] = (Component.exports);


/***/ }),
/* 208 */
/***/ (function(module, exports) {

// removed by extract-text-webpack-plugin

/***/ }),
/* 209 */
/***/ (function(module, __webpack_exports__, __webpack_require__) {

"use strict";
/* harmony import */ var __WEBPACK_IMPORTED_MODULE_0__mixins_toggleable__ = __webpack_require__(4);
/* harmony import */ var __WEBPACK_IMPORTED_MODULE_1__mixins_positionable__ = __webpack_require__(21);
/* harmony import */ var __WEBPACK_IMPORTED_MODULE_2__directives_click_outside__ = __webpack_require__(6);
function _defineProperty(obj, key, value) { if (key in obj) { Object.defineProperty(obj, key, { value: value, enumerable: true, configurable: true, writable: true }); } else { obj[key] = value; } return obj; }






/* harmony default export */ __webpack_exports__["a"] = ({
  name: 'v-speed-dial',

  mixins: [__WEBPACK_IMPORTED_MODULE_1__mixins_positionable__["a" /* default */], __WEBPACK_IMPORTED_MODULE_0__mixins_toggleable__["a" /* default */]],

  directives: { ClickOutside: __WEBPACK_IMPORTED_MODULE_2__directives_click_outside__["a" /* default */] },

  props: {
    direction: {
      type: String,
      default: 'top',
      validator: function validator(val) {
        return ['top', 'right', 'bottom', 'left'].includes(val);
      }
    },
    hover: Boolean,
    transition: {
      type: String,
      default: 'scale-transition'
    }
  },

  computed: {
    classes: function classes() {
      return _defineProperty({
        'speed-dial': true,
        'speed-dial--top': this.top,
        'speed-dial--right': this.right,
        'speed-dial--bottom': this.bottom,
        'speed-dial--left': this.left,
        'speed-dial--absolute': this.absolute,
        'speed-dial--fixed': this.fixed
      }, 'speed-dial--direction-' + this.direction, true);
    }
  },

  render: function render(h) {
    var _this = this;

    var children = [];
    var data = {
      'class': this.classes,
      directives: [{
        name: 'click-outside'
      }],
      on: {
        click: function click() {
          return _this.isActive = !_this.isActive;
        }
      }
    };

    if (this.hover) {
      data.on.mouseenter = function () {
        return _this.isActive = true;
      };
      data.on.mouseleave = function () {
        return _this.isActive = false;
      };
    }

    if (this.isActive) {
      children = (this.$slots.default || []).map(function (b, i) {
        b.key = i;

        return b;
      });
    }

    var list = h('transition-group', {
      'class': 'speed-dial__list',
      props: {
        name: this.transition,
        tag: 'div'
      }
    }, children);

    return h('div', data, [this.$slots.activator, list]);
  }
});

/***/ }),
/* 210 */
/***/ (function(module, __webpack_exports__, __webpack_require__) {

"use strict";
/* harmony import */ var __WEBPACK_IMPORTED_MODULE_0__util_helpers__ = __webpack_require__(2);
/* harmony import */ var __WEBPACK_IMPORTED_MODULE_1__VStepper__ = __webpack_require__(211);
/* harmony import */ var __WEBPACK_IMPORTED_MODULE_2__VStepperStep__ = __webpack_require__(214);
/* harmony import */ var __WEBPACK_IMPORTED_MODULE_3__VStepperContent__ = __webpack_require__(215);





__WEBPACK_IMPORTED_MODULE_1__VStepper__["a" /* default */].install = function install(Vue) {
  var VStepperHeader = Object(__WEBPACK_IMPORTED_MODULE_0__util_helpers__["d" /* createSimpleFunctional */])('stepper__header');

  Vue.component(__WEBPACK_IMPORTED_MODULE_1__VStepper__["a" /* default */].name, __WEBPACK_IMPORTED_MODULE_1__VStepper__["a" /* default */]);
  Vue.component(__WEBPACK_IMPORTED_MODULE_3__VStepperContent__["a" /* default */].name, __WEBPACK_IMPORTED_MODULE_3__VStepperContent__["a" /* default */]);
  Vue.component(__WEBPACK_IMPORTED_MODULE_2__VStepperStep__["a" /* default */].name, __WEBPACK_IMPORTED_MODULE_2__VStepperStep__["a" /* default */]);
  Vue.component('v-stepper-header', VStepperHeader);
};

/* harmony default export */ __webpack_exports__["a"] = (__WEBPACK_IMPORTED_MODULE_1__VStepper__["a" /* default */]);

/***/ }),
/* 211 */
/***/ (function(module, __webpack_exports__, __webpack_require__) {

"use strict";
/* harmony import */ var __WEBPACK_IMPORTED_MODULE_0__babel_loader_node_modules_vue_loader_lib_selector_type_script_index_0_VStepper_vue__ = __webpack_require__(213);
function injectStyle (ssrContext) {
  __webpack_require__(212)
}
var normalizeComponent = __webpack_require__(0)
/* script */

/* template */
var __vue_template__ = null
/* styles */
var __vue_styles__ = injectStyle
/* scopeId */
var __vue_scopeId__ = null
/* moduleIdentifier (server only) */
var __vue_module_identifier__ = null
var Component = normalizeComponent(
  __WEBPACK_IMPORTED_MODULE_0__babel_loader_node_modules_vue_loader_lib_selector_type_script_index_0_VStepper_vue__["a" /* default */],
  __vue_template__,
  __vue_styles__,
  __vue_scopeId__,
  __vue_module_identifier__
)

/* harmony default export */ __webpack_exports__["a"] = (Component.exports);


/***/ }),
/* 212 */
/***/ (function(module, exports) {

// removed by extract-text-webpack-plugin

/***/ }),
/* 213 */
/***/ (function(module, __webpack_exports__, __webpack_require__) {

"use strict";
/* harmony import */ var __WEBPACK_IMPORTED_MODULE_0__mixins_themeable__ = __webpack_require__(1);



/* harmony default export */ __webpack_exports__["a"] = ({
  name: 'v-stepper',

  mixins: [__WEBPACK_IMPORTED_MODULE_0__mixins_themeable__["a" /* default */]],

  provide: function provide() {
    return {
      stepClick: this.stepClick
    };
  },
  data: function data() {
    return {
      inputValue: null,
      isBooted: false,
      steps: [],
      content: [],
      isReverse: false
    };
  },


  props: {
    nonLinear: Boolean,
    altLabels: Boolean,
    vertical: Boolean,
    value: [Number, String]
  },

  computed: {
    classes: function classes() {
      return {
        'stepper': true,
        'stepper--is-booted': this.isBooted,
        'stepper--vertical': this.vertical,
        'stepper--alt-labels': this.altLabels,
        'stepper--non-linear': this.nonLinear,
        'theme--dark': this.dark,
        'theme--light': this.light
      };
    }
  },

  watch: {
    inputValue: function inputValue(val, prev) {
      var _this = this;

      this.isReverse = Number(val) < Number(prev);
      this.steps.forEach(function (i) {
        return i.toggle(_this.inputValue);
      });
      this.content.forEach(function (i) {
        return i.toggle(_this.inputValue, _this.isReverse);
      });

      this.$emit('input', this.inputValue);
      prev && (this.isBooted = true);
    },
    value: function value() {
      var _this2 = this;

      this.getSteps();
      this.$nextTick(function () {
        return _this2.inputValue = _this2.value;
      });
    }
  },

  mounted: function mounted() {
    this.$vuetify.load(this.init);
  },


  methods: {
    init: function init() {
      this.getSteps();

      this.inputValue = this.value || this.steps[0].step || 1;
    },
    getSteps: function getSteps() {
      var _this3 = this;

      this.steps = [];
      this.content = [];
      this.$children.forEach(function (i) {
        if (i.$options._componentTag === 'v-stepper-step') {
          _this3.steps.push(i);
        } else if (i.$options._componentTag === 'v-stepper-content') {
          i.isVertical = _this3.vertical;
          _this3.content.push(i);
        }
      });
    },
    stepClick: function stepClick(step) {
      var _this4 = this;

      this.getSteps();
      this.$nextTick(function () {
        return _this4.inputValue = step;
      });
    }
  },

  render: function render(h) {
    return h('div', {
      'class': this.classes
    }, this.$slots.default);
  }
});

/***/ }),
/* 214 */
/***/ (function(module, __webpack_exports__, __webpack_require__) {

"use strict";
/* harmony import */ var __WEBPACK_IMPORTED_MODULE_0__VIcon__ = __webpack_require__(3);
/* harmony import */ var __WEBPACK_IMPORTED_MODULE_1__directives_ripple__ = __webpack_require__(7);



/* harmony default export */ __webpack_exports__["a"] = ({
  name: 'v-stepper-step',

  components: { VIcon: __WEBPACK_IMPORTED_MODULE_0__VIcon__["a" /* default */] },

  directives: { Ripple: __WEBPACK_IMPORTED_MODULE_1__directives_ripple__["a" /* default */] },

  inject: ['stepClick'],

  data: function data() {
    return {
      isActive: false,
      isInactive: true
    };
  },


  props: {
    complete: Boolean,
    completeIcon: {
      type: String,
      default: 'check'
    },
    editIcon: {
      type: String,
      default: 'edit'
    },
    errorIcon: {
      type: String,
      default: 'warning'
    },
    editable: Boolean,
    rules: {
      type: Array,
      default: function _default() {
        return [];
      }
    },
    step: [Number, String]
  },

  computed: {
    classes: function classes() {
      return {
        'stepper__step': true,
        'stepper__step--active': this.isActive,
        'stepper__step--editable': this.editable,
        'stepper__step--inactive': this.isInactive,
        'stepper__step--error': this.hasError,
        'stepper__step--complete': this.complete
      };
    },
    hasError: function hasError() {
      return this.rules.some(function (i) {
        return i() !== true;
      });
    }
  },

  methods: {
    click: function click(e) {
      e.stopPropagation();

      if (this.editable) {
        this.stepClick(this.step);
      }
    },
    toggle: function toggle(step) {
      this.isActive = step.toString() === this.step.toString();
      this.isInactive = Number(step) < Number(this.step);
    }
  },

  render: function render(h) {
    var data = {
      'class': this.classes,
      directives: [{
        name: 'ripple',
        value: this.editable
      }],
      on: { click: this.click }
    };
    var stepContent = void 0;

    if (this.hasError) {
      stepContent = [h('v-icon', {}, this.errorIcon)];
    } else if (this.complete) {
      if (this.editable) {
        stepContent = [h('v-icon', {}, this.editIcon)];
      } else {
        stepContent = [h('v-icon', {}, this.completeIcon)];
      }
    } else {
      stepContent = this.step;
    }

    var step = h('span', { 'class': 'stepper__step__step' }, stepContent);
    var label = h('div', { 'class': 'stepper__label' }, this.$slots.default);

    return h('div', data, [step, label]);
  }
});

/***/ }),
/* 215 */
/***/ (function(module, __webpack_exports__, __webpack_require__) {

"use strict";
/* harmony import */ var __WEBPACK_IMPORTED_MODULE_0__transitions__ = __webpack_require__(5);


/* harmony default export */ __webpack_exports__["a"] = ({
  name: 'v-stepper-content',

  components: {
    VTabTransition: __WEBPACK_IMPORTED_MODULE_0__transitions__["g" /* VTabTransition */],
    VTabReverseTransition: __WEBPACK_IMPORTED_MODULE_0__transitions__["f" /* VTabReverseTransition */]
  },

  data: function data() {
    return {
      height: 0,
      isActive: false,
      isReverse: false,
      isVertical: false
    };
  },


  props: {
    step: {
      type: [Number, String],
      required: true
    }
  },

  computed: {
    classes: function classes() {
      return {
        'stepper__content': true
      };
    },
    computedTransition: function computedTransition() {
      return this.isReverse ? 'v-tab-reverse-transition' : 'v-tab-transition';
    },
    styles: function styles() {
      if (!this.isVertical) return {};

      return {
        height: !isNaN(this.height) ? this.height + 'px' : this.height
      };
    },
    wrapperClasses: function wrapperClasses() {
      return {
        'stepper__wrapper': true
      };
    }
  },

  watch: {
    isActive: function isActive() {
      if (!this.isVertical) {
        return;
      }

      if (this.isActive) {
        this.enter();
      } else {
        this.leave();
      }
    }
  },

  mounted: function mounted() {
    this.$refs.wrapper.addEventListener('transitionend', this.onTransition, false);
  },
  beforeDestroy: function beforeDestroy() {
    this.$refs.wrapper.removeEventListener('transitionend', this.onTransition, false);
  },


  methods: {
    onTransition: function onTransition() {
      if (!this.isActive) return;

      this.height = 'auto';
    },
    enter: function enter() {
      var _this = this;

      var scrollHeight = 0;

      // Render bug with height
      setTimeout(function () {
        scrollHeight = _this.$refs.wrapper.scrollHeight;
      }, 0);

      this.height = 0;

      // Give the collapsing element time to collapse
      setTimeout(function () {
        return _this.height = scrollHeight || 'auto';
      }, 450);
    },
    leave: function leave() {
      var _this2 = this;

      this.height = this.$refs.wrapper.clientHeight;
      setTimeout(function () {
        return _this2.height = 0;
      }, 0);
    },
    toggle: function toggle(step, reverse) {
      this.isActive = step.toString() === this.step.toString();
      this.isReverse = reverse;
    }
  },

  render: function render(h) {
    var contentData = {
      'class': this.classes
    };
    var wrapperData = {
      'class': this.wrapperClasses,
      style: this.styles,
      ref: 'wrapper'
    };

    if (!this.isVertical) {
      contentData.directives = [{
        name: 'show',
        value: this.isActive
      }];
    }

    var wrapper = h('div', wrapperData, [this.$slots.default]);
    var content = h('div', contentData, [wrapper]);

    return h(this.computedTransition, {
      on: this.$listeners
    }, [content]);
  }
});

/***/ }),
/* 216 */
/***/ (function(module, __webpack_exports__, __webpack_require__) {

"use strict";
/* harmony import */ var __WEBPACK_IMPORTED_MODULE_0__VSubheader__ = __webpack_require__(217);


__WEBPACK_IMPORTED_MODULE_0__VSubheader__["a" /* default */].install = function install(Vue) {
  Vue.component(__WEBPACK_IMPORTED_MODULE_0__VSubheader__["a" /* default */].name, __WEBPACK_IMPORTED_MODULE_0__VSubheader__["a" /* default */]);
};

/* harmony default export */ __webpack_exports__["a"] = (__WEBPACK_IMPORTED_MODULE_0__VSubheader__["a" /* default */]);

/***/ }),
/* 217 */
/***/ (function(module, __webpack_exports__, __webpack_require__) {

"use strict";
/* harmony import */ var __WEBPACK_IMPORTED_MODULE_0__babel_loader_node_modules_vue_loader_lib_selector_type_script_index_0_VSubheader_vue__ = __webpack_require__(219);
function injectStyle (ssrContext) {
  __webpack_require__(218)
}
var normalizeComponent = __webpack_require__(0)
/* script */

/* template */
var __vue_template__ = null
/* styles */
var __vue_styles__ = injectStyle
/* scopeId */
var __vue_scopeId__ = null
/* moduleIdentifier (server only) */
var __vue_module_identifier__ = null
var Component = normalizeComponent(
  __WEBPACK_IMPORTED_MODULE_0__babel_loader_node_modules_vue_loader_lib_selector_type_script_index_0_VSubheader_vue__["a" /* default */],
  __vue_template__,
  __vue_styles__,
  __vue_scopeId__,
  __vue_module_identifier__
)

/* harmony default export */ __webpack_exports__["a"] = (Component.exports);


/***/ }),
/* 218 */
/***/ (function(module, exports) {

// removed by extract-text-webpack-plugin

/***/ }),
/* 219 */
/***/ (function(module, __webpack_exports__, __webpack_require__) {

"use strict";
/* harmony import */ var __WEBPACK_IMPORTED_MODULE_0__mixins_themeable__ = __webpack_require__(1);



/* harmony default export */ __webpack_exports__["a"] = ({
  name: 'v-subheader',

  functional: true,

  mixins: [__WEBPACK_IMPORTED_MODULE_0__mixins_themeable__["a" /* default */]],

  props: {
    inset: Boolean
  },

  render: function render(h, _ref) {
    var data = _ref.data,
        children = _ref.children,
        props = _ref.props;

    data.staticClass = ('subheader ' + (data.staticClass || '')).trim();

    if (props.inset) data.staticClass += ' subheader--inset';
    if (props.light) data.staticClass += ' theme--light';
    if (props.dark) data.staticClass += ' theme--dark';

    return h('li', data, children);
  }
});

/***/ }),
/* 220 */
/***/ (function(module, __webpack_exports__, __webpack_require__) {

"use strict";
/* harmony import */ var __WEBPACK_IMPORTED_MODULE_0__VSwitch__ = __webpack_require__(221);


__WEBPACK_IMPORTED_MODULE_0__VSwitch__["a" /* default */].install = function install(Vue) {
  Vue.component(__WEBPACK_IMPORTED_MODULE_0__VSwitch__["a" /* default */].name, __WEBPACK_IMPORTED_MODULE_0__VSwitch__["a" /* default */]);
};

/* harmony default export */ __webpack_exports__["a"] = (__WEBPACK_IMPORTED_MODULE_0__VSwitch__["a" /* default */]);

/***/ }),
/* 221 */
/***/ (function(module, __webpack_exports__, __webpack_require__) {

"use strict";
/* harmony import */ var __WEBPACK_IMPORTED_MODULE_0__babel_loader_node_modules_vue_loader_lib_selector_type_script_index_0_VSwitch_vue__ = __webpack_require__(225);
function injectStyle (ssrContext) {
  __webpack_require__(222)
  __webpack_require__(223)
  __webpack_require__(224)
}
var normalizeComponent = __webpack_require__(0)
/* script */

/* template */
var __vue_template__ = null
/* styles */
var __vue_styles__ = injectStyle
/* scopeId */
var __vue_scopeId__ = null
/* moduleIdentifier (server only) */
var __vue_module_identifier__ = null
var Component = normalizeComponent(
  __WEBPACK_IMPORTED_MODULE_0__babel_loader_node_modules_vue_loader_lib_selector_type_script_index_0_VSwitch_vue__["a" /* default */],
  __vue_template__,
  __vue_styles__,
  __vue_scopeId__,
  __vue_module_identifier__
)

/* harmony default export */ __webpack_exports__["a"] = (Component.exports);


/***/ }),
/* 222 */
/***/ (function(module, exports) {

// removed by extract-text-webpack-plugin

/***/ }),
/* 223 */
/***/ (function(module, exports) {

// removed by extract-text-webpack-plugin

/***/ }),
/* 224 */
/***/ (function(module, exports) {

// removed by extract-text-webpack-plugin

/***/ }),
/* 225 */
/***/ (function(module, __webpack_exports__, __webpack_require__) {

"use strict";
/* harmony import */ var __WEBPACK_IMPORTED_MODULE_0__mixins_selectable__ = __webpack_require__(23);
/* harmony import */ var __WEBPACK_IMPORTED_MODULE_1__directives_ripple__ = __webpack_require__(7);





/* harmony default export */ __webpack_exports__["a"] = ({
  name: 'v-switch',

  mixins: [__WEBPACK_IMPORTED_MODULE_0__mixins_selectable__["a" /* default */]],

  directives: { Ripple: __WEBPACK_IMPORTED_MODULE_1__directives_ripple__["a" /* default */] },

  computed: {
    classes: function classes() {
      return {
        'input-group--selection-controls switch': true
      };
    },
    rippleClasses: function rippleClasses() {
      return {
        'input-group--selection-controls__ripple': true,
        'input-group--selection-controls__ripple--active': this.isActive
      };
    },
    containerClasses: function containerClasses() {
      return this.addColorClassChecks({
        'input-group--selection-controls__container': true,
        'input-group--selection-controls__container--light': this.light,
        'input-group--selection-controls__container--disabled': this.disabled
      });
    },
    toggleClasses: function toggleClasses() {
      return {
        'input-group--selection-controls__toggle': true,
        'input-group--selection-controls__toggle--active': this.isActive
      };
    }
  },

  render: function render(h) {
    var ripple = h('div', {
      'class': this.rippleClasses,
      on: Object.assign({}, {
        click: this.toggle
      }, this.$listeners),
      directives: [{
        name: 'ripple',
        value: { center: true }
      }]
    });

    var container = h('div', {
      'class': this.containerClasses
    }, [h('div', { 'class': this.toggleClasses }), ripple]);

    return this.genInputGroup([container]);
  }
});

/***/ }),
/* 226 */
/***/ (function(module, __webpack_exports__, __webpack_require__) {

"use strict";
/* harmony import */ var __WEBPACK_IMPORTED_MODULE_0__VSystemBar__ = __webpack_require__(227);


__WEBPACK_IMPORTED_MODULE_0__VSystemBar__["a" /* default */].install = function install(Vue) {
  Vue.component(__WEBPACK_IMPORTED_MODULE_0__VSystemBar__["a" /* default */].name, __WEBPACK_IMPORTED_MODULE_0__VSystemBar__["a" /* default */]);
};

/* harmony default export */ __webpack_exports__["a"] = (__WEBPACK_IMPORTED_MODULE_0__VSystemBar__["a" /* default */]);

/***/ }),
/* 227 */
/***/ (function(module, __webpack_exports__, __webpack_require__) {

"use strict";
/* harmony import */ var __WEBPACK_IMPORTED_MODULE_0__babel_loader_node_modules_vue_loader_lib_selector_type_script_index_0_VSystemBar_vue__ = __webpack_require__(229);
function injectStyle (ssrContext) {
  __webpack_require__(228)
}
var normalizeComponent = __webpack_require__(0)
/* script */

/* template */
var __vue_template__ = null
/* styles */
var __vue_styles__ = injectStyle
/* scopeId */
var __vue_scopeId__ = null
/* moduleIdentifier (server only) */
var __vue_module_identifier__ = null
var Component = normalizeComponent(
  __WEBPACK_IMPORTED_MODULE_0__babel_loader_node_modules_vue_loader_lib_selector_type_script_index_0_VSystemBar_vue__["a" /* default */],
  __vue_template__,
  __vue_styles__,
  __vue_scopeId__,
  __vue_module_identifier__
)

/* harmony default export */ __webpack_exports__["a"] = (Component.exports);


/***/ }),
/* 228 */
/***/ (function(module, exports) {

// removed by extract-text-webpack-plugin

/***/ }),
/* 229 */
/***/ (function(module, __webpack_exports__, __webpack_require__) {

"use strict";
/* harmony import */ var __WEBPACK_IMPORTED_MODULE_0__mixins_themeable__ = __webpack_require__(1);



/* harmony default export */ __webpack_exports__["a"] = ({
  name: 'v-system-bar',

  functional: true,

  mixins: [__WEBPACK_IMPORTED_MODULE_0__mixins_themeable__["a" /* default */]],

  props: {
    lightsOut: Boolean,
    status: Boolean,
    window: Boolean
  },

  render: function render(h, _ref) {
    var data = _ref.data,
        props = _ref.props,
        children = _ref.children;

    data.staticClass = ('system-bar ' + (data.staticClass || '')).trim();

    if (props.dark) data.staticClass += ' theme--dark';
    if (props.light) data.staticClass += ' theme--light';
    if (props.status) data.staticClass += ' system-bar--status';
    if (props.window) data.staticClass += ' system-bar--window';
    if (props.lightsOut) data.staticClass += ' system-bar--lights-out';

    return h('div', data, children);
  }
});

/***/ }),
/* 230 */
/***/ (function(module, __webpack_exports__, __webpack_require__) {

"use strict";
/* harmony import */ var __WEBPACK_IMPORTED_MODULE_0__util_helpers__ = __webpack_require__(2);
/* harmony import */ var __WEBPACK_IMPORTED_MODULE_1__VTabs__ = __webpack_require__(231);
/* harmony import */ var __WEBPACK_IMPORTED_MODULE_2__VTabsItem__ = __webpack_require__(234);
/* harmony import */ var __WEBPACK_IMPORTED_MODULE_3__VTabsContent__ = __webpack_require__(235);
/* harmony import */ var __WEBPACK_IMPORTED_MODULE_4__VTabsBar__ = __webpack_require__(236);







__WEBPACK_IMPORTED_MODULE_1__VTabs__["a" /* default */].install = function install(Vue) {
  var VTabsSlider = Object(__WEBPACK_IMPORTED_MODULE_0__util_helpers__["d" /* createSimpleFunctional */])('tabs__slider', 'li');
  var VTabsItems = {
    name: 'v-tabs-items',

    functional: true,

    render: function render(h, _ref) {
      var slots = _ref.slots;

      return h('div', { 'class': { 'tabs__items': true } }, [slots().default]);
    }
  };

  Vue.component(__WEBPACK_IMPORTED_MODULE_1__VTabs__["a" /* default */].name, __WEBPACK_IMPORTED_MODULE_1__VTabs__["a" /* default */]);
  Vue.component(__WEBPACK_IMPORTED_MODULE_4__VTabsBar__["a" /* default */].name, __WEBPACK_IMPORTED_MODULE_4__VTabsBar__["a" /* default */]);
  Vue.component(__WEBPACK_IMPORTED_MODULE_3__VTabsContent__["a" /* default */].name, __WEBPACK_IMPORTED_MODULE_3__VTabsContent__["a" /* default */]);
  Vue.component(__WEBPACK_IMPORTED_MODULE_2__VTabsItem__["a" /* default */].name, __WEBPACK_IMPORTED_MODULE_2__VTabsItem__["a" /* default */]);
  Vue.component(VTabsSlider.name, VTabsSlider);
  Vue.component(VTabsItems.name, VTabsItems);
};

/* harmony default export */ __webpack_exports__["a"] = (__WEBPACK_IMPORTED_MODULE_1__VTabs__["a" /* default */]);

/***/ }),
/* 231 */
/***/ (function(module, __webpack_exports__, __webpack_require__) {

"use strict";
/* harmony import */ var __WEBPACK_IMPORTED_MODULE_0__babel_loader_node_modules_vue_loader_lib_selector_type_script_index_0_VTabs_vue__ = __webpack_require__(233);
function injectStyle (ssrContext) {
  __webpack_require__(232)
}
var normalizeComponent = __webpack_require__(0)
/* script */

/* template */
var __vue_template__ = null
/* styles */
var __vue_styles__ = injectStyle
/* scopeId */
var __vue_scopeId__ = null
/* moduleIdentifier (server only) */
var __vue_module_identifier__ = null
var Component = normalizeComponent(
  __WEBPACK_IMPORTED_MODULE_0__babel_loader_node_modules_vue_loader_lib_selector_type_script_index_0_VTabs_vue__["a" /* default */],
  __vue_template__,
  __vue_styles__,
  __vue_scopeId__,
  __vue_module_identifier__
)

/* harmony default export */ __webpack_exports__["a"] = (Component.exports);


/***/ }),
/* 232 */
/***/ (function(module, exports) {

// removed by extract-text-webpack-plugin

/***/ }),
/* 233 */
/***/ (function(module, __webpack_exports__, __webpack_require__) {

"use strict";
/* harmony import */ var __WEBPACK_IMPORTED_MODULE_0__mixins_themeable__ = __webpack_require__(1);
/* harmony import */ var __WEBPACK_IMPORTED_MODULE_1__directives_resize__ = __webpack_require__(8);




/* harmony default export */ __webpack_exports__["a"] = ({
  name: 'v-tabs',

  directives: {
    Resize: __WEBPACK_IMPORTED_MODULE_1__directives_resize__["a" /* default */]
  },

  mixins: [__WEBPACK_IMPORTED_MODULE_0__mixins_themeable__["a" /* default */]],

  provide: function provide() {
    var _this = this;

    return {
      registerContent: this.registerContent,
      unregisterContent: this.unregisterContent,
      registerTabItem: this.registerTabItem,
      unregisterTabItem: this.unregisterTabItem,
      slider: this.slider,
      tabClick: this.tabClick,
      isScrollable: function isScrollable() {
        return _this.scrollable;
      },
      isMobile: function isMobile() {
        return _this.isMobile;
      }
    };
  },
  data: function data() {
    return {
      content: [],
      tabItems: [],
      activeIndex: null,
      isMobile: false,
      reverse: false,
      target: null,
      tabsSlider: null,
      targetEl: null,
      tabsContainer: null
    };
  },


  props: {
    centered: Boolean,
    fixed: Boolean,
    grow: Boolean,
    icons: Boolean,
    mobileBreakPoint: {
      type: [Number, String],
      default: 1280
    },
    value: String,
    scrollable: {
      type: Boolean,
      default: true
    }
  },

  computed: {
    classes: function classes() {
      return {
        'tabs': true,
        'tabs--centered': this.centered,
        'tabs--fixed': this.fixed,
        'tabs--grow': this.grow,
        'tabs--icons': this.icons,
        'tabs--mobile': this.isMobile,
        'tabs--scroll-bars': this.scrollable,
        'theme--dark': this.dark,
        'theme--light': this.light
      };
    }
  },

  watch: {
    value: function value() {
      this.tabClick(this.value);
    },
    activeIndex: function activeIndex() {
      this.updateTabs();
      this.isBooted = true;
    },
    tabItems: function tabItems(newItems, oldItems) {
      var _this2 = this;

      // Tab item got removed
      if (oldItems.length > newItems.length) {
        if (!newItems.find(function (o) {
          return o.id === _this2.target;
        })) {
          var i = oldItems.findIndex(function (o) {
            return o.id === _this2.target;
          });

          this.$nextTick(function () {
            _this2.activeIndex = _this2.tabItems[i > 0 ? i - 1 : 0].id;
            _this2.target = _this2.activeIndex;
          });
        }
      }
      this.slider();
    }
  },

  mounted: function mounted() {
    var _this3 = this;

    this.$vuetify.load(function () {
      // // This is a workaround to detect if link is active
      // // when being used as a router or nuxt link
      var i = _this3.tabItems.findIndex(function (_ref) {
        var el = _ref.el;

        return el.firstChild.classList.contains('tabs__item--active');
      });

      var tab = _this3.value || (_this3.tabItems[i !== -1 ? i : 0] || {}).id;

      tab && _this3.tabClick(tab) && _this3.onResize();
    });
  },


  methods: {
    registerContent: function registerContent(id, toggle) {
      this.content.push({ id: id, toggle: toggle });
    },
    registerTabItem: function registerTabItem(id, toggle, el) {
      this.tabItems.push({ id: id, toggle: toggle, el: el });
    },
    unregisterContent: function unregisterContent(id) {
      this.content = this.content.filter(function (o) {
        return o.id !== id;
      });
    },
    unregisterTabItem: function unregisterTabItem(id) {
      this.tabItems = this.tabItems.filter(function (o) {
        return o.id !== id;
      });
    },
    onResize: function onResize() {
      this.isMobile = window.innerWidth < this.mobileBreakPoint;
      this.slider();
    },
    slider: function slider(el) {
      var _this4 = this;

      this.tabsSlider = this.tabsSlider || this.$el.querySelector('.tabs__slider');

      this.tabsContainer = this.tabsContainer || this.$el.querySelector('.tabs__container');

      if (!this.tabsSlider || !this.tabsContainer) return;

      this.targetEl = el || this.targetEl;

      if (!this.targetEl) return;

      // Gives DOM time to paint when
      // processing slider for
      // dynamic tabs
      this.$nextTick(function () {
        // #684 Calculate width as %
        var width = _this4.targetEl.scrollWidth / _this4.tabsContainer.clientWidth * 100;

        _this4.tabsSlider.style.width = width + '%';
        _this4.tabsSlider.style.left = _this4.targetEl.offsetLeft + 'px';
      });
    },
    tabClick: function tabClick(target) {
      var _this5 = this;

      var setActiveIndex = function setActiveIndex(index) {
        if (_this5.activeIndex === index) {
          // #762 update tabs display
          // In case tabs count got changed but activeIndex didn't
          _this5.updateTabs();
        } else {
          _this5.activeIndex = index;
        }
      };

      this.target = target;

      this.$nextTick(function () {
        var nextIndex = _this5.content.findIndex(function (o) {
          return o.id === target;
        });
        _this5.reverse = nextIndex < _this5.activeIndex;
        setActiveIndex(nextIndex);

        _this5.$emit('input', _this5.target);
      });
    },
    updateTabs: function updateTabs() {
      var _this6 = this;

      this.content.forEach(function (_ref2) {
        var toggle = _ref2.toggle;

        toggle(_this6.target, _this6.reverse, _this6.isBooted);
      });

      this.tabItems.forEach(function (_ref3) {
        var toggle = _ref3.toggle;

        toggle(_this6.target);
      });
    }
  },

  render: function render(h) {
    return h('div', {
      'class': this.classes,
      directives: [{
        name: 'resize',
        value: this.onResize
      }]
    }, this.$slots.default);
  }
});

/***/ }),
/* 234 */
/***/ (function(module, __webpack_exports__, __webpack_require__) {

"use strict";
/* harmony import */ var __WEBPACK_IMPORTED_MODULE_0__mixins_route_link__ = __webpack_require__(14);


/* harmony default export */ __webpack_exports__["a"] = ({
  name: 'v-tabs-item',

  inject: ['slider', 'tabClick', 'registerTabItem', 'unregisterTabItem'],

  mixins: [__WEBPACK_IMPORTED_MODULE_0__mixins_route_link__["a" /* default */]],

  data: function data() {
    return {
      isActive: false
    };
  },


  props: {
    activeClass: {
      type: String,
      default: 'tabs__item--active'
    }
  },

  computed: {
    classes: function classes() {
      var classes = {
        'tabs__item': true,
        'tabs__item--disabled': this.disabled
      };

      classes[this.activeClass] = !this.to && this.isActive;

      return classes;
    },
    action: function action() {
      var to = this.to || this.href;

      if (!to || to === Object(to)) return this._uid;

      return to.replace('#', '');
    }
  },

  watch: {
    $route: function $route() {
      this.to && this.callSlider();
    }
  },

  mounted: function mounted() {
    this.registerTabItem(this.action, this.toggle, this.$el);
    this.callSlider();
  },
  beforeDestroy: function beforeDestroy() {
    this.unregisterTabItem(this.action);
  },


  methods: {
    callSlider: function callSlider() {
      var _this = this;

      setTimeout(function () {
        _this.$el.firstChild.classList.contains('tabs__item--active') && _this.slider(_this.$el);
      }, 0);
    },
    click: function click(e) {
      e.preventDefault();

      if (!this.to && !this.href) return;

      if (!this.to) {
        this.tabClick(this.action);
      }

      this.callSlider();
    },
    toggle: function toggle(action) {
      var _this2 = this;

      this.isActive = this.action === action;

      this.$nextTick(function () {
        _this2.isActive && _this2.slider(_this2.$el);
      });
    }
  },

  render: function render(h) {
    var link = this.generateRouteLink();
    var data = link.data;

    // If disabled, use div as anchor tags do not support
    // being disabled

    var tag = this.disabled ? 'div' : link.tag;

    return h('li', {
      'class': 'tabs__li'
    }, [h(tag, data, this.$slots.default)]);
  }
});

/***/ }),
/* 235 */
/***/ (function(module, __webpack_exports__, __webpack_require__) {

"use strict";
/* harmony import */ var __WEBPACK_IMPORTED_MODULE_0__mixins_bootable__ = __webpack_require__(13);
/* harmony import */ var __WEBPACK_IMPORTED_MODULE_1__transitions__ = __webpack_require__(5);




/* harmony default export */ __webpack_exports__["a"] = ({
  name: 'v-tabs-content',

  mixins: [__WEBPACK_IMPORTED_MODULE_0__mixins_bootable__["a" /* default */]],

  inject: ['registerContent', 'unregisterContent'],

  components: {
    VTabTransition: __WEBPACK_IMPORTED_MODULE_1__transitions__["g" /* VTabTransition */],
    VTabReverseTransition: __WEBPACK_IMPORTED_MODULE_1__transitions__["f" /* VTabReverseTransition */]
  },

  data: function data() {
    return {
      isActive: false,
      reverse: false
    };
  },


  props: {
    id: {
      type: String,
      required: true
    },
    lazy: Boolean,
    transition: {
      type: [Boolean, String],
      default: 'tab-transition'
    },
    reverseTransition: {
      type: [Boolean, String],
      default: 'tab-reverse-transition'
    }
  },

  computed: {
    computedTransition: function computedTransition() {
      return this.reverse ? this.reverseTransition : this.transition;
    }
  },

  methods: {
    toggle: function toggle(target, reverse, showTransition) {
      this.$el.style.transition = !showTransition ? 'none' : null;
      this.reverse = reverse;
      this.isActive = this.id === target;
    }
  },

  mounted: function mounted() {
    this.registerContent(this.id, this.toggle);
  },
  beforeDestroy: function beforeDestroy() {
    this.unregisterContent(this.id);
  },
  render: function render(h) {
    var div = h('div', {
      'class': 'tabs__content',
      domProps: { id: this.id },
      directives: [{
        name: 'show',
        value: this.isActive
      }],
      on: this.$listeners
    }, this.showLazyContent(this.$slots.default));

    if (!this.computedTransition) {
      return div;
    }

    return h('transition', {
      props: {
        name: this.computedTransition
      }
    }, [div]);
  }
});

/***/ }),
/* 236 */
/***/ (function(module, __webpack_exports__, __webpack_require__) {

"use strict";
/* harmony import */ var __WEBPACK_IMPORTED_MODULE_0__VIcon__ = __webpack_require__(3);
/* harmony import */ var __WEBPACK_IMPORTED_MODULE_1__directives_resize__ = __webpack_require__(8);
/* harmony import */ var __WEBPACK_IMPORTED_MODULE_2__directives_touch__ = __webpack_require__(10);
function _defineProperty(obj, key, value) { if (key in obj) { Object.defineProperty(obj, key, { value: value, enumerable: true, configurable: true, writable: true }); } else { obj[key] = value; } return obj; }






/* harmony default export */ __webpack_exports__["a"] = ({
  name: 'v-tabs-bar',

  directives: {
    Resize: __WEBPACK_IMPORTED_MODULE_1__directives_resize__["a" /* default */],
    Touch: __WEBPACK_IMPORTED_MODULE_2__directives_touch__["a" /* default */]
  },

  inject: ['isScrollable', 'isMobile'],

  data: function data() {
    return {
      isOverflowing: false,
      scrollOffset: 0,
      itemOffset: 0,
      startX: 0
    };
  },


  computed: {
    classes: function classes() {
      return {
        'tabs__bar': true
      };
    },
    containerClasses: function containerClasses() {
      return {
        'tabs__container': true
      };
    },
    wrapperClasses: function wrapperClasses() {
      return {
        'tabs__wrapper': true,
        'tabs__wrapper--scrollable': this.isScrollable(),
        'tabs__wrapper--overflow': this.isOverflowing
      };
    },
    containerStyles: function containerStyles() {
      return {
        'transform': 'translateX(' + -this.scrollOffset + 'px)'
      };
    },
    leftIconVisible: function leftIconVisible() {
      return !this.isMobile() && this.isScrollable() && this.isOverflowing && this.scrollOffset > 0;
    },
    rightIconVisible: function rightIconVisible() {
      if (this.isMobile() || !this.isScrollable() || !this.isOverflowing) return;

      // Check one scroll ahead to know the width of right-most item
      var container = this.$refs.container;
      var item = this.newOffsetRight(this.scrollOffset, this.itemOffset);
      var itemWidth = item && container.children[item.index].clientWidth || 0;
      var scrollOffset = this.scrollOffset + container.clientWidth;

      return container.scrollWidth - scrollOffset > itemWidth * 0.30;
    }
  },

  methods: {
    genContainer: function genContainer() {
      return this.$createElement('ul', {
        'class': this.containerClasses,
        'style': this.containerStyles,
        ref: 'container'
      }, this.$slots.default);
    },
    genIcon: function genIcon(direction) {
      var capitalize = direction.charAt(0).toUpperCase() + direction.slice(1);
      return this.$createElement(__WEBPACK_IMPORTED_MODULE_0__VIcon__["a" /* default */], {
        props: _defineProperty({}, '' + direction, true),
        style: { display: 'inline-flex' },
        on: {
          click: this['scroll' + capitalize]
        }
      }, 'chevron_' + direction);
    },
    genWrapper: function genWrapper() {
      return this.$createElement('div', {
        class: this.wrapperClasses,
        directives: [{
          name: 'touch',
          value: {
            start: this.start,
            move: this.move,
            end: this.end
          }
        }]
      }, [this.genContainer()]);
    },
    start: function start(e) {
      this.startX = this.scrollOffset + e.touchstartX;
      this.$refs.container.style.transition = 'none';
    },
    move: function move(e) {
      var offset = this.startX - e.touchmoveX;
      this.scrollOffset = offset;
    },
    end: function end(e) {
      this.onResize();
      var container = this.$refs.container;
      var scrollWidth = container.scrollWidth - this.$el.clientWidth / 2;
      container.style.transition = null;

      if (this.scrollOffset < 0 || !this.isOverflowing) {
        this.scrollOffset = 0;
      } else if (this.scrollOffset >= scrollWidth) {
        var lastItem = container.children[container.children.length - 1];
        this.scrollOffset = scrollWidth - lastItem.clientWidth;
      }
    },
    scrollLeft: function scrollLeft() {
      var _newOffset = this.newOffset('Left'),
          offset = _newOffset.offset,
          index = _newOffset.index;

      this.scrollOffset = offset;
      this.itemOffset = index;
    },
    scrollRight: function scrollRight() {
      var _newOffset2 = this.newOffset('Right'),
          offset = _newOffset2.offset,
          index = _newOffset2.index;

      this.scrollOffset = offset;
      this.itemOffset = index;
    },
    onResize: function onResize() {
      if (this._isDestroyed) return;

      var container = this.$refs.container;
      this.isOverflowing = container.clientWidth < container.scrollWidth;
    },
    newOffset: function newOffset(direction) {
      return this['newOffset' + direction](this.scrollOffset, this.itemOffset);
    },
    newOffsetLeft: function newOffsetLeft(currentOffset, currentIndex) {
      var container = this.$refs.container;
      var items = container.children;
      var offset = 0;

      for (var index = currentIndex - 1; index >= 0; index--) {
        if (!items[index].classList.contains('tabs__slider')) {
          var newOffset = offset + items[index].clientWidth;
          if (newOffset >= container.clientWidth) {
            return { offset: currentOffset - offset, index: index + 1 };
          }
          offset = newOffset;
        }
      }

      return { offset: 0, index: 0 };
    },
    newOffsetRight: function newOffsetRight(currentOffset, currentIndex) {
      var container = this.$refs.container;
      var items = container.children;
      var offset = currentOffset;

      for (var index = currentIndex; index < items.length; index++) {
        if (!items[index].classList.contains('tabs__slider')) {
          var newOffset = offset + items[index].clientWidth;
          if (newOffset > currentOffset + container.clientWidth) {
            return { offset: offset, index: index };
          }
          offset = newOffset;
        }
      }

      return null;
    }
  },

  render: function render(h) {
    return h('div', {
      'class': this.classes,
      directives: [{
        name: 'resize',
        value: this.onResize
      }]
    }, [this.genWrapper(), this.leftIconVisible ? this.genIcon('left') : null, this.rightIconVisible ? this.genIcon('right') : null]);
  }
});

/***/ }),
/* 237 */
/***/ (function(module, __webpack_exports__, __webpack_require__) {

"use strict";
/* harmony import */ var __WEBPACK_IMPORTED_MODULE_0__VTextField__ = __webpack_require__(238);


__WEBPACK_IMPORTED_MODULE_0__VTextField__["a" /* default */].install = function install(Vue) {
  Vue.component(__WEBPACK_IMPORTED_MODULE_0__VTextField__["a" /* default */].name, __WEBPACK_IMPORTED_MODULE_0__VTextField__["a" /* default */]);
};

/* harmony default export */ __webpack_exports__["a"] = (__WEBPACK_IMPORTED_MODULE_0__VTextField__["a" /* default */]);

/***/ }),
/* 238 */
/***/ (function(module, __webpack_exports__, __webpack_require__) {

"use strict";
/* harmony import */ var __WEBPACK_IMPORTED_MODULE_0__babel_loader_node_modules_vue_loader_lib_selector_type_script_index_0_VTextField_vue__ = __webpack_require__(241);
function injectStyle (ssrContext) {
  __webpack_require__(239)
  __webpack_require__(240)
}
var normalizeComponent = __webpack_require__(0)
/* script */

/* template */
var __vue_template__ = null
/* styles */
var __vue_styles__ = injectStyle
/* scopeId */
var __vue_scopeId__ = null
/* moduleIdentifier (server only) */
var __vue_module_identifier__ = null
var Component = normalizeComponent(
  __WEBPACK_IMPORTED_MODULE_0__babel_loader_node_modules_vue_loader_lib_selector_type_script_index_0_VTextField_vue__["a" /* default */],
  __vue_template__,
  __vue_styles__,
  __vue_scopeId__,
  __vue_module_identifier__
)

/* harmony default export */ __webpack_exports__["a"] = (Component.exports);


/***/ }),
/* 239 */
/***/ (function(module, exports) {

// removed by extract-text-webpack-plugin

/***/ }),
/* 240 */
/***/ (function(module, exports) {

// removed by extract-text-webpack-plugin

/***/ }),
/* 241 */
/***/ (function(module, __webpack_exports__, __webpack_require__) {

"use strict";
/* harmony import */ var __WEBPACK_IMPORTED_MODULE_0__mixins_input__ = __webpack_require__(11);
var _extends = Object.assign || function (target) { for (var i = 1; i < arguments.length; i++) { var source = arguments[i]; for (var key in source) { if (Object.prototype.hasOwnProperty.call(source, key)) { target[key] = source[key]; } } } return target; };



/* harmony default export */ __webpack_exports__["a"] = ({
  name: 'v-text-field',

  mixins: [__WEBPACK_IMPORTED_MODULE_0__mixins_input__["a" /* default */]],

  inheritAttrs: false,

  data: function data() {
    return {
      inputHeight: null,
      badInput: false
    };
  },


  props: {
    autofocus: Boolean,
    autoGrow: Boolean,
    box: Boolean,
    clearable: Boolean,
    counter: [Boolean, Number, String],
    fullWidth: Boolean,
    multiLine: Boolean,
    placeholder: String,
    prefix: String,
    rows: {
      default: 5
    },
    singleLine: Boolean,
    solo: Boolean,
    suffix: String,
    textarea: Boolean,
    type: {
      type: String,
      default: 'text'
    }
  },

  computed: {
    classes: function classes() {
      return {
        'input-group--text-field': true,
        'input-group--text-field-box': this.box,
        'input-group--single-line': this.singleLine || this.solo,
        'input-group--solo': this.solo,
        'input-group--multi-line': this.multiLine,
        'input-group--full-width': this.fullWidth,
        'input-group--prefix': this.prefix,
        'input-group--suffix': this.suffix,
        'input-group--textarea': this.textarea
      };
    },
    count: function count() {
      var inputLength = void 0;
      if (this.inputValue) inputLength = this.inputValue.toString().length;else inputLength = 0;

      return inputLength + ' / ' + this.counterLength;
    },
    counterLength: function counterLength() {
      var parsedLength = parseInt(this.counter, 10);
      return isNaN(parsedLength) ? 25 : parsedLength;
    },

    inputValue: {
      get: function get() {
        return this.value;
      },
      set: function set(val) {
        this.lazyValue = val;
        this.$emit('input', val);
      }
    },
    isDirty: function isDirty() {
      return this.lazyValue != null && this.lazyValue.toString().length > 0 || this.badInput || ['time', 'date', 'datetime-local', 'week', 'month'].includes(this.type);
    },
    shouldAutoGrow: function shouldAutoGrow() {
      return (this.multiLine || this.textarea) && this.autoGrow;
    }
  },

  watch: {
    isFocused: function isFocused(val) {
      if (!val) {
        this.$emit('change', this.lazyValue);
      }
    },
    value: function value(val) {
      // Value was changed externally, update lazy
      if (!this.isFocused) this.lazyValue = val;
      !this.validateOnBlur && this.validate();
      this.shouldAutoGrow && this.calculateInputHeight();
    }
  },

  mounted: function mounted() {
    var _this = this;

    this.$vuetify.load(function () {
      _this.shouldAutoGrow && _this.calculateInputHeight();
      _this.autofocus && _this.focus();
    });
  },


  methods: {
    calculateInputHeight: function calculateInputHeight() {
      var _this2 = this;

      this.inputHeight = null;

      this.$nextTick(function () {
        var height = _this2.$refs.input ? _this2.$refs.input.scrollHeight : 0;
        var minHeight = _this2.rows * 24;
        var inputHeight = height < minHeight ? minHeight : height;
        _this2.inputHeight = inputHeight + (_this2.textarea ? 4 : 0);
      });
    },
    onInput: function onInput(e) {
      this.inputValue = e.target.value;
      this.badInput = e.target.validity && e.target.validity.badInput;
      this.shouldAutoGrow && this.calculateInputHeight();
    },
    blur: function blur(e) {
      var _this3 = this;

      this.isFocused = false;

      this.$nextTick(function () {
        _this3.validate();
      });
      this.$emit('blur', e);
    },
    focus: function focus(e) {
      this.isFocused = true;
      if (document.activeElement !== this.$refs.input) {
        this.$refs.input.focus();
      }
      this.$emit('focus', e);
    },
    genCounter: function genCounter() {
      return this.$createElement('div', {
        'class': {
          'input-group__counter': true,
          'input-group__counter--error': this.hasError
        }
      }, this.count);
    },
    genInput: function genInput() {
      var tag = this.multiLine || this.textarea ? 'textarea' : 'input';
      var listeners = this.$listeners || {};
      delete listeners['change']; // Change should not be bound externally

      var data = {
        style: {},
        domProps: {
          autofocus: this.autofocus,
          disabled: this.disabled,
          required: this.required,
          value: this.lazyValue
        },
        attrs: _extends({}, this.$attrs, {
          readonly: this.readonly,
          tabindex: this.tabindex,
          'aria-label': (!this.$attrs || !this.$attrs.id) && this.label // Label `for` will be set if we have an id
        }),
        on: Object.assign({}, listeners, {
          blur: this.blur,
          input: this.onInput,
          focus: this.focus
        }),
        ref: 'input'
      };

      if (this.shouldAutoGrow) {
        data.style.height = this.inputHeight && this.inputHeight + 'px';
      }

      if (this.placeholder) data.domProps.placeholder = this.placeholder;

      if (!this.textarea && !this.multiLine) {
        data.domProps.type = this.type;
      } else {
        data.domProps.rows = this.rows;
      }

      var children = [this.$createElement(tag, data)];

      this.prefix && children.unshift(this.genFix('prefix'));
      this.suffix && children.push(this.genFix('suffix'));

      return children;
    },
    genFix: function genFix(type) {
      return this.$createElement('span', {
        'class': 'input-group--text-field__' + type
      }, this[type]);
    },
    clearableCallback: function clearableCallback() {
      var _this4 = this;

      this.inputValue = null;
      this.$nextTick(function () {
        return _this4.$refs.input.focus();
      });
    }
  },

  render: function render() {
    return this.genInputGroup(this.genInput(), { attrs: { tabindex: false } });
  }
});

/***/ }),
/* 242 */
/***/ (function(module, __webpack_exports__, __webpack_require__) {

"use strict";
/* harmony import */ var __WEBPACK_IMPORTED_MODULE_0__VTimePicker__ = __webpack_require__(243);


__WEBPACK_IMPORTED_MODULE_0__VTimePicker__["a" /* default */].install = function install(Vue) {
  Vue.component(__WEBPACK_IMPORTED_MODULE_0__VTimePicker__["a" /* default */].name, __WEBPACK_IMPORTED_MODULE_0__VTimePicker__["a" /* default */]);
};

/* harmony default export */ __webpack_exports__["a"] = (__WEBPACK_IMPORTED_MODULE_0__VTimePicker__["a" /* default */]);

/***/ }),
/* 243 */
/***/ (function(module, __webpack_exports__, __webpack_require__) {

"use strict";
/* harmony import */ var __WEBPACK_IMPORTED_MODULE_0__babel_loader_node_modules_vue_loader_lib_selector_type_script_index_0_VTimePicker_vue__ = __webpack_require__(246);
function injectStyle (ssrContext) {
  __webpack_require__(244)
  __webpack_require__(245)
}
var normalizeComponent = __webpack_require__(0)
/* script */

/* template */
var __vue_template__ = null
/* styles */
var __vue_styles__ = injectStyle
/* scopeId */
var __vue_scopeId__ = null
/* moduleIdentifier (server only) */
var __vue_module_identifier__ = null
var Component = normalizeComponent(
  __WEBPACK_IMPORTED_MODULE_0__babel_loader_node_modules_vue_loader_lib_selector_type_script_index_0_VTimePicker_vue__["a" /* default */],
  __vue_template__,
  __vue_styles__,
  __vue_scopeId__,
  __vue_module_identifier__
)

/* harmony default export */ __webpack_exports__["a"] = (Component.exports);


/***/ }),
/* 244 */
/***/ (function(module, exports) {

// removed by extract-text-webpack-plugin

/***/ }),
/* 245 */
/***/ (function(module, exports) {

// removed by extract-text-webpack-plugin

/***/ }),
/* 246 */
/***/ (function(module, __webpack_exports__, __webpack_require__) {

"use strict";
/* harmony import */ var __WEBPACK_IMPORTED_MODULE_0__util_helpers__ = __webpack_require__(2);
/* harmony import */ var __WEBPACK_IMPORTED_MODULE_1__VCard__ = __webpack_require__(15);
/* harmony import */ var __WEBPACK_IMPORTED_MODULE_2__mixins_picker__ = __webpack_require__(30);
/* harmony import */ var __WEBPACK_IMPORTED_MODULE_3__mixins_time_title__ = __webpack_require__(247);
/* harmony import */ var __WEBPACK_IMPORTED_MODULE_4__mixins_time_body__ = __webpack_require__(248);
var _extends = Object.assign || function (target) { for (var i = 1; i < arguments.length; i++) { var source = arguments[i]; for (var key in source) { if (Object.prototype.hasOwnProperty.call(source, key)) { target[key] = source[key]; } } } return target; };









/* harmony default export */ __webpack_exports__["a"] = ({
  name: 'v-time-picker',

  components: {
    VCard: __WEBPACK_IMPORTED_MODULE_1__VCard__["a" /* default */]
  },

  mixins: [__WEBPACK_IMPORTED_MODULE_2__mixins_picker__["a" /* default */], __WEBPACK_IMPORTED_MODULE_4__mixins_time_body__["a" /* default */], __WEBPACK_IMPORTED_MODULE_3__mixins_time_title__["a" /* default */]],

  data: function data() {
    return {
      isDragging: false,
      rotate: 0,
      originalTime: this.value,
      period: 'am',
      selectingHour: true,
      ranges: {
        hours: Object(__WEBPACK_IMPORTED_MODULE_0__util_helpers__["c" /* createRange */])(24),
        minutes: Object(__WEBPACK_IMPORTED_MODULE_0__util_helpers__["c" /* createRange */])(60)
      }
    };
  },


  props: {
    format: {
      type: String,
      default: 'ampm',
      validator: function validator(val) {
        return ['ampm', '24hr'].includes(val);
      }
    },
    allowedHours: {
      type: [Array, Object, Function],
      default: function _default() {
        return null;
      }
    },
    allowedMinutes: {
      type: [Array, Object, Function],
      default: function _default() {
        return null;
      }
    }
  },

  computed: {
    is24hr: function is24hr() {
      return this.format !== 'ampm';
    },
    is24hrAfter12: function is24hrAfter12() {
      return this.selectingHour && this.is24hr && this.hour >= 12;
    },
    divider: function divider() {
      return this.selectingHour ? 12 : 60;
    },
    degrees: function degrees() {
      return this.degreesPerUnit * Math.PI / 180;
    },
    degreesPerUnit: function degreesPerUnit() {
      return 360 / this.divider;
    },

    inputTime: {
      get: function get() {
        if (this.value && !(this.value instanceof Date)) {
          if (!this.is24hr) {
            this.period = this.value.match(/pm/i) ? 'pm' : 'am';
          }

          return this.value;
        }
        var value = new Date();

        if (this.value instanceof Date) {
          value = this.value;
        }

        var hour = value.getHours();
        var minute = value.getMinutes();
        var period = '';

        if (!this.is24hr) {
          period = hour >= 12 ? 'pm' : 'am';
          hour = hour > 12 ? hour - 12 : hour;
          hour = hour === 0 ? 12 : hour;
        }

        period && (this.period = period);

        hour = this.firstAllowed('hour', hour);
        minute = this.firstAllowed('minute', minute);

        minute = minute < 10 ? '0' + minute : minute > 59 ? '00' : minute;

        return hour + ':' + minute + period;
      },
      set: function set(val) {
        return this.$emit('input', val);
      }
    },
    timeArray: function timeArray() {
      return this.inputTime.replace(/(am|pm)/, '').split(':');
    },

    hour: {
      get: function get() {
        return parseInt(this.timeArray[0]);
      },
      set: function set(val) {
        if (!this.is24hr) {
          val = val > 12 ? val - 12 : val < 1 ? 12 : val;
        } else {
          val = val < 10 ? '0' + val : val > 23 ? '00' : val;
        }

        this.inputTime = val + ':' + this.minute + (!this.is24hr ? this.period : '');
      }
    },
    minute: {
      get: function get() {
        var minute = parseInt(this.timeArray[1]);

        return minute < 10 ? '0' + minute : minute > 59 ? '00' : minute;
      },
      set: function set(val) {
        val = val < 10 ? '0' + parseInt(val) : val > 59 ? '00' : val;
        var hour = this.hour;

        if (this.is24hr && hour < 10) {
          hour = '0' + hour;
        }

        this.inputTime = hour + ':' + val + (!this.is24hr ? this.period : '');
      }
    },
    clockHand: function clockHand() {
      if (this.selectingHour) return this.degreesPerUnit * this.hour;
      return this.degreesPerUnit * this.minute;
    },
    radius: function radius() {
      return this.clockSize / 2;
    },

    clockSize: {
      get: function get() {
        return this.size;
      },
      set: function set(val) {
        this.size = val;
      }
    },
    size: function size() {
      return this.landscape ? 250 : 280;
    }
  },

  watch: {
    period: function period(val) {
      var hour = !!this.allowedHours && this.selectingHour ? this.firstAllowed('hour', this.hour - 1) : this.hour;
      this.inputTime = hour + ':' + this.minute + val;
    },
    value: function value(val) {
      if (this.isSaving) {
        this.originalTime = this.inputTime;
        this.isSaving = false;
      }
    }
  },

  methods: {
    save: function save() {
      if (this.originalTime) {
        this.originalTime = this.value;
      } else {
        this.inputTime = this.inputTime;
        this.originalTime = this.inputTime;
      }

      if (this.$parent && this.$parent.isActive) this.$parent.isActive = false;
      this.selectingHour = true;
    },
    cancel: function cancel() {
      this.inputTime = this.originalTime;
      if (this.$parent && this.$parent.isActive) this.$parent.isActive = false;
      this.selectingHour = true;
    },
    isAllowed: function isAllowed(type, value) {
      var allowed = this['allowed' + (type.charAt(0).toUpperCase() + type.slice(1)) + 's'];

      if (!allowed) return true;

      if (Array.isArray(allowed)) {
        return !!allowed.some(function (v) {
          return v === value;
        });
      } else if (allowed instanceof Function) {
        return allowed(value);
      } else if (allowed === Object(allowed)) {
        var range = type === 'minute' ? this.ranges.minutes : this.ranges.hours;
        var mod = type === 'minute' ? 60 : 24;

        if (allowed.min === String(allowed.min)) {
          allowed.min = this.convert12to24hr(allowed.min);
        }

        if (allowed.max === String(allowed.max)) {
          allowed.max = this.convert12to24hr(allowed.max);
        }

        var steps = allowed.max - allowed.min;
        value = type === 'hour' && !this.is24hr && this.period === 'pm' ? value + 12 : value;

        for (var i = 0; i <= steps; i++) {
          var index = (allowed.min + i) % mod;
          if (range[index] === value) return true;
        }

        return false;
      }

      return true;
    },
    convert12to24hr: function convert12to24hr(input) {
      input = input.toLowerCase();
      var pm = input.indexOf('pm') !== -1;
      var hour = parseInt(input.slice(0, input.indexOf(pm ? 'pm' : 'am')));

      return pm ? hour + 12 : hour;
    },
    generateRange: function generateRange(type, start) {
      var range = type === 'hour' ? this.ranges.hours : this.ranges.minutes;
      var offset = 1;

      if (type === 'hour' && !this.is24hr) {
        range = range.slice(1, 13);
        offset = 0;
      }

      return range.slice(start + offset, range.length).concat(range.slice(0, start + offset));
    },
    firstAllowed: function firstAllowed(type, value) {
      var _this = this;

      var allowed = this['allowed' + (type.charAt(0).toUpperCase() + type.slice(1)) + 's'];

      if (!allowed) return value;

      var range = this.generateRange(type, value);

      var first = range.find(function (v) {
        return _this.isAllowed(type, v);
      });

      return first || value;
    }
  },

  render: function render(h) {
    var children = [this.genBody()];

    !this.noTitle && children.unshift(this.genTitle());
    this.$scopedSlots.default && children.push(this.genSlot());

    return h('v-card', {
      'class': _extends({
        'picker picker--time': true,
        'picker--landscape': this.landscape,
        'picker--time--hours': this.selectingHour
      }, this.themeClasses)
    }, children);
  }
});

/***/ }),
/* 247 */
/***/ (function(module, __webpack_exports__, __webpack_require__) {

"use strict";
/* harmony default export */ __webpack_exports__["a"] = ({
  methods: {
    genTitle: function genTitle() {
      var children = [this.genTime()];

      if (this.format === 'ampm') {
        children.push(this.genAMPM());
      }

      return this.$createElement('div', {
        'class': 'picker__title'
      }, children);
    },
    genTime: function genTime() {
      var _this = this;

      var hour = this.hour;

      if (this.is24hr && hour < 10) {
        hour = '0' + hour;
      }

      return this.$createElement('div', {
        'class': 'picker--time__title'
      }, [this.$createElement('span', {
        'class': { active: this.selectingHour },
        on: {
          click: function click() {
            return _this.selectingHour = true;
          }
        }
      }, hour), this.$createElement('span', {
        'class': { active: !this.selectingHour },
        on: {
          click: function click() {
            return _this.selectingHour = false;
          }
        }
      }, ':' + this.minute)]);
    },
    genAMPM: function genAMPM() {
      return this.$createElement('div', [this.genPeriod('am'), this.genPeriod('pm')]);
    },
    genPeriod: function genPeriod(period) {
      var _this2 = this;

      return this.$createElement('span', {
        'class': { active: this.period === period },
        on: { click: function click() {
            return _this2.period = period;
          } }
      }, period.toUpperCase());
    }
  }
});

/***/ }),
/* 248 */
/***/ (function(module, __webpack_exports__, __webpack_require__) {

"use strict";
/* harmony default export */ __webpack_exports__["a"] = ({
  data: function data() {
    return {
      hasChanged: false
    };
  },

  methods: {
    genBody: function genBody() {
      var _this = this;

      var children = [this.genHand(this.selectingHour ? 'hour' : 'minute')];
      var data = {
        'class': 'picker--time__clock',
        on: {
          mousedown: this.onMouseDown,
          mouseup: this.onMouseUp,
          mouseleave: function mouseleave() {
            _this.isDragging && _this.onMouseUp();
          },
          touchstart: this.onMouseDown,
          touchend: this.onMouseUp,
          mousemove: this.onDragMove,
          touchmove: this.onDragMove
        },
        key: this.selectingHour ? 'hour' : 'minute',
        ref: 'clock'
      };

      this.selectingHour && children.push(this.genHours()) || children.push(this.genMinutes());

      if (this.scrollable) {
        data.on.wheel = function (e) {
          e.preventDefault();

          var diff = e.wheelDelta > 0 ? 1 : -1;
          var changing = _this.selectingHour ? 'changeHour' : 'changeMinute';

          _this[changing](diff);
        };
      }

      return this.$createElement('div', {
        'class': 'picker__body'
      }, [this.$createElement('transition', {
        props: {
          name: 'fade-transition',
          mode: 'out-in'
        }
      }, [this.$createElement('div', data, children)])]);
    },
    genHand: function genHand(type) {
      var scale = this.is24hrAfter12 ? 'scaleY(0.6)' : '';
      return [this.$createElement('div', {
        'class': 'picker--time__clock-hand ' + type,
        style: {
          transform: 'rotate(' + this.clockHand + 'deg) ' + scale
        }
      })];
    },
    genHours: function genHours() {
      var hours = this.is24hr ? 24 : 12;
      var children = [];
      var start = 0;

      if (hours === 12) {
        hours++;
        start = 1;
      }

      for (var i = start; i < hours; i++) {
        children.push(this.$createElement('span', {
          'class': {
            'active': i === this.hour,
            'disabled': !this.isAllowed('hour', i)
          },
          style: this.getTransform(i),
          domProps: { innerHTML: '<span>' + i + '</span>' }
        }));
      }

      return children;
    },
    genMinutes: function genMinutes() {
      var children = [];

      for (var i = 0; i < 60; i = i + 5) {
        var num = i;

        if (num < 10) num = '0' + num;
        if (num === 60) num = '00';

        children.push(this.$createElement('span', {
          'class': {
            'active': num.toString() === this.minute.toString(),
            'disabled': !this.isAllowed('minute', i)
          },
          style: this.getTransform(i),
          domProps: { innerHTML: '<span>' + num + '</span>' }
        }));
      }

      return children;
    },
    getTransform: function getTransform(i) {
      var _getPosition = this.getPosition(i),
          x = _getPosition.x,
          y = _getPosition.y;

      return { transform: 'translate(' + x + 'px, ' + y + 'px)' };
    },
    getPosition: function getPosition(i) {
      var radiusPercentage = this.selectingHour && this.is24hr && i >= 12 ? 0.5 : 0.8;
      var r = this.radius * radiusPercentage;
      i = this.selectingHour && this.is24hr ? i % 12 : i;
      return {
        x: Math.round(Math.sin(i * this.degrees) * r),
        y: Math.round(-Math.cos(i * this.degrees) * r)
      };
    },
    changeHour: function changeHour(time) {
      var _this2 = this;

      var range = this.generateRange('hour', this.hour);

      time < 0 && (range = range.reverse().slice(1));
      this.hour = range.find(function (h) {
        return _this2.allowedHours ? _this2.isAllowed('hour', h) : true;
      });

      return true;
    },
    changeMinute: function changeMinute(time) {
      var _this3 = this;

      var current = Number(this.minute);
      var range = this.generateRange('minute', current);

      time < 0 && (range = range.reverse().slice(1));
      var minute = range.find(function (m) {
        return _this3.allowedMinutes ? _this3.isAllowed('minute', m) : true;
      });

      this.minute = minute < 10 ? '0' + minute : minute;

      return true;
    },
    onMouseDown: function onMouseDown(e) {
      e.preventDefault();

      this.isDragging = true;
      this.onDragMove(e);
    },
    onMouseUp: function onMouseUp() {
      this.isDragging = false;
      !this.selectingHour && this.autosave && this.save();
      if (this.hasChanged) {
        this.selectingHour = false;
        this.hasChanged = false;
      }
    },
    onDragMove: function onDragMove(e) {
      e.preventDefault();
      if (!this.isDragging && e.type !== 'click') return;

      var rect = this.$refs.clock.getBoundingClientRect();
      var center = { x: rect.width / 2, y: 0 - rect.width / 2 };
      var clientY = 'touches' in e ? e.touches[0].clientY : e.clientY;
      var clientX = 'touches' in e ? e.touches[0].clientX : e.clientX;
      var coords = {
        y: rect.top - clientY,
        x: clientX - rect.left
      };

      var selecting = this.selectingHour ? 'hour' : 'minute';
      var value = Math.round(this.angle(center, coords) / this.degreesPerUnit);

      if (this.selectingHour && this.is24hr) {
        var insideClick = this.euclidean(center, coords) / this.radius < 0.65;
        value = insideClick ? value + 12 : value;

        // Necessary to fix edge case when selecting left part of 0 and 12
        value = this.angle(center, coords) >= 345 ? (value + 12) % 24 : value;
      }

      if (this.isAllowed(selecting, value)) {
        this[selecting] = value;
        this.hasChanged = true;
      }
    },
    euclidean: function euclidean(p0, p1) {
      var dx = Math.abs(p1.x - p0.x);
      var dy = Math.abs(p1.y - p0.y);

      return Math.sqrt(dx * dx + dy * dy);
    },
    angle: function angle(center, p1) {
      var p0 = {
        x: center.x,
        y: center.y + Math.sqrt(Math.abs(p1.x - center.x) * Math.abs(p1.x - center.x) + Math.abs(p1.y - center.y) * Math.abs(p1.y - center.y))
      };

      var value = 2 * Math.atan2(p1.y - p0.y, p1.x - p0.x);
      return Math.abs(value * 180 / Math.PI);
    }
  }
});

/***/ }),
/* 249 */
/***/ (function(module, __webpack_exports__, __webpack_require__) {

"use strict";
/* unused harmony export VToolbarTitle */
/* unused harmony export VToolbarItems */
/* harmony import */ var __WEBPACK_IMPORTED_MODULE_0__util_helpers__ = __webpack_require__(2);
/* harmony import */ var __WEBPACK_IMPORTED_MODULE_1__VToolbar__ = __webpack_require__(250);
/* harmony import */ var __WEBPACK_IMPORTED_MODULE_2__VToolbarSideIcon__ = __webpack_require__(253);
/* unused harmony reexport VToolbar */
/* unused harmony reexport VToolbarSideIcon */






var VToolbarTitle = Object(__WEBPACK_IMPORTED_MODULE_0__util_helpers__["d" /* createSimpleFunctional */])('toolbar__title');
var VToolbarItems = Object(__WEBPACK_IMPORTED_MODULE_0__util_helpers__["d" /* createSimpleFunctional */])('toolbar__items');

__WEBPACK_IMPORTED_MODULE_1__VToolbar__["a" /* default */].install = function install(Vue) {
  Vue.component('v-toolbar', __WEBPACK_IMPORTED_MODULE_1__VToolbar__["a" /* default */]);
  Vue.component('v-toolbar-items', VToolbarItems);
  Vue.component('v-toolbar-title', VToolbarTitle);
  Vue.component('v-toolbar-side-icon', __WEBPACK_IMPORTED_MODULE_2__VToolbarSideIcon__["a" /* default */]);
};

/* harmony default export */ __webpack_exports__["a"] = (__WEBPACK_IMPORTED_MODULE_1__VToolbar__["a" /* default */]);

/***/ }),
/* 250 */
/***/ (function(module, __webpack_exports__, __webpack_require__) {

"use strict";
/* harmony import */ var __WEBPACK_IMPORTED_MODULE_0__babel_loader_node_modules_vue_loader_lib_selector_type_script_index_0_VToolbar_vue__ = __webpack_require__(252);
function injectStyle (ssrContext) {
  __webpack_require__(251)
}
var normalizeComponent = __webpack_require__(0)
/* script */

/* template */
var __vue_template__ = null
/* styles */
var __vue_styles__ = injectStyle
/* scopeId */
var __vue_scopeId__ = null
/* moduleIdentifier (server only) */
var __vue_module_identifier__ = null
var Component = normalizeComponent(
  __WEBPACK_IMPORTED_MODULE_0__babel_loader_node_modules_vue_loader_lib_selector_type_script_index_0_VToolbar_vue__["a" /* default */],
  __vue_template__,
  __vue_styles__,
  __vue_scopeId__,
  __vue_module_identifier__
)

/* harmony default export */ __webpack_exports__["a"] = (Component.exports);


/***/ }),
/* 251 */
/***/ (function(module, exports) {

// removed by extract-text-webpack-plugin

/***/ }),
/* 252 */
/***/ (function(module, __webpack_exports__, __webpack_require__) {

"use strict";
/* harmony import */ var __WEBPACK_IMPORTED_MODULE_0__mixins_themeable__ = __webpack_require__(1);



/* harmony default export */ __webpack_exports__["a"] = ({
  name: 'v-toolbar',

  mixins: [__WEBPACK_IMPORTED_MODULE_0__mixins_themeable__["a" /* default */]],

  data: function data() {
    return {
      isExtended: false,
      isScrolling: false,
      marginTop: 0,
      previousScroll: null,
      target: null
    };
  },

  props: {
    absolute: Boolean,
    card: Boolean,
    dense: Boolean,
    extended: Boolean,
    fixed: Boolean,
    flat: Boolean,
    floating: Boolean,
    prominent: Boolean,
    scrollOffScreen: Boolean,
    scrollTarget: String,
    scrollThreshold: {
      type: Number,
      default: 100
    }
  },

  computed: {
    classes: function classes() {
      return {
        'toolbar': true,
        'elevation-0': this.flat,
        'toolbar--absolute': this.absolute,
        'toolbar--card': this.card,
        'toolbar--dense': this.dense,
        'toolbar--fixed': this.fixed,
        'toolbar--floating': this.floating,
        'toolbar--prominent': this.prominent,
        'toolbar--extended': this.isExtended,
        'theme--dark': this.dark,
        'theme--light': this.light
      };
    },
    styles: function styles() {
      return {
        marginTop: this.marginTop
      };
    }
  },

  watch: {
    isScrolling: function isScrolling(val) {
      if (!val) this.marginTop = 0;else this.marginTop = -this.$refs.content.clientHeight - 6 + 'px';
    }
  },

  methods: {
    onScroll: function onScroll() {
      if (typeof window === 'undefined') return;

      if (!this.target) {
        this.target = this.scrollTarget ? document.querySelector(this.scrollTarget) : window;
      }

      var currentScroll = this.scrollTarget ? this.target.scrollTop : this.target.pageYOffset || document.documentElement.scrollTop;

      if (currentScroll < this.scrollThreshold) return;

      if (this.previousScroll === null) {
        this.previousScroll = currentScroll;
      }

      this.isScrolling = this.previousScroll < currentScroll;

      this.previousScroll = currentScroll;
    }
  },

  render: function render(h) {
    this.isExtended = this.extended || !!this.$slots.extension;
    var children = [];
    var data = {
      'class': this.classes,
      style: this.styles,
      on: this.$listeners
    };

    if (this.scrollOffScreen) {
      data.directives = [{
        name: 'scroll',
        value: {
          callback: this.onScroll,
          target: this.scrollTarget
        }
      }];
    }

    children.push(h('div', {
      'class': 'toolbar__content',
      ref: 'content'
    }, this.$slots.default));

    if (this.isExtended) {
      children.push(h('div', {
        'class': 'toolbar__extension'
      }, this.$slots.extension));
    }

    return h('nav', data, children);
  }
});

/***/ }),
/* 253 */
/***/ (function(module, __webpack_exports__, __webpack_require__) {

"use strict";
/* harmony import */ var __WEBPACK_IMPORTED_MODULE_0__components_VBtn__ = __webpack_require__(9);
/* harmony import */ var __WEBPACK_IMPORTED_MODULE_1__components_VIcon__ = __webpack_require__(3);



/* harmony default export */ __webpack_exports__["a"] = ({
  name: 'v-toolbar-side-icon',

  functional: true,

  render: function render(h, _ref) {
    var slots = _ref.slots,
        listeners = _ref.listeners,
        props = _ref.props,
        data = _ref.data;

    var classes = data.staticClass ? data.staticClass + ' toolbar__side-icon' : 'toolbar__side-icon';

    var d = Object.assign(data, {
      staticClass: classes,
      props: Object.assign(props, {
        icon: true
      }),
      on: listeners
    });

    var defaultSlot = slots().default;

    return h(__WEBPACK_IMPORTED_MODULE_0__components_VBtn__["a" /* default */], d, defaultSlot || [h(__WEBPACK_IMPORTED_MODULE_1__components_VIcon__["a" /* default */], 'menu')]);
  }
});

/***/ }),
/* 254 */
/***/ (function(module, __webpack_exports__, __webpack_require__) {

"use strict";
Object.defineProperty(__webpack_exports__, "__esModule", { value: true });
/* harmony export (immutable) */ __webpack_exports__["default"] = install;
/* harmony import */ var __WEBPACK_IMPORTED_MODULE_0__badge__ = __webpack_require__(255);
/* harmony import */ var __WEBPACK_IMPORTED_MODULE_1__click_outside__ = __webpack_require__(6);
/* harmony import */ var __WEBPACK_IMPORTED_MODULE_2__resize__ = __webpack_require__(8);
/* harmony import */ var __WEBPACK_IMPORTED_MODULE_3__ripple__ = __webpack_require__(7);
/* harmony import */ var __WEBPACK_IMPORTED_MODULE_4__scroll__ = __webpack_require__(256);
/* harmony import */ var __WEBPACK_IMPORTED_MODULE_5__tooltip__ = __webpack_require__(257);
/* harmony import */ var __WEBPACK_IMPORTED_MODULE_6__touch__ = __webpack_require__(10);
/* harmony reexport (binding) */ __webpack_require__.d(__webpack_exports__, "Badge", function() { return __WEBPACK_IMPORTED_MODULE_0__badge__["a"]; });
/* harmony reexport (binding) */ __webpack_require__.d(__webpack_exports__, "ClickOutside", function() { return __WEBPACK_IMPORTED_MODULE_1__click_outside__["a"]; });
/* harmony reexport (binding) */ __webpack_require__.d(__webpack_exports__, "Ripple", function() { return __WEBPACK_IMPORTED_MODULE_3__ripple__["a"]; });
/* harmony reexport (binding) */ __webpack_require__.d(__webpack_exports__, "Resize", function() { return __WEBPACK_IMPORTED_MODULE_2__resize__["a"]; });
/* harmony reexport (binding) */ __webpack_require__.d(__webpack_exports__, "Scroll", function() { return __WEBPACK_IMPORTED_MODULE_4__scroll__["a"]; });
/* harmony reexport (binding) */ __webpack_require__.d(__webpack_exports__, "Tooltip", function() { return __WEBPACK_IMPORTED_MODULE_5__tooltip__["a"]; });
/* harmony reexport (binding) */ __webpack_require__.d(__webpack_exports__, "Touch", function() { return __WEBPACK_IMPORTED_MODULE_6__touch__["a"]; });










function install(Vue) {
  Vue.directive('badge', __WEBPACK_IMPORTED_MODULE_0__badge__["a" /* default */]);
  Vue.directive('click-outside', __WEBPACK_IMPORTED_MODULE_1__click_outside__["a" /* default */]);
  Vue.directive('ripple', __WEBPACK_IMPORTED_MODULE_3__ripple__["a" /* default */]);
  Vue.directive('resize', __WEBPACK_IMPORTED_MODULE_2__resize__["a" /* default */]);
  Vue.directive('scroll', __WEBPACK_IMPORTED_MODULE_4__scroll__["a" /* default */]);
  Vue.directive('tooltip', __WEBPACK_IMPORTED_MODULE_5__tooltip__["a" /* default */]);
  Vue.directive('touch', __WEBPACK_IMPORTED_MODULE_6__touch__["a" /* default */]);
}

/***/ }),
/* 255 */
/***/ (function(module, __webpack_exports__, __webpack_require__) {

"use strict";
/* harmony import */ var __WEBPACK_IMPORTED_MODULE_0__util_helpers__ = __webpack_require__(2);


function directive(el, binding) {
  var config = Object(__WEBPACK_IMPORTED_MODULE_0__util_helpers__["f" /* directiveConfig */])(binding, {
    icon: false,
    left: false,
    bottom: false,
    overlap: false,
    visible: true
  });

  if (!config.visible || binding.expression && !binding.value) {
    return unbind(el);
  }

  if (config.overlap) el.classList.add('badge--overlap');
  if (config.icon) el.classList.add('badge--icon');
  if (config.left) el.classList.add('badge--left');
  if (config.bottom) el.classList.add('badge--bottom');

  el.dataset.badge = config.value;
  el.classList.add('badge');
}

function unbind(el) {
  el.removeAttribute('data-badge');
  el.classList.remove('badge');
}

/* harmony default export */ __webpack_exports__["a"] = ({
  name: 'badge',
  bind: directive,
  updated: directive,
  componentUpdated: directive,
  unbind: unbind
});

/***/ }),
/* 256 */
/***/ (function(module, __webpack_exports__, __webpack_require__) {

"use strict";
function inserted(el, binding) {
  var callback = typeof binding.value === 'function' ? binding.value : binding.value.callback;
  var options = binding.value.options || { passive: true };
  var target = binding.value.target || window;
  if (target === 'undefined') return;

  if (target !== window) {
    target = document.querySelector(target);
  }

  target.addEventListener('scroll', callback, options);

  el._onScroll = {
    target: target,
    options: options
  };
}

function unbind(el, binding) {
  var _el$_onScroll = el._onScroll,
      target = _el$_onScroll.target,
      options = _el$_onScroll.options;


  target.removeEventListener('scroll', binding.callback, options);
}

/* harmony default export */ __webpack_exports__["a"] = ({
  name: 'scroll',
  inserted: inserted,
  unbind: unbind
});

/***/ }),
/* 257 */
/***/ (function(module, __webpack_exports__, __webpack_require__) {

"use strict";
/* harmony import */ var __WEBPACK_IMPORTED_MODULE_0__util_helpers__ = __webpack_require__(2);


function directive(el, binding) {
  var config = Object(__WEBPACK_IMPORTED_MODULE_0__util_helpers__["f" /* directiveConfig */])(binding, {
    top: true,
    visible: true
  });

  if (!config.visible || binding.expression && !binding.value) {
    return unbind(el);
  }

  unbind(el, binding, config);

  el.dataset.tooltip = config.html;
  el.dataset['tooltipLocation'] = config.value;
}

function unbind(el) {
  el.removeAttribute('data-tooltip');
  el.removeAttribute('data-tooltip-location');
}

/* harmony default export */ __webpack_exports__["a"] = ({
  name: 'tooltip',
  bind: directive,
  updated: directive,
  componentUpdated: directive,
  unbind: unbind
});

/***/ })
/******/ ]);
});
//# sourceMappingURL=vuetify.js.map<|MERGE_RESOLUTION|>--- conflicted
+++ resolved
@@ -910,17 +910,11 @@
     genIcon: function genIcon(type) {
       var _class;
 
-<<<<<<< HEAD
-      var shouldClear = this.clearable && this.isDirty;
-      var icon = shouldClear ? 'clear' : this[type + 'Icon'];
-      var callback = shouldClear ? this.clearableCallback : this[type + 'IconCb'];
-=======
       var defaultCallback = arguments.length > 1 && arguments[1] !== undefined ? arguments[1] : null;
 
       var shouldClear = this.clearable && this.isDirty;
       var icon = shouldClear ? 'clear' : this[type + 'Icon'];
       var callback = shouldClear ? this.clearableCallback : this[type + 'IconCb'] || defaultCallback;
->>>>>>> cffee1a8
 
       return this.$createElement('v-icon', {
         attrs: {
@@ -988,11 +982,7 @@
       }
 
       if (this.appendIcon || this.clearable) {
-<<<<<<< HEAD
-        wrapperChildren.push(this.genIcon('append'));
-=======
         wrapperChildren.push(this.genIcon('append', defaultAppendCallback));
->>>>>>> cffee1a8
       }
 
       if (this.asyncLoading) {
@@ -3219,11 +3209,7 @@
 /* 35 */
 /***/ (function(module, exports) {
 
-<<<<<<< HEAD
-module.exports = {"name":"vuetify","version":"0.15.5","author":{"name":"John Leider","email":"john@vuetifyjs.com"},"license":"MIT","homepage":"http://vuetifyjs.com","main":"dist/vuetify.js","unpkg":"dist/vuetify.js","types":"index.d.ts","scripts":{"watch":"cross-env TARGET=development webpack --config build/config.js --progress --hide-modules --watch","dev":"cross-env NODE_ENV=development webpack-dev-server --config build/webpack.dev.config.js --open --hot","build:dev":"cross-env NODE_ENV=production node build/webpack.dev.config.js","build":"rimraf dist && cross-env NODE_ENV=production webpack --config build/config.js --progress --hide-modules","debug-build":"node --inspect --debug-brk build/config.js","test":"cross-env NODE_ENV=test jest --no-cache --verbose","test-coverage":"cross-env NODE_ENV=test jest --no-cache --coverage --verbose","lint":"eslint --ext .js,.vue src","precommit":"yarn run lint && yarn test","prepush":"yarn run lint && yarn test"},"description":"Vue.js 2 Semantic Component Framework","devDependencies":{"autoprefixer":"^6.6.0","avoriaz":"^3.2.0","babel-cli":"^6.24.1","babel-core":"^6.24.1","babel-eslint":"^7.1.1","babel-jest":"^20.0.3","babel-loader":"^7.1.1","babel-plugin-add-filehash":"^6.9.4","babel-plugin-module-resolver":"^2.7.1","babel-plugin-transform-async-to-generator":"^6.24.1","babel-plugin-transform-runtime":"^6.23.0","babel-polyfill":"^6.26.0","babel-preset-env":"^1.5.1","babel-preset-es2015":"^6.24.1","babel-preset-stage-2":"^6.24.1","chalk":"^1.1.3","chromedriver":"^2.21.2","cross-env":"^3.1.3","cross-spawn":"^4.0.2","css-loader":"^0.23.1","css-mqpacker":"^6.0.1","cssnano":"^3.10.0","eslint":"^3.7.1","eslint-config-standard":"^6.1.0","eslint-config-vue":"^2.0.2","eslint-friendly-formatter":"^2.0.5","eslint-loader":"^1.6.1","eslint-plugin-html":"^1.3.0","eslint-plugin-promise":"^3.4.0","eslint-plugin-pug":"^1.0.0","eslint-plugin-standard":"^3.0.1","eslint-plugin-vue":"^2.1.0","eventsource-polyfill":"^0.9.6","extract-text-webpack-plugin":"^3.0.0","friendly-errors-webpack-plugin":"^1.6.1","function-bind":"^1.0.2","husky":"^0.14.3","jest":"^20.0.4","jest-cli":"^20.0.4","jest-css-modules":"^1.1.0","jest-serializer-html":"^4.0.0","jest-vue-preprocessor":"^0.2.0","lolex":"^1.4.0","nightwatch":"^0.9.8","opn":"^4.0.2","optimize-css-assets-webpack-plugin":"^2.0.0","optimize-js-plugin":"^0.0.4","ora":"^0.3.0","phantomjs-prebuilt":"^2.1.3","postcss-loader":"^1.2.1","precss":"^1.4.0","progress-bar-webpack-plugin":"^1.10.0","pug":"^2.0.0-beta3","pug-loader":"^2.3.0","ress":"^1.1.1","rimraf":"^2.5.4","selenium-server":"2.53.1","semver":"^5.3.0","serialize-javascript":"^1.3.0","shelljs":"^0.7.4","style-loader":"^0.13.1","stylus":"^0.54.5","stylus-loader":"^2.1.1","uglifyjs-webpack-plugin":"^0.4.6","vue":"^2.4.1","vue-loader":"^10.1.0","vue-router":"^2.7.0","vue-server-renderer":"^2.4.1","vue-template-compiler":"^2.4.1","webpack":"^3.2.0","webpack-bundle-analyzer":"^2.9.0","webpack-bundle-size-analyzer":"^2.7.0","webpack-dev-server":"^2.7.1","webpack-merge":"^4.1.0","write-file-webpack-plugin":"^4.1.0"},"dependencies":{},"engines":{"node":">= 4.0.0","npm":">= 3.0.0"},"jest":{"verbose":false,"roots":["<rootDir>/src"],"moduleFileExtensions":["js","vue"],"moduleDirectories":["node_modules"],"moduleNameMapper":{"src/(.*)":"<rootDir>/src/$1"},"transform":{".*\\.(vue)$":"<rootDir>/node_modules/jest-vue-preprocessor","\\.(styl)$":"<rootDir>/node_modules/jest-css-modules",".*\\.(vue|js)$":"<rootDir>/node_modules/babel-jest"},"transformIgnorePatterns":["node_modules/(?!vue-router)"],"snapshotSerializers":["jest-serializer-html"]}}
-=======
 module.exports = {"name":"vuetify","version":"0.15.5","author":{"name":"John Leider","email":"john@vuetifyjs.com"},"license":"MIT","homepage":"http://vuetifyjs.com","main":"dist/vuetify.js","unpkg":"dist/vuetify.js","types":"index.d.ts","scripts":{"watch":"cross-env TARGET=development webpack --config build/config.js --progress --hide-modules --watch","dev":"cross-env NODE_ENV=development webpack-dev-server --config build/webpack.dev.config.js --open --hot","build:dev":"cross-env NODE_ENV=production node build/webpack.dev.config.js","build":"rimraf dist && cross-env NODE_ENV=production webpack --config build/config.js --progress --hide-modules","debug-build":"node --inspect --debug-brk build/config.js","test":"cross-env NODE_ENV=test jest --no-cache --verbose","test-coverage":"cross-env NODE_ENV=test jest --no-cache --coverage --verbose","lint":"eslint --ext .js,.vue src","precommit":"yarn run lint && yarn test","prepush":"yarn run lint && yarn test"},"description":"Vue.js 2 Semantic Component Framework","devDependencies":{"autoprefixer":"^7.1.4","avoriaz":"^4.1.0","babel-cli":"^6.26.0","babel-core":"^6.26.0","babel-eslint":"^8.0.0","babel-jest":"^21.0.2","babel-loader":"^7.1.2","babel-plugin-add-filehash":"^6.9.4","babel-plugin-module-resolver":"^2.7.1","babel-plugin-transform-async-to-generator":"^6.24.1","babel-plugin-transform-runtime":"^6.23.0","babel-polyfill":"^6.26.0","babel-preset-env":"^1.5.1","babel-preset-es2015":"^6.24.1","babel-preset-stage-2":"^6.24.1","chalk":"^2.1.0","chromedriver":"^2.32.2","cross-env":"^5.0.5","cross-spawn":"^5.1.0","css-loader":"^0.28.7","css-mqpacker":"^6.0.1","cssnano":"^3.10.0","eslint":"^4.6.1","eslint-config-standard":"^10.2.1","eslint-config-vue":"^2.0.2","eslint-friendly-formatter":"^3.0.0","eslint-loader":"^1.6.1","eslint-plugin-html":"^3.2.1","eslint-plugin-import":"^2.7.0","eslint-plugin-node":"^5.1.1","eslint-plugin-promise":"^3.4.0","eslint-plugin-pug":"^1.0.0","eslint-plugin-standard":"^3.0.1","eslint-plugin-vue":"^2.1.0","eventsource-polyfill":"^0.9.6","extract-text-webpack-plugin":"^3.0.0","friendly-errors-webpack-plugin":"^1.6.1","function-bind":"^1.1.1","husky":"^0.14.3","jest":"^21.0.2","jest-cli":"^21.0.2","jest-css-modules":"^1.1.0","jest-serializer-html":"^4.0.0","jest-vue-preprocessor":"^1.1.0","lolex":"^2.1.2","nightwatch":"^0.9.8","opn":"^5.1.0","optimize-css-assets-webpack-plugin":"^3.1.1","optimize-js-plugin":"^0.0.4","ora":"^1.3.0","phantomjs-prebuilt":"^2.1.15","postcss-loader":"^1.3.3","precss":"^2.0.0","progress-bar-webpack-plugin":"^1.10.0","pug":"^2.0.0-rc.4","pug-loader":"^2.3.0","ress":"^1.1.1","rimraf":"^2.6.2","selenium-server":"^3.5.3","semver":"^5.3.0","serialize-javascript":"^1.3.0","shelljs":"^0.7.4","style-loader":"^0.18.2","stylus":"^0.54.5","stylus-loader":"^3.0.1","uglifyjs-webpack-plugin":"^0.4.6","vue":"^2.4.3","vue-loader":"^13.0.4","vue-router":"^2.7.0","vue-server-renderer":"^2.4.3","vue-template-compiler":"^2.4.3","webpack":"^3.5.6","webpack-bundle-analyzer":"^2.9.0","webpack-bundle-size-analyzer":"^2.7.0","webpack-dev-server":"^2.7.1","webpack-merge":"^4.1.0","write-file-webpack-plugin":"^4.1.0"},"dependencies":{},"engines":{"node":">= 4.0.0","npm":">= 3.0.0"},"jest":{"verbose":false,"roots":["<rootDir>/src"],"moduleFileExtensions":["js","vue"],"moduleDirectories":["node_modules"],"moduleNameMapper":{"src/(.*)":"<rootDir>/src/$1"},"transform":{".*\\.(vue)$":"<rootDir>/node_modules/jest-vue-preprocessor","\\.(styl)$":"<rootDir>/node_modules/jest-css-modules",".*\\.(vue|js)$":"<rootDir>/node_modules/babel-jest"},"transformIgnorePatterns":["node_modules/(?!vue-router)"],"snapshotSerializers":["jest-serializer-html"]}}
->>>>>>> cffee1a8
 
 /***/ }),
 /* 36 */
@@ -6731,20 +6717,7 @@
       type: String,
       default: 'arrow_drop_down'
     },
-<<<<<<< HEAD
-    appendIconCb: {
-      type: Function,
-      default: function _default() {
-        var _this = this;
-
-        return function () {
-          return _this.showMenu();
-        };
-      }
-    },
-=======
     appendIconCb: Function,
->>>>>>> cffee1a8
     auto: Boolean,
     autocomplete: Boolean,
     bottom: Boolean,
@@ -6854,7 +6827,7 @@
         return this.lazySearch;
       },
       set: function set(val) {
-        var _this2 = this;
+        var _this = this;
 
         if (!this.isAutocomplete || this.selectedIndex > -1) return;
 
@@ -6863,17 +6836,17 @@
         clearTimeout(this.searchTimeout);
 
         this.searchTimeout = setTimeout(function () {
-          _this2.$emit('update:searchInput', val);
+          _this.$emit('update:searchInput', val);
         }, this.debounceSearch);
       }
     },
     selectedItem: function selectedItem() {
-      var _this3 = this;
+      var _this2 = this;
 
       if (this.isMultiple) return null;
 
       return this.selectedItems.find(function (i) {
-        return _this3.getValue(i) === _this3.getValue(_this3.inputValue);
+        return _this2.getValue(i) === _this2.getValue(_this2.inputValue);
       }) || null;
     }
   },
@@ -6898,16 +6871,16 @@
       // this.lastItem += !val ? 20 : 0
     },
     isBooted: function isBooted() {
-      var _this4 = this;
+      var _this3 = this;
 
       this.$nextTick(function () {
-        if (_this4.content) {
-          _this4.content.addEventListener('scroll', _this4.onScroll, false);
+        if (_this3.content) {
+          _this3.content.addEventListener('scroll', _this3.onScroll, false);
         }
       });
     },
     items: function items(val) {
-      var _this5 = this;
+      var _this4 = this;
 
       if (this.cacheItems) {
         this.cachedItems = this.returnObject ? [].concat(_toConsumableArray(val)) : this.filterDuplicates(this.cachedItems.concat(val));
@@ -6916,7 +6889,7 @@
       this.$refs.menu.listIndex = -1;
 
       this.searchValue && this.$nextTick(function () {
-        _this5.$refs.menu.listIndex = 0;
+        _this4.$refs.menu.listIndex = 0;
       });
     },
     menuIsActive: function menuIsActive(val) {
@@ -6929,7 +6902,7 @@
       this.inputValue = val ? [] : null;
     },
     searchValue: function searchValue(val) {
-      var _this6 = this;
+      var _this5 = this;
 
       // Wrap input to next line if overflowing
       if (this.$refs.input.scrollWidth > this.$refs.input.clientWidth) {
@@ -6947,7 +6920,7 @@
       this.$refs.menu.listIndex = null;
 
       this.$nextTick(function () {
-        _this6.$refs.menu.listIndex = val ? 0 : -1;
+        _this5.$refs.menu.listIndex = val ? 0 : -1;
       });
     },
     selectedItems: function selectedItems() {
@@ -6967,13 +6940,13 @@
     if (this.tags) this.selectedItems = this.inputValue;
   },
   mounted: function mounted() {
-    var _this7 = this;
+    var _this6 = this;
 
     this.$vuetify.load(function () {
-      if (_this7._isDestroyed) return;
-
-      _this7.content = _this7.$refs.menu.$refs.content;
-      _this7.genSelectedItems();
+      if (_this6._isDestroyed) return;
+
+      _this6.content = _this6.$refs.menu.$refs.content;
+      _this6.genSelectedItems();
     });
   },
   beforeDestroy: function beforeDestroy() {
@@ -6987,12 +6960,12 @@
 
   methods: {
     blur: function blur() {
-      var _this8 = this;
+      var _this7 = this;
 
       this.$emit('blur');
       if (this.isAutocomplete && this.$refs.input) this.$refs.input.blur();
       this.$nextTick(function () {
-        return _this8.isActive = false;
+        return _this7.isActive = false;
       });
     },
     changeSelectedIndex: function changeSelectedIndex(keyCode) {
@@ -7047,31 +7020,31 @@
       this.$emit('focus');
     },
     genDirectives: function genDirectives() {
-      var _this9 = this;
+      var _this8 = this;
 
       return [{
         name: 'click-outside',
         value: function value() {
-          return _this9.isActive = false;
+          return _this8.isActive = false;
         }
       }];
     },
     genListeners: function genListeners() {
-      var _this10 = this;
+      var _this9 = this;
 
       var listeners = Object.assign({}, this.$listeners);
       delete listeners.input;
 
       return _extends({}, listeners, {
         click: function click() {
-          if (_this10.disabled || _this10.readonly) return;
-          _this10.showMenuItems();
-          _this10.selectedIndex = -1;
+          if (_this9.disabled || _this9.readonly) return;
+          _this9.showMenuItems();
+          _this9.selectedIndex = -1;
         },
         focus: function focus() {
-          if (_this10.disabled || _this10.readonly) return;
-
-          !_this10.isFocused && _this10.focus();
+          if (_this9.disabled || _this9.readonly) return;
+
+          !_this9.isFocused && _this9.focus();
         },
         keydown: this.onKeyDown // Located in mixins/autocomplete.js
       });
@@ -7094,7 +7067,7 @@
       return typeof value === 'undefined' ? item : value;
     },
     genSelectedItems: function genSelectedItems(val) {
-      var _this11 = this;
+      var _this10 = this;
 
       val = val || this.inputValue;
 
@@ -7102,21 +7075,17 @@
       if (this.tags) return this.selectedItems = val;
 
       var selectedItems = this.computedItems.filter(function (i) {
-        if (!_this11.isMultiple) {
-          return _this11.getValue(i) === _this11.getValue(val);
+        if (!_this10.isMultiple) {
+          return _this10.getValue(i) === _this10.getValue(val);
         } else {
           // Always return Boolean
           return val.find(function (j) {
-<<<<<<< HEAD
-            return _this11.getValue(j) === _this11.getValue(i);
-=======
             var a = _this10.getValue(j);
             var b = _this10.getValue(i);
 
             if (a !== Object(a)) return a === b;
 
             return _this10.compareObjects(a, b);
->>>>>>> cffee1a8
           }) !== undefined;
         }
       });
@@ -7147,11 +7116,11 @@
       this.isAutocomplete && this.focus();
     },
     onScroll: function onScroll() {
-      var _this12 = this;
+      var _this11 = this;
 
       if (!this.isActive) {
         requestAnimationFrame(function () {
-          return _this12.content.scrollTop = 0;
+          return _this11.content.scrollTop = 0;
         });
       } else {
         var showMoreItems = this.content.scrollHeight - (this.content.scrollTop + this.content.clientHeight) < 200;
@@ -7162,7 +7131,7 @@
       }
     },
     selectItem: function selectItem(item) {
-      var _this13 = this;
+      var _this12 = this;
 
       if (!this.isMultiple) {
         this.inputValue = this.returnObject ? item : this.getValue(item);
@@ -7171,22 +7140,18 @@
         var selectedItems = [];
         var inputValue = this.inputValue.slice();
         var i = this.inputValue.findIndex(function (i) {
-<<<<<<< HEAD
-          return _this13.getValue(i) === _this13.getValue(item);
-=======
           var a = _this12.getValue(i);
           var b = _this12.getValue(item);
 
           if (a !== Object(a)) return a === b;
 
           return _this12.compareObjects(a, b);
->>>>>>> cffee1a8
         });
 
         i !== -1 && inputValue.splice(i, 1) || inputValue.push(item);
         this.inputValue = inputValue.map(function (i) {
           selectedItems.push(i);
-          return _this13.returnObject ? i : _this13.getValue(i);
+          return _this12.returnObject ? i : _this12.getValue(i);
         });
 
         this.selectedItems = selectedItems;
@@ -7202,8 +7167,8 @@
       this.$refs.menu.listIndex = -1;
 
       this.$nextTick(function () {
-        if (_this13.isAutocomplete && _this13.$refs.input) _this13.$refs.input.focus();else _this13.$el.focus();
-        _this13.$refs.menu.listIndex = savedIndex;
+        if (_this12.isAutocomplete && _this12.$refs.input) _this12.$refs.input.focus();else _this12.$el.focus();
+        _this12.$refs.menu.listIndex = savedIndex;
       });
     },
     showMenuItems: function showMenuItems() {
@@ -7213,7 +7178,7 @@
   },
 
   render: function render(h) {
-    var _this14 = this;
+    var _this13 = this;
 
     var data = {
       attrs: _extends({
@@ -7229,16 +7194,16 @@
     } else {
       data.on = {
         click: function click() {
-          if (_this14.disabled || _this14.readonly) return;
+          if (_this13.disabled || _this13.readonly) return;
 
           // Workaround for clicking select
           // when using autocomplete
           // and click doesn't target the input
           setTimeout(function () {
-            if (_this14.menuIsActive) return;
-
-            _this14.focus();
-            _this14.menuIsActive = true;
+            if (_this13.menuIsActive) return;
+
+            _this13.focus();
+            _this13.menuIsActive = true;
           }, 100);
         }
       };
